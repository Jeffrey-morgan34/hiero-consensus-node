--- conflicted
+++ resolved
@@ -187,30 +187,6 @@
   TRANSFERS_NOT_ZERO_SUM_FOR_TOKEN = 173; // Amounts in transfer list are not net zero
   MISSING_TOKEN_SYMBOL = 174; // Token Symbol is not provided
   TOKEN_SYMBOL_TOO_LONG = 175; // Token Symbol is too long
-<<<<<<< HEAD
-  TOKEN_SYMBOL_ALREADY_IN_USE = 176; // Token Symbol is already used
-  INVALID_TOKEN_REF = 177;
-  ACCOUNT_KYC_NOT_GRANTED_FOR_TOKEN = 178; // KYC must be granted and account does not have KYC granted
-  TOKEN_HAS_NO_KYC_KEY = 179; // KYC key is not set on token
-  INSUFFICIENT_TOKEN_BALANCE = 180; // Token balance is not sufficient for the transaction
-  TOKEN_WAS_DELETED = 181; // Token transactions cannot be executed on deleted token
-  TOKEN_HAS_NO_SUPPLY_KEY = 182; // Supply key is not set on token
-  TOKEN_HAS_NO_WIPE_KEY = 183; // Wipe key is not set on token
-  INVALID_TOKEN_MINT_AMOUNT = 184;
-  INVALID_TOKEN_BURN_AMOUNT = 185;
-  TOKEN_NOT_ASSOCIATED_TO_ACCOUNT = 186;
-  CANNOT_WIPE_TOKEN_TREASURY_ACCOUNT = 187; // Cannot execute wipe operation on treasury account
-  INVALID_KYC_KEY = 188;
-  INVALID_WIPE_KEY = 189;
-  INVALID_FREEZE_KEY = 190;
-  INVALID_SUPPLY_KEY = 191;
-  TOKEN_NAME_ALREADY_IN_USE = 192; // Token Name is already used
-  MISSING_TOKEN_NAME = 193; // Token Name is not provided
-  TOKEN_NAME_TOO_LONG = 194; // Token name is too long
-  INVALID_WIPING_AMOUNT = 195; // The provided wipe amount must not be negative, zero or bigger than the token holder balance
-  TOKEN_IS_IMMUTABlE = 196; // Token does not have Admin key set, thus update/delete transactions cannot be performed
-  TOKEN_ALREADY_ASSOCIATED_TO_ACCOUNT = 197;
-=======
   ACCOUNT_KYC_NOT_GRANTED_FOR_TOKEN = 176; // KYC must be granted and account does not have KYC granted
   TOKEN_HAS_NO_KYC_KEY = 177; // KYC key is not set on token
   INSUFFICIENT_TOKEN_BALANCE = 178; // Token balance is not sufficient for the transaction
@@ -231,5 +207,4 @@
   TOKEN_IS_IMMUTABlE = 193; // Token does not have Admin key set, thus update/delete transactions cannot be performed
   TOKEN_ALREADY_ASSOCIATED_TO_ACCOUNT = 194; // An <tt>associateToken</tt> operation specified a token already associated to the account
   TRANSACTION_REQUIRES_ZERO_TOKEN_BALANCES = 195; // An attempted operation is invalid until all token balances for the target account are zero
->>>>>>> 2e4284e8
 }