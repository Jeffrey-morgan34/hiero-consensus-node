--- conflicted
+++ resolved
@@ -22,10 +22,7 @@
 
 import com.google.common.primitives.Ints;
 import com.google.common.primitives.Longs;
-<<<<<<< HEAD
 import com.google.protobuf.ByteString;
-=======
->>>>>>> 490e0ded
 import com.google.protobuf.InvalidProtocolBufferException;
 import com.hedera.services.bdd.spec.HapiApiSpec;
 import com.hedera.services.bdd.spec.HapiPropertySource;
@@ -208,12 +205,6 @@
 		return asAccount(s);
 	}
 
-//	public static AccountID asIdWithAlias(final String s) {
-//		return AccountID.newBuilder()
-//				.setAlias(ByteString.copyFromUtf8(s))
-//				.build();
-//	}
-
 	public static TokenID asTokenId(String s, HapiApiSpec lookupSpec) {
 		return isIdLiteral(s) ? asToken(s) : lookupSpec.registry().getTokenID(s);
 	}
