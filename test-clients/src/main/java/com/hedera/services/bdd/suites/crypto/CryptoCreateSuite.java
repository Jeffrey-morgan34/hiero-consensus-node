--- conflicted
+++ resolved
@@ -65,25 +65,9 @@
 	@Override
 	protected List<HapiApiSpec> getSpecsInSuite() {
 		return allOf(
-<<<<<<< HEAD
-				positiveTests()
-//				negativeTests()
-		);
-	}
-
-	private List<HapiApiSpec> positiveTests() {
-		return Arrays.asList(
-//				invalidPayerSigNotQueryable()
-				vanillaCreateSucceeds()
-//				requiresNewKeyToSign()
-		);
-	}
-=======
 				negativeTests()
 		);
 	}
-
->>>>>>> a0f349b0
 
 	private List<HapiApiSpec> negativeTests() {
 		return List.of(
