package com.hedera.services.bdd.spec.transactions.contract;

/*-
 * ‌
 * Hedera Services Test Clients
 * ​
 * Copyright (C) 2018 - 2021 Hedera Hashgraph, LLC
 * ​
 * Licensed under the Apache License, Version 2.0 (the "License");
 * you may not use this file except in compliance with the License.
 * You may obtain a copy of the License at
 *
 *      http://www.apache.org/licenses/LICENSE-2.0
 *
 * Unless required by applicable law or agreed to in writing, software
 * distributed under the License is distributed on an "AS IS" BASIS,
 * WITHOUT WARRANTIES OR CONDITIONS OF ANY KIND, either express or implied.
 * See the License for the specific language governing permissions and
 * limitations under the License.
 * ‍
 */

import com.google.common.base.MoreObjects;
import com.google.protobuf.ByteString;
import com.hedera.services.bdd.spec.HapiApiSpec;
import com.hedera.services.bdd.spec.infrastructure.meta.ActionableContractCall;
import com.hedera.services.bdd.spec.transactions.HapiTxnOp;
import com.hedera.services.bdd.spec.transactions.TxnUtils;
import com.hederahashgraph.api.proto.java.ContractCallTransactionBody;
import com.hederahashgraph.api.proto.java.HederaFunctionality;
import com.hederahashgraph.api.proto.java.Key;
import com.hederahashgraph.api.proto.java.ResponseCodeEnum;
import com.hederahashgraph.api.proto.java.Transaction;
import com.hederahashgraph.api.proto.java.TransactionBody;
import com.hederahashgraph.api.proto.java.TransactionResponse;
import org.ethereum.core.CallTransaction;

import java.util.ArrayList;
import java.util.Arrays;
import java.util.Collections;
import java.util.List;
import java.util.Optional;
import java.util.function.Consumer;
import java.util.function.Function;
import java.util.function.LongConsumer;
import java.util.function.ObjLongConsumer;

import static com.hedera.services.bdd.spec.keys.TrieSigMapGenerator.uniqueWithFullPrefixesFor;
import static com.hedera.services.bdd.spec.queries.QueryVerbs.getTxnRecord;
import static com.hedera.services.bdd.spec.transactions.TxnUtils.extractTxnId;
import static com.hedera.services.bdd.spec.utilops.CustomSpecAssert.allRunFor;
import static com.hedera.services.bdd.suites.HapiApiSuite.GENESIS;

public class HapiContractCall extends HapiTxnOp<HapiContractCall> {
	private static final String FALLBACK_ABI = "<empty>";

	private Object[] params;
	private String abi;
	private String contract;
	private List<String> otherSigs = Collections.emptyList();
	private Optional<Long> gas = Optional.empty();
	private Optional<Long> sentTinyHbars = Optional.of(0L);
	private Optional<String> details = Optional.empty();
	private Optional<Function<HapiApiSpec, Object[]>> paramsFn = Optional.empty();
	private Optional<ObjLongConsumer<ResponseCodeEnum>> gasObserver = Optional.empty();

	@Override
	public HederaFunctionality type() {
		return HederaFunctionality.ContractCall;
	}

	@Override
	protected HapiContractCall self() {
		return this;
	}

	public static HapiContractCall fromDetails(String actionable) {
		HapiContractCall call = new HapiContractCall();
		call.details = Optional.of(actionable);
		return call;
	}

	private HapiContractCall() {
	}

	public HapiContractCall(String contract) {
		this.abi = FALLBACK_ABI;
		this.params = new Object[0];
		this.contract = contract;
	}

	public HapiContractCall(String abi, String contract, Object... params) {
		this.abi = abi;
		this.params = params;
		this.contract = contract;
	}

	public HapiContractCall(String abi, String contract, Function<HapiApiSpec, Object[]> fn) {
		this(abi, contract);
		paramsFn = Optional.of(fn);
	}

	public HapiContractCall exposingGasTo(ObjLongConsumer<ResponseCodeEnum> gasObserver) {
		this.gasObserver = Optional.of(gasObserver);
		return this;
	}

	public HapiContractCall gas(long amount) {
		gas = Optional.of(amount);
		return this;
	}

	public HapiContractCall alsoSigningWithFullPrefix(String... keys) {
		otherSigs = List.of(keys);
		return sigMapPrefixes(uniqueWithFullPrefixesFor(keys));
	}

	public HapiContractCall sending(long amount) {
		sentTinyHbars = Optional.of(amount);
		return this;
	}

	@Override
	protected Function<Transaction, TransactionResponse> callToUse(HapiApiSpec spec) {
		return spec.clients().getScSvcStub(targetNodeFor(spec), useTls)::contractCallMethod;
	}

	@Override
	protected long feeFor(HapiApiSpec spec, Transaction txn, int numPayerKeys) throws Throwable {
		return spec.fees().forActivityBasedOp(HederaFunctionality.ContractCall,
				scFees::getContractCallTxFeeMatrices, txn, numPayerKeys);
	}

	@Override
	protected Consumer<TransactionBody.Builder> opBodyDef(HapiApiSpec spec) throws Throwable {
		if (details.isPresent()) {
			ActionableContractCall actionable = spec.registry().getActionableCall(details.get());
			contract = actionable.getContract();
			abi = actionable.getDetails().getAbi();
			params = actionable.getDetails().getExampleArgs();
		} else if (paramsFn.isPresent()) {
			params = paramsFn.get().apply(spec);
		}

		byte[] callData = (abi != FALLBACK_ABI)
				? CallTransaction.Function.fromJsonInterface(abi).encode(params) : new byte[] { };
<<<<<<< HEAD

=======
>>>>>>> 8105a5f8
		final var id = TxnUtils.asContractId(contract, spec);
		ContractCallTransactionBody opBody = spec
				.txns()
				.<ContractCallTransactionBody, ContractCallTransactionBody.Builder>body(
						ContractCallTransactionBody.class, builder -> {
							builder.setContractID(id);
							builder.setFunctionParameters(ByteString.copyFrom(callData));
							sentTinyHbars.ifPresent(a -> builder.setAmount(a));
							gas.ifPresent(a -> builder.setGas(a));
						}
				);
		return b -> b.setContractCall(opBody);
	}

	@Override
	protected void updateStateOf(HapiApiSpec spec) throws Throwable {
		if (gasObserver.isPresent()) {
			doGasLookup(gas -> gasObserver.get().accept(actualStatus, gas), spec, txnSubmitted, false);
		}
	}

	@Override
	protected List<Function<HapiApiSpec, Key>> defaultSigners() {
		final var signers = new ArrayList<Function<HapiApiSpec, Key>>();
		signers.add(spec -> spec.registry().getKey(effectivePayer(spec)));
		for (final var added : otherSigs) {
			signers.add(spec -> spec.registry().getKey(added));
		}
		return signers;
	}

	static void doGasLookup(
			final LongConsumer gasObserver,
			final HapiApiSpec spec,
			final Transaction txn,
			final boolean isCreate
	) throws Throwable {
		final var txnId = extractTxnId(txn);
		final var gasLookup = getTxnRecord(txnId)
				.assertingNothing()
				.noLogging()
				.payingWith(GENESIS)
				.nodePayment(1)
				.exposingTo(record -> {
					final var gasUsed = isCreate
							? record.getContractCreateResult().getGasUsed()
							: record.getContractCallResult().getGasUsed();
					gasObserver.accept(gasUsed);
				});
		allRunFor(spec, gasLookup);
	}

	@Override
	protected MoreObjects.ToStringHelper toStringHelper() {
		return super.toStringHelper()
				.add("contract", contract)
				.add("abi", abi)
				.add("params", Arrays.toString(params));
	}
}<|MERGE_RESOLUTION|>--- conflicted
+++ resolved
@@ -144,10 +144,6 @@
 
 		byte[] callData = (abi != FALLBACK_ABI)
 				? CallTransaction.Function.fromJsonInterface(abi).encode(params) : new byte[] { };
-<<<<<<< HEAD
-
-=======
->>>>>>> 8105a5f8
 		final var id = TxnUtils.asContractId(contract, spec);
 		ContractCallTransactionBody opBody = spec
 				.txns()
