--- conflicted
+++ resolved
@@ -87,11 +87,7 @@
 				.tps(targetTPS.isPresent() ? LoadTest::getTargetTPS : settings::getTps)
 				.tolerance(settings::getTolerancePercentage)
 				.allowedSecsBelow(settings::getAllowedSecsBelow)
-<<<<<<< HEAD
 				.setNumberOfThreads(threadNumber.isPresent() ? threadNumber::getAsInt : settings::getThreads)
-=======
-				.setNumberOfThreads(threadNumber.isPresent() ? threadNumber.getAsInt() : settings.getThreads())
->>>>>>> 902dc835
 				.lasting(
 						(testDurationMinutes.isPresent() ?
 								LoadTest::getTestDurationMinutes :
