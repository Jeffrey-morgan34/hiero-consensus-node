--- conflicted
+++ resolved
@@ -1,80 +1,4 @@
 {
-<<<<<<< HEAD
-    "buckets": [
-        {
-            "name": "ThroughputLimits",
-            "burstPeriod": 3,
-            "throttleGroups": [
-                {
-                    "opsPerSec": 100,
-                    "operations": [
-                        "CryptoCreate", "CryptoTransfer", "CryptoUpdate", "CryptoDelete", "CryptoGetInfo", "CryptoGetAccountRecords",
-					  "CryptoApproveAllowance", "CryptoAdjustAllowance",
-                        "CryptoDeleteAllowance",
-					  "ConsensusCreateTopic", "ConsensusSubmitMessage", "ConsensusUpdateTopic", "ConsensusDeleteTopic", "ConsensusGetTopicInfo",
-                        "TokenGetInfo", "TokenGetNftInfo", "TokenGetNftInfos", "TokenGetAccountNftInfos",
-                        "ScheduleDelete", "ScheduleGetInfo",
-                        "FileGetContents", "FileGetInfo",
-                        "ContractUpdate", "ContractDelete", "ContractGetInfo", "ContractGetBytecode", "ContractGetRecords", "ContractCallLocal",
-                        "TransactionGetRecord",
-                        "GetVersionInfo"
-                    ]
-                },
-                {
-                    "opsPerSec": 3,
-                    "operations": [ "ContractCall", "ContractCreate", "FileCreate", "FileUpdate", "FileAppend", "FileDelete","EthereumTransaction"]
-                },
-                {
-                    "opsPerSec": 30,
-                    "operations": [
-                        "ScheduleSign",
-                        "TokenCreate", "TokenDelete", "TokenMint", "TokenBurn", "TokenPause", "TokenUnpause",
-                        "TokenUpdate", "TokenFeeScheduleUpdate", "TokenAssociateToAccount", "TokenAccountWipe",
-                        "TokenDissociateFromAccount", "TokenFreezeAccount", "TokenUnfreezeAccount", "TokenGrantKycToAccount", "TokenRevokeKycFromAccount"
-                    ]
-                }
-            ]
-        },
-        {
-            "name": "PriorityReservations",
-            "burstPeriod": 3,
-            "throttleGroups": [
-                {
-                    "opsPerSec": 2,
-                    "operations": [ "ContractCall", "ContractCreate", "FileCreate", "FileUpdate", "FileAppend", "FileDelete","EthereumTransaction"]
-                }
-            ]
-        },
-        {
-            "name": "CreationLimits",
-            "burstPeriod": 6,
-            "throttleGroups": [
-                {
-                    "opsPerSec": 1,
-                    "operations": [ "CryptoCreate" ]
-                },
-                {
-                    "opsPerSec": 1,
-                    "operations": [ "ConsensusCreateTopic" ]
-                },
-                {
-                    "opsPerSec": 1,
-                    "operations": [ "TokenCreate", "TokenAssociateToAccount", "ScheduleCreate" ]
-                }
-            ]
-        },
-        {
-            "name": "FreeQueryLimits",
-            "burstPeriod": 1,
-            "throttleGroups": [
-                {
-                    "opsPerSec": 100,
-                    "operations": [ "CryptoGetAccountBalance", "TransactionGetReceipt" ]
-                }
-            ]
-        }
-    ]
-=======
   "buckets": [
 	{
 	  "name": "ThroughputLimits",
@@ -115,15 +39,16 @@
 		  ]
 		},
 		{
-		  "opsPerSec": 3,
-		  "operations": [
-			"ContractCall",
-			"ContractCreate",
-			"FileCreate",
-			"FileUpdate",
-			"FileAppend",
-			"FileDelete"
-		  ]
+		  "opsPerSec": 3, 
+          "operations": [
+            "ContractCall", 
+            "ContractCreate", 
+            "FileCreate",
+            "FileUpdate",
+            "FileAppend",
+            "FileDelete",
+            "EthereumTransaction"
+          ]
 		},
 		{
 		  "opsPerSec": 30,
@@ -160,7 +85,8 @@
 			"FileCreate",
 			"FileUpdate",
 			"FileAppend",
-			"FileDelete"
+			"FileDelete",
+            "EthereumTransaction"
 		  ]
 		}
 	  ]
@@ -205,5 +131,4 @@
 	  ]
 	}
   ]
->>>>>>> cf7be264
 }