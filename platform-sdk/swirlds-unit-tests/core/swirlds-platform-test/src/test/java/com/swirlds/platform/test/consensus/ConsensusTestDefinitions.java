--- conflicted
+++ resolved
@@ -540,16 +540,10 @@
     public static void removeNode(@NonNull final TestInput input) {
         final ConsensusTestOrchestrator orchestrator =
                 OrchestratorBuilder.builder().setTestInput(input).build();
-<<<<<<< HEAD
-        orchestrator1.generateEvents(0.5);
-        orchestrator1.validate(Validations.newInstance()
+        orchestrator.generateEvents(0.5);
+        orchestrator.validate(Validations.newInstance()
                 .standard()
                 .ratios(EventRatioValidation.blank().setMinimumConsensusRatio(0.5)));
-=======
-        orchestrator.generateEvents(0.5);
-        orchestrator.validate(
-                Validations.standard().ratios(EventRatioValidation.blank().setMinimumConsensusRatio(0.5)));
->>>>>>> 554ba739
 
         orchestrator.removeNode(orchestrator.getAddressBook().getNodeId(0));
 
