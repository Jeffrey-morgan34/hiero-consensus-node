--- conflicted
+++ resolved
@@ -37,7 +37,7 @@
 import com.swirlds.config.extensions.test.fixtures.TestConfigBuilder;
 import com.swirlds.platform.consensus.NonAncientEventWindow;
 import com.swirlds.platform.eventhandling.EventConfig_;
-import com.swirlds.platform.gossip.IntakeEventCounter;
+import com.swirlds.platform.gossip.NoOpIntakeEventCounter;
 import com.swirlds.platform.gossip.shadowgraph.ReservedEventWindow;
 import com.swirlds.platform.gossip.shadowgraph.ShadowEvent;
 import com.swirlds.platform.gossip.shadowgraph.Shadowgraph;
@@ -107,14 +107,10 @@
                 .withConfiguration(configuration)
                 .build();
 
-<<<<<<< HEAD
-        shadowGraph = new Shadowgraph(platformContext, mock(AddressBook.class), mock(IntakeEventCounter.class));
-=======
         final EventEmitterFactory factory = new EventEmitterFactory(platformContext, random, addressBook);
         emitter = factory.newStandardEmitter();
 
-        shadowGraph = new Shadowgraph(platformContext, mock(AddressBook.class));
->>>>>>> fc0c6bb5
+        shadowGraph = new Shadowgraph(platformContext, mock(AddressBook.class), new NoOpIntakeEventCounter());
 
         for (int i = 0; i < numEvents; i++) {
             final IndexedEvent event = emitter.emitEvent();
