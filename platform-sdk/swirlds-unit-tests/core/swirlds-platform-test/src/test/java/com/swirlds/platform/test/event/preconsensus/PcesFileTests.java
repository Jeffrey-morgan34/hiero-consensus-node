--- conflicted
+++ resolved
@@ -320,14 +320,8 @@
         final Path streamDirectory = testDirectory.resolve("data");
         final Path recycleDirectory = testDirectory.resolve("recycle");
 
-<<<<<<< HEAD
-        TestFileSystemManager fsm = new TestFileSystemManager(testDirectory);
-        fsm.setBin(new RecycleBinImpl(
+        RecycleBin bin = new RecycleBinImpl(
                 new NoOpPlatformMetrics(),
-=======
-        RecycleBin bin = new RecycleBinImpl(
-                new NoOpMetrics(),
->>>>>>> a8cbc53a
                 getStaticThreadManager(),
                 Time.getCurrent(),
                 recycleDirectory,
