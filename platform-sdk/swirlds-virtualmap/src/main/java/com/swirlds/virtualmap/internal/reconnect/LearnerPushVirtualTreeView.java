/*
 * Copyright (C) 2021-2024 Hedera Hashgraph, LLC
 *
 * Licensed under the Apache License, Version 2.0 (the "License");
 * you may not use this file except in compliance with the License.
 * You may obtain a copy of the License at
 *
 *      http://www.apache.org/licenses/LICENSE-2.0
 *
 * Unless required by applicable law or agreed to in writing, software
 * distributed under the License is distributed on an "AS IS" BASIS,
 * WITHOUT WARRANTIES OR CONDITIONS OF ANY KIND, either express or implied.
 * See the License for the specific language governing permissions and
 * limitations under the License.
 */

package com.swirlds.virtualmap.internal.reconnect;

import static com.swirlds.logging.legacy.LogMarker.RECONNECT;
import static com.swirlds.virtualmap.internal.Path.ROOT_PATH;
import static com.swirlds.virtualmap.internal.Path.getChildPath;
import static com.swirlds.virtualmap.internal.Path.getParentPath;
import static com.swirlds.virtualmap.internal.Path.isLeft;

import com.swirlds.common.crypto.CryptographyHolder;
import com.swirlds.common.crypto.Hash;
import com.swirlds.common.io.streams.SerializableDataInputStream;
import com.swirlds.common.merkle.MerkleNode;
import com.swirlds.common.merkle.synchronization.LearningSynchronizer;
<<<<<<< HEAD
=======
import com.swirlds.common.merkle.synchronization.config.ReconnectConfig;
import com.swirlds.common.merkle.synchronization.stats.ReconnectMapStats;
>>>>>>> 1841acf3
import com.swirlds.common.merkle.synchronization.streams.AsyncInputStream;
import com.swirlds.common.merkle.synchronization.streams.AsyncOutputStream;
import com.swirlds.common.merkle.synchronization.task.ExpectedLesson;
import com.swirlds.common.merkle.synchronization.task.LearnerPushTask;
import com.swirlds.common.merkle.synchronization.utility.MerkleSynchronizationException;
import com.swirlds.common.merkle.synchronization.views.CustomReconnectRoot;
import com.swirlds.common.merkle.synchronization.views.LearnerTreeView;
import com.swirlds.common.threading.pool.StandardWorkGroup;
import com.swirlds.virtualmap.VirtualKey;
import com.swirlds.virtualmap.VirtualValue;
import com.swirlds.virtualmap.datasource.VirtualLeafRecord;
import com.swirlds.virtualmap.internal.Path;
import com.swirlds.virtualmap.internal.RecordAccessor;
import com.swirlds.virtualmap.internal.VirtualStateAccessor;
import com.swirlds.virtualmap.internal.merkle.VirtualRootNode;
import edu.umd.cs.findbugs.annotations.NonNull;
import java.io.IOException;
import java.util.Map;
import java.util.Objects;
import java.util.concurrent.atomic.AtomicReference;
import java.util.function.Consumer;
import org.apache.logging.log4j.LogManager;
import org.apache.logging.log4j.Logger;

/**
 * An implementation of {@link LearnerTreeView} for the virtual merkle. The learner during reconnect
 * needs access both to the original state and records, and the current reconnect state and records.
 * This implementation uses {@link Long} as the representation of a node and corresponds directly
 * to the path of the node.
 *
 * @param <K>
 * 		The key
 * @param <V>
 * 		The value
 */
public final class LearnerPushVirtualTreeView<K extends VirtualKey, V extends VirtualValue>
        extends VirtualTreeViewBase<K, V> implements LearnerTreeView<Long> {

    private static final Logger logger = LogManager.getLogger(LearnerPushVirtualTreeView.class);

    /**
     * Some reasonable default initial capacity for the {@link BooleanBitSetQueue}s used for
     * storing {@link ExpectedLesson} data. If the value is too large, we use some more memory
     * than needed, if it is too small, we put pressure on the GC.
     */
    private static final int EXPECTED_BIT_SET_INITIAL_CAPACITY = 1024 * 1024;

    /**
     * A stashed null hash, which is used for any leaves which are null that we need to send
     * (specifically, leaf 2 for a tree with only a single leaf).
     */
    private static final Hash NULL_HASH = CryptographyHolder.get().getNullHash();

    private final int viewId;

    /**
     * Handles removal of old nodes.
     */
    private final ReconnectNodeRemover<K, V> nodeRemover;

    /**
     * As part of tracking {@link ExpectedLesson}s, this keeps track of the "nodeAlreadyPresent" boolean.
     */
    private final BooleanBitSetQueue expectedNodeAlreadyPresent =
            new BooleanBitSetQueue(EXPECTED_BIT_SET_INITIAL_CAPACITY);

    /**
     * As part of tracking {@link ExpectedLesson}s, this keeps track of the combination of the
     * parent and index of the lesson.
     */
    private final ConcurrentBitSetQueue expectedChildren = new ConcurrentBitSetQueue();

    /**
     * As part of tracking {@link ExpectedLesson}s, this keeps track of the "original" long.
     */
    private final BooleanBitSetQueue expectedOriginalExists = new BooleanBitSetQueue(EXPECTED_BIT_SET_INITIAL_CAPACITY);

    /**
     * A {@link RecordAccessor} for getting access to the original records.
     */
    private final RecordAccessor<K, V> originalRecords;

    private final ReconnectMapStats mapStats;

    /**
     * True until we have handled our first leaf
     */
    private boolean firstLeaf = true;

    /**
     * Create a new {@link LearnerPushVirtualTreeView}.
     *
     * @param root
     * 		The root node of the <strong>reconnect</strong> tree. Cannot be null.
     * @param originalRecords
     * 		A {@link RecordAccessor} for accessing records from the unmodified <strong>original</strong> tree.
     * 		Cannot be null.
     * @param originalState
     * 		A {@link VirtualStateAccessor} for accessing state (first and last paths) from the
     * 		unmodified <strong>original</strong> tree. Cannot be null.
     * @param reconnectState
     * 		A {@link VirtualStateAccessor} for accessing state (first and last paths) from the
     * 		modified <strong>reconnect</strong> tree. We only use first and last leaf path from this state.
     * 		Cannot be null.
     * @param mapStats
     *      A ReconnectMapStats object to collect reconnect metrics
     */
    public LearnerPushVirtualTreeView(
            final int viewId,
            final VirtualRootNode<K, V> root,
            final RecordAccessor<K, V> originalRecords,
            final VirtualStateAccessor originalState,
            final VirtualStateAccessor reconnectState,
            final ReconnectNodeRemover<K, V> nodeRemover,
            @NonNull final ReconnectMapStats mapStats) {
        super(root, originalState, reconnectState);
        this.viewId = viewId;
        this.originalRecords = Objects.requireNonNull(originalRecords);
        this.nodeRemover = nodeRemover;
        this.mapStats = mapStats;
    }

    @Override
    public void startLearnerTasks(
            final LearningSynchronizer learningSynchronizer,
            final StandardWorkGroup workGroup,
            final AsyncInputStream in,
            final AsyncOutputStream out,
            final Map<Integer, LearnerTreeView<?>> views,
            final Consumer<CustomReconnectRoot<?, ?>> subtreeListener,
            final AtomicReference<MerkleNode> reconstructedRoot,
            final Consumer<Integer> completeListener) {
        final LearnerPushTask<Long> learnerThread = new LearnerPushTask<>(
<<<<<<< HEAD
                workGroup,
                viewId,
                in,
                out,
                subtreeListener,
                reconstructedRoot,
                this,
                learningSynchronizer,
                completeListener);
=======
                workGroup, in, out, rootsToReceive, reconstructedRoot, this, learningSynchronizer, mapStats);
>>>>>>> 1841acf3
        learnerThread.start();
    }

    /**
     * {@inheritDoc}
     */
    @Override
    public boolean isRootOfState() {
        return false;
    }

    /**
     * {@inheritDoc}
     */
    @Override
    public Long getOriginalRoot() {
        return ROOT_PATH;
    }

    /**
     * {@inheritDoc}
     */
    @Override
    public Hash getNodeHash(final Long originalChild) {
        // This method is only called on the Learner. The path given is the _ORIGINAL_ child. Each call to this
        // method will be made only for the original state from the original tree.

        // If the originalChild is null, then it means we're outside the range of valid nodes, and we will
        // return a NULL_HASH.
        if (originalChild == null) {
            return NULL_HASH;
        }

        // Make sure the path is valid for the original state
        checkValidNode(originalChild, originalState);
        final Hash hash = originalRecords.findHash(originalChild);

        // The hash must have been specified by this point. The original tree was hashed before
        // we started running on the learner, so either the hash is in cache or on disk, but it
        // definitely exists at this point. If it is null, something bad happened elsewhere.
        if (hash == null) {
            throw new MerkleSynchronizationException("Node found, but hash was null. path=" + originalChild);
        }
        return hash;
    }

    /**
     * {@inheritDoc}
     */
    @Override
    public void expectLessonFor(
            final Long parent, final int childIndex, final Long original, final boolean nodeAlreadyPresent) {
        expectedChildren.add(parent == null ? 0 : getChildPath(parent, childIndex));
        expectedNodeAlreadyPresent.add(nodeAlreadyPresent);
        expectedOriginalExists.add(original != null);
    }

    /**
     * {@inheritDoc}
     */
    @Override
    public ExpectedLesson<Long> getNextExpectedLesson() {
        final long child = expectedChildren.remove();
        final long parent = getParentPath(child);
        final int index = isLeft(child) ? 0 : 1;
        final Long original = expectedOriginalExists.remove() ? child : null;
        final boolean nodeAlreadyPresent = expectedNodeAlreadyPresent.remove();
        return new ExpectedLesson<>(parent < 0 ? null : parent, index, original, nodeAlreadyPresent);
    }

    /**
     * {@inheritDoc}
     */
    @Override
    public boolean hasNextExpectedLesson() {
        assert expectedOriginalExists.isEmpty() == expectedChildren.isEmpty()
                        && expectedChildren.isEmpty() == expectedNodeAlreadyPresent.isEmpty()
                : "All three should match";

        return !expectedOriginalExists.isEmpty();
    }

    /**
     * {@inheritDoc}
     */
    @Override
    public Long deserializeLeaf(final SerializableDataInputStream in) throws IOException {
        if (firstLeaf) {
            root.prepareForFirstLeaf();
            firstLeaf = false;
        }

        final VirtualLeafRecord<K, V> leaf = in.readSerializable(false, VirtualLeafRecord::new);
        nodeRemover.newLeafNode(leaf.getPath(), leaf.getKey());
        root.handleReconnectLeaf(leaf); // may block if hashing is slower than ingest
        return leaf.getPath();
    }

    /**
     * {@inheritDoc}
     */
    @Override
    public Long deserializeInternal(final SerializableDataInputStream in) throws IOException {
        // We don't actually do anything useful with this deserialized long, other than return it.
        // Note: We may be able to omit this, but it requires some rework. See #4136
        final long node = in.readLong();
        if (node == ROOT_PATH) {
            // We send the first and last leaf path when reconnecting because we don't have access
            // to this information in the virtual root node at this point in the flow, even though
            // the info has already been sent and resides in the VirtualMapState that is a sibling
            // of the VirtualRootNode. This doesn't affect correctness or hashing.
            final long firstLeafPath = in.readLong();
            final long lastLeafPath = in.readLong();
            reconnectState.setFirstLeafPath(firstLeafPath);
            reconnectState.setLastLeafPath(lastLeafPath);
            root.prepareReconnectHashing(firstLeafPath, lastLeafPath);
            nodeRemover.setPathInformation(firstLeafPath, lastLeafPath);
        }
        return node;
    }

    /**
     * {@inheritDoc}
     */
    @Override
    public void initialize() {
        // no-op
    }

    /**
     * {@inheritDoc}
     */
    @Override
    public void close() {
        logger.info(RECONNECT.getMarker(), "call nodeRemover.allNodesReceived()");
        nodeRemover.allNodesReceived();
        logger.info(RECONNECT.getMarker(), "call root.endLearnerReconnect()");
        root.endLearnerReconnect();
        logger.info(RECONNECT.getMarker(), "close() complete");
    }

    /**
     * {@inheritDoc}
     */
    @Override
    public void markForInitialization(final Long node) {
        // no-op
    }

    /**
     * {@inheritDoc}
     */
    @Override
    public void releaseNode(final Long node) {
        // no-op
    }

    /**
     * {@inheritDoc}
     */
    @Override
    public void setChild(final Long parent, final int childIndex, final Long child) {
        // No-op
    }

    /**
     * {@inheritDoc}
     */
    @Override
    public Long convertMerkleRootToViewType(final MerkleNode node) {
        throw new UnsupportedOperationException("Nested virtual maps not supported");
    }

    private boolean isLeaf(final long path) {
        return path >= reconnectState.getFirstLeafPath() && path <= reconnectState.getLastLeafPath();
    }

    /**
     * {@inheritDoc}
     */
    @Override
    public void recordHashStats(
            @NonNull final ReconnectMapStats mapStats,
            @NonNull final Long parent,
            final int childIndex,
            final boolean nodeAlreadyPresent) {
        final long childPath = Path.getChildPath(parent, childIndex);
        if (isLeaf(childPath)) {
            mapStats.incrementLeafHashes(1, nodeAlreadyPresent ? 1 : 0);
        } else {
            mapStats.incrementInternalHashes(1, nodeAlreadyPresent ? 1 : 0);
        }
    }
}<|MERGE_RESOLUTION|>--- conflicted
+++ resolved
@@ -27,11 +27,7 @@
 import com.swirlds.common.io.streams.SerializableDataInputStream;
 import com.swirlds.common.merkle.MerkleNode;
 import com.swirlds.common.merkle.synchronization.LearningSynchronizer;
-<<<<<<< HEAD
-=======
-import com.swirlds.common.merkle.synchronization.config.ReconnectConfig;
 import com.swirlds.common.merkle.synchronization.stats.ReconnectMapStats;
->>>>>>> 1841acf3
 import com.swirlds.common.merkle.synchronization.streams.AsyncInputStream;
 import com.swirlds.common.merkle.synchronization.streams.AsyncOutputStream;
 import com.swirlds.common.merkle.synchronization.task.ExpectedLesson;
@@ -165,7 +161,6 @@
             final AtomicReference<MerkleNode> reconstructedRoot,
             final Consumer<Integer> completeListener) {
         final LearnerPushTask<Long> learnerThread = new LearnerPushTask<>(
-<<<<<<< HEAD
                 workGroup,
                 viewId,
                 in,
@@ -174,10 +169,8 @@
                 reconstructedRoot,
                 this,
                 learningSynchronizer,
-                completeListener);
-=======
-                workGroup, in, out, rootsToReceive, reconstructedRoot, this, learningSynchronizer, mapStats);
->>>>>>> 1841acf3
+                completeListener,
+                mapStats);
         learnerThread.start();
     }
 
