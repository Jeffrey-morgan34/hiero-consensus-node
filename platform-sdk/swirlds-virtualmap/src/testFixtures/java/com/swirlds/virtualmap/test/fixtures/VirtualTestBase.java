--- conflicted
+++ resolved
@@ -136,21 +136,11 @@
         registry.registerConstructable(new ClassConstructorPair(TestValue.class, () -> new TestValue("")));
         registry.registerConstructable(new ClassConstructorPair(TestInternal.class, TestInternal::new));
         registry.registerConstructable(new ClassConstructorPair(TestLeaf.class, TestLeaf::new));
-<<<<<<< HEAD
-        registry.registerConstructables("com.swirlds.virtualmap");
-        registry.registerConstructables("com.swirlds.virtualmap.test.fixtures");
-        registry.registerConstructables("com.swirlds.common.crypto");
         registry.registerConstructable(
                 new ClassConstructorPair(VirtualMap.class, () -> new VirtualMap<>(CONFIGURATION)));
         registry.registerConstructable(new ClassConstructorPair(
                 VirtualNodeCache.class,
                 () -> new VirtualNodeCache<>(CONFIGURATION.getConfigData(VirtualMapConfig.class))));
-=======
-        registry.registerConstructable(new ClassConstructorPair(VirtualMap.class, () -> new VirtualMap(CONFIGURATION)));
-        registry.registerConstructable(new ClassConstructorPair(
-                VirtualNodeCache.class,
-                () -> new VirtualNodeCache(CONFIGURATION.getConfigData(VirtualMapConfig.class))));
->>>>>>> 4166d515
     }
 
     @BeforeEach
