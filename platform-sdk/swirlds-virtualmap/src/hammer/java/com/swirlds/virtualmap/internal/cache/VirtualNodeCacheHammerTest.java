--- conflicted
+++ resolved
@@ -523,11 +523,7 @@
     @Tags({@Tag("VirtualMerkle"), @Tag("VirtualNodeCache"), @Tag("DirtyLeaves")})
     @DisplayName("dirtyLeaves where all mutations are in the same version and none are deleted")
     void dirtyLeaves_allInSameVersionNoneDeleted() {
-<<<<<<< HEAD
-        final VirtualNodeCache cache = new VirtualNodeCache();
-=======
-        final VirtualNodeCache<TestKey, TestValue> cache = new VirtualNodeCache<>(VIRTUAL_MAP_CONFIG);
->>>>>>> 4733608f
+        final VirtualNodeCache cache = new VirtualNodeCache(VIRTUAL_MAP_CONFIG);
         cache.putLeaf(appleLeaf(7));
         cache.putLeaf(bananaLeaf(5));
         cache.putLeaf(cherryLeaf(4));
@@ -548,11 +544,7 @@
     @Tags({@Tag("VirtualMerkle"), @Tag("VirtualNodeCache"), @Tag("DirtyLeaves")})
     @DisplayName("dirtyLeaves where all mutations are in the same version and some are deleted")
     void dirtyLeaves_allInSameVersionSomeDeleted() {
-<<<<<<< HEAD
-        final VirtualNodeCache cache = new VirtualNodeCache();
-=======
-        final VirtualNodeCache<TestKey, TestValue> cache = new VirtualNodeCache<>(VIRTUAL_MAP_CONFIG);
->>>>>>> 4733608f
+        final VirtualNodeCache cache = new VirtualNodeCache(VIRTUAL_MAP_CONFIG);
         cache.putLeaf(appleLeaf(7));
         cache.putLeaf(bananaLeaf(5));
         cache.putLeaf(cherryLeaf(4));
@@ -575,11 +567,7 @@
     @Tags({@Tag("VirtualMerkle"), @Tag("VirtualNodeCache"), @Tag("DirtyLeaves")})
     @DisplayName("dirtyLeaves where all mutations are in the same version and all are deleted")
     void dirtyLeaves_allInSameVersionAllDeleted() {
-<<<<<<< HEAD
-        final VirtualNodeCache cache = new VirtualNodeCache();
-=======
-        final VirtualNodeCache<TestKey, TestValue> cache = new VirtualNodeCache<>(VIRTUAL_MAP_CONFIG);
->>>>>>> 4733608f
+        final VirtualNodeCache cache = new VirtualNodeCache(VIRTUAL_MAP_CONFIG);
         cache.putLeaf(appleLeaf(7));
         cache.putLeaf(bananaLeaf(5));
         cache.putLeaf(cherryLeaf(4));
@@ -618,11 +606,7 @@
     @Tags({@Tag("VirtualMerkle"), @Tag("VirtualNodeCache"), @Tag("DirtyLeaves")})
     @DisplayName("dirtyLeaves where all mutations are in the same version and some paths have hosted multiple leaves")
     void dirtyLeaves_allInSameVersionSomeDeletedPathConflict() {
-<<<<<<< HEAD
-        final VirtualNodeCache cache = new VirtualNodeCache();
-=======
-        final VirtualNodeCache<TestKey, TestValue> cache = new VirtualNodeCache<>(VIRTUAL_MAP_CONFIG);
->>>>>>> 4733608f
+        final VirtualNodeCache cache = new VirtualNodeCache(VIRTUAL_MAP_CONFIG);
         cache.putLeaf(appleLeaf(7));
         cache.putLeaf(bananaLeaf(5));
         cache.putLeaf(cherryLeaf(4));
@@ -655,11 +639,7 @@
     @DisplayName("dirtyLeaves where mutations are across versions and none are deleted")
     void dirtyLeaves_differentVersionsNoneDeleted() {
         // NOTE: In all these tests I don't bother with clearLeafPath since I'm not getting leave paths
-<<<<<<< HEAD
-        final VirtualNodeCache cache0 = new VirtualNodeCache();
-=======
-        final VirtualNodeCache<TestKey, TestValue> cache0 = new VirtualNodeCache<>(VIRTUAL_MAP_CONFIG);
->>>>>>> 4733608f
+        final VirtualNodeCache cache0 = new VirtualNodeCache(VIRTUAL_MAP_CONFIG);
         cache0.putLeaf(appleLeaf(1));
 
         final VirtualNodeCache cache1 = cache0.copy();
@@ -689,11 +669,7 @@
     @Tags({@Tag("VirtualMerkle"), @Tag("VirtualNodeCache"), @Tag("DirtyLeaves")})
     @DisplayName("dirtyLeaves where mutations are across versions and some are deleted")
     void dirtyLeaves_differentVersionsSomeDeleted() {
-<<<<<<< HEAD
-        final VirtualNodeCache cache0 = new VirtualNodeCache();
-=======
-        final VirtualNodeCache<TestKey, TestValue> cache0 = new VirtualNodeCache<>(VIRTUAL_MAP_CONFIG);
->>>>>>> 4733608f
+        final VirtualNodeCache cache0 = new VirtualNodeCache(VIRTUAL_MAP_CONFIG);
         cache0.putLeaf(appleLeaf(1));
 
         final VirtualNodeCache cache1 = cache0.copy();
@@ -731,11 +707,7 @@
     @Tags({@Tag("VirtualMerkle"), @Tag("VirtualNodeCache"), @Tag("DirtyLeaves")})
     @DisplayName("dirtyLeaves where mutations are across versions and all are deleted")
     void dirtyLeaves_differentVersionsAllDeleted() {
-<<<<<<< HEAD
-        final VirtualNodeCache cache0 = new VirtualNodeCache();
-=======
-        final VirtualNodeCache<TestKey, TestValue> cache0 = new VirtualNodeCache<>(VIRTUAL_MAP_CONFIG);
->>>>>>> 4733608f
+        final VirtualNodeCache cache0 = new VirtualNodeCache(VIRTUAL_MAP_CONFIG);
         cache0.putLeaf(appleLeaf(1));
         cache0.putLeaf(bananaLeaf(2));
         cache0.putLeaf(appleLeaf(3));
@@ -773,11 +745,7 @@
     @Tags({@Tag("VirtualMerkle"), @Tag("VirtualNodeCache"), @Tag("DirtyInternals")})
     @DisplayName("dirtyInternals where all mutations are in the same version and none are deleted")
     void dirtyInternals_allInSameVersionNoneDeleted() {
-<<<<<<< HEAD
-        final VirtualNodeCache cache0 = new VirtualNodeCache();
-=======
-        final VirtualNodeCache<TestKey, TestValue> cache0 = new VirtualNodeCache<>(VIRTUAL_MAP_CONFIG);
->>>>>>> 4733608f
+        final VirtualNodeCache cache0 = new VirtualNodeCache(VIRTUAL_MAP_CONFIG);
         cache0.copy(); // Needed until #3842 is fixed
 
         cache0.putHash(rootInternal());
@@ -802,13 +770,8 @@
     @Tags({@Tag("VirtualMerkle"), @Tag("VirtualNodeCache"), @Tag("DirtyInternals")})
     @DisplayName("dirtyInternals where mutations are across versions and none are deleted")
     void dirtyInternals_differentVersionsNoneDeleted() {
-<<<<<<< HEAD
-        final VirtualNodeCache cache0 = new VirtualNodeCache();
+        final VirtualNodeCache cache0 = new VirtualNodeCache(VIRTUAL_MAP_CONFIG);
         final VirtualNodeCache cache1 = cache0.copy();
-=======
-        final VirtualNodeCache<TestKey, TestValue> cache0 = new VirtualNodeCache<>(VIRTUAL_MAP_CONFIG);
-        final VirtualNodeCache<TestKey, TestValue> cache1 = cache0.copy();
->>>>>>> 4733608f
         cache0.putHash(rootInternal());
         cache0.putHash(leftInternal());
         cache0.putHash(rightInternal());
@@ -838,13 +801,8 @@
     @Tags({@Tag("VirtualMerkle"), @Tag("VirtualNodeCache"), @Tag("DirtyInternals")})
     @DisplayName("dirtyInternals where mutations are across versions and some are deleted")
     void dirtyInternals_differentVersionsSomeDeleted() {
-<<<<<<< HEAD
-        final VirtualNodeCache cache0 = new VirtualNodeCache();
+        final VirtualNodeCache cache0 = new VirtualNodeCache(VIRTUAL_MAP_CONFIG);
         final VirtualNodeCache cache1 = cache0.copy();
-=======
-        final VirtualNodeCache<TestKey, TestValue> cache0 = new VirtualNodeCache<>(VIRTUAL_MAP_CONFIG);
-        final VirtualNodeCache<TestKey, TestValue> cache1 = cache0.copy();
->>>>>>> 4733608f
         cache0.putHash(rootInternal());
         cache0.putHash(leftInternal());
         cache0.putHash(rightInternal());
@@ -886,13 +844,8 @@
     @Tags({@Tag("VirtualMerkle"), @Tag("VirtualNodeCache"), @Tag("DirtyInternals")})
     @DisplayName("dirtyInternals where mutations are across versions and all are deleted")
     void dirtyInternals_differentVersionsAllDeleted() {
-<<<<<<< HEAD
-        final VirtualNodeCache cache0 = new VirtualNodeCache();
+        final VirtualNodeCache cache0 = new VirtualNodeCache(VIRTUAL_MAP_CONFIG);
         final VirtualNodeCache cache1 = cache0.copy();
-=======
-        final VirtualNodeCache<TestKey, TestValue> cache0 = new VirtualNodeCache<>(VIRTUAL_MAP_CONFIG);
-        final VirtualNodeCache<TestKey, TestValue> cache1 = cache0.copy();
->>>>>>> 4733608f
         cache0.putHash(rootInternal());
         cache0.putHash(leftInternal());
         cache0.putHash(rightInternal());
@@ -926,11 +879,7 @@
     @Tags({@Tag("VirtualMerkle"), @Tag("VirtualNodeCache"), @Tag("DirtyLeaves")})
     @DisplayName("dirtyLeaves for hashing and flushes do not affect each other")
     void dirtyLeaves_flushesAndHashing() {
-<<<<<<< HEAD
-        final VirtualNodeCache cache0 = new VirtualNodeCache();
-=======
-        final VirtualNodeCache<TestKey, TestValue> cache0 = new VirtualNodeCache<>(VIRTUAL_MAP_CONFIG);
->>>>>>> 4733608f
+        final VirtualNodeCache cache0 = new VirtualNodeCache(VIRTUAL_MAP_CONFIG);
         cache0.putLeaf(appleLeaf(1));
         cache0.putLeaf(bananaLeaf(2));
 
