/*
 * Copyright (C) 2020-2023 Hedera Hashgraph, LLC
 *
 * Licensed under the Apache License, Version 2.0 (the "License");
 * you may not use this file except in compliance with the License.
 * You may obtain a copy of the License at
 *
 *      http://www.apache.org/licenses/LICENSE-2.0
 *
 * Unless required by applicable law or agreed to in writing, software
 * distributed under the License is distributed on an "AS IS" BASIS,
 * WITHOUT WARRANTIES OR CONDITIONS OF ANY KIND, either express or implied.
 * See the License for the specific language governing permissions and
 * limitations under the License.
 */

plugins {
    id("com.swirlds.platform.conventions")
<<<<<<< HEAD
    id("com.swirlds.platform.library")
=======
    `java-library`
>>>>>>> 6726beb1
    id("com.swirlds.platform.maven-publish")
}

dependencies {
    // Individual Dependencies
    implementation(project(":swirlds-base"))
    api(project(":swirlds-common"))
    api(project(":swirlds-config-api"))
    api(libs.bundles.logging.api)
    compileOnly(libs.spotbugs.annotations)

    // Test Dependencies
    testImplementation(testLibs.bundles.junit)
<<<<<<< HEAD
    testImplementation(project(":swirlds-unit-tests:common:swirlds-test-framework"))
=======
>>>>>>> 6726beb1
}<|MERGE_RESOLUTION|>--- conflicted
+++ resolved
@@ -16,11 +16,7 @@
 
 plugins {
     id("com.swirlds.platform.conventions")
-<<<<<<< HEAD
-    id("com.swirlds.platform.library")
-=======
     `java-library`
->>>>>>> 6726beb1
     id("com.swirlds.platform.maven-publish")
 }
 
@@ -34,8 +30,5 @@
 
     // Test Dependencies
     testImplementation(testLibs.bundles.junit)
-<<<<<<< HEAD
     testImplementation(project(":swirlds-unit-tests:common:swirlds-test-framework"))
-=======
->>>>>>> 6726beb1
 }