--- conflicted
+++ resolved
@@ -65,11 +65,7 @@
     protected ForkJoinPool pool;
     protected UncaughtExceptionHandler uncaughtExceptionHandler;
     protected String hyperlink;
-<<<<<<< HEAD
-    protected ToLongFunction<Object> dataCounter;
-=======
     protected ToLongFunction<Object> dataCounter = data -> 1L;
->>>>>>> 203699e5
 
     protected boolean unhandledTaskMetricEnabled = false;
     protected boolean busyFractionMetricEnabled = false;
