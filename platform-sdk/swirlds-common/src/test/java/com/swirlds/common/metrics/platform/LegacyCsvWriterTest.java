/*
 * Copyright (C) 2022-2024 Hedera Hashgraph, LLC
 *
 * Licensed under the Apache License, Version 2.0 (the "License");
 * you may not use this file except in compliance with the License.
 * You may obtain a copy of the License at
 *
 *      http://www.apache.org/licenses/LICENSE-2.0
 *
 * Unless required by applicable law or agreed to in writing, software
 * distributed under the License is distributed on an "AS IS" BASIS,
 * WITHOUT WARRANTIES OR CONDITIONS OF ANY KIND, either express or implied.
 * See the License for the specific language governing permissions and
 * limitations under the License.
 */

package com.swirlds.common.metrics.platform;

import static com.swirlds.metrics.api.FloatFormats.FORMAT_3_1;
import static org.assertj.core.api.Assertions.assertThat;
import static org.mockito.ArgumentMatchers.any;
import static org.mockito.Mockito.mock;
import static org.mockito.Mockito.when;

import com.swirlds.common.config.BasicCommonConfig_;
import com.swirlds.common.metrics.FunctionGauge;
import com.swirlds.common.metrics.IntegerPairAccumulator;
import com.swirlds.common.metrics.RunningAverageMetric;
import com.swirlds.common.metrics.SpeedometerMetric;
import com.swirlds.common.metrics.StatEntry;
import com.swirlds.common.metrics.config.MetricsConfig;
import com.swirlds.common.metrics.config.MetricsConfig_;
import com.swirlds.common.platform.NodeId;
import com.swirlds.config.api.Configuration;
import com.swirlds.config.extensions.test.fixtures.TestConfigBuilder;
import com.swirlds.metrics.api.Counter;
import com.swirlds.metrics.api.Counter.Config;
import com.swirlds.metrics.api.DoubleGauge;
import com.swirlds.metrics.api.IntegerAccumulator;
import com.swirlds.metrics.api.IntegerGauge;
import com.swirlds.metrics.api.LongAccumulator;
import com.swirlds.metrics.api.LongGauge;
import com.swirlds.metrics.api.Metric;
import com.swirlds.metrics.api.Metrics;
<<<<<<< HEAD
import com.swirlds.metrics.impl.AbstractMetric;
import com.swirlds.metrics.impl.snapshot.Snapshot;
=======
import com.swirlds.metrics.api.snapshot.Snapshot;
import com.swirlds.metrics.api.snapshot.SnapshotableMetric;
>>>>>>> a8cbc53a
import java.io.IOException;
import java.nio.file.Files;
import java.nio.file.Path;
import java.util.List;
import java.util.concurrent.ScheduledExecutorService;
import org.junit.jupiter.api.BeforeEach;
import org.junit.jupiter.api.Test;
import org.junit.jupiter.api.io.TempDir;

class LegacyCsvWriterTest {

    private static final NodeId NODE_ID = new NodeId(42L);
    private Metrics metrics;
    private MetricsConfig metricsConfig;
    private Configuration configuration;

    @TempDir
    private Path tempDir;

    @BeforeEach
    void setStandardSettings() {
        configuration = new TestConfigBuilder()
                .withValue(MetricsConfig_.CSV_OUTPUT_FOLDER, tempDir.toString())
                .withValue(MetricsConfig_.CSV_APPEND, "false")
                .withValue(BasicCommonConfig_.SHOW_INTERNAL_STATS, "false")
                .withValue(BasicCommonConfig_.VERBOSE_STATISTICS, "false")
                .getOrCreateConfig();
        metricsConfig = configuration.getConfigData(MetricsConfig.class);

        final MetricKeyRegistry registry = mock(MetricKeyRegistry.class);
        when(registry.register(any(), any(), any())).thenReturn(true);
        metrics = new DefaultPlatformMetrics(
                NODE_ID,
                registry,
                mock(ScheduledExecutorService.class),
                new PlatformMetricsFactoryImpl(metricsConfig),
                metricsConfig);
    }

    @Test
    void testToString() throws IOException {
        // given
        final LegacyCsvWriter writer = new LegacyCsvWriter(NODE_ID, tempDir, configuration);

        // then
        assertThat(writer.toString()).matches("^LegacyCsvWriter\\[csvFilePath=" + tempDir + ".*]$");
    }

    @Test
    void testParentFolderCreation() throws IOException {
        // given
        final Path grandParentPath = Files.createTempDirectory(tempDir, null);
        final Path parentPath = Files.createTempDirectory(grandParentPath, null);
        final LegacyCsvWriter writer = new LegacyCsvWriter(NODE_ID, parentPath, configuration);
        final Path csvFilePath = writer.getCsvFilePath();

        Files.deleteIfExists(csvFilePath);
        Files.delete(parentPath);
        Files.delete(grandParentPath);
        final List<Metric> metrics = createShortList();
        final List<Snapshot> snapshots = metrics.stream()
                .map(SnapshotableMetric.class::cast)
                .map(Snapshot::of)
                .toList();
        final PlatformSnapshotEvent notification = new PlatformSnapshotEvent(NODE_ID, snapshots);

        // when
        writer.handleSnapshots(notification);

        // then
        assertThat(grandParentPath).exists();
        assertThat(parentPath).exists();
        assertThat(csvFilePath).exists();
    }

    @Test
    void testWriteDefault() throws IOException {
        // given
        final LegacyCsvWriter writer = new LegacyCsvWriter(NODE_ID, tempDir, configuration);
        final Path csvFilePath = writer.getCsvFilePath();
        final List<Metric> metrics = createCompleteList();
        final List<Snapshot> snapshots1 = metrics.stream()
                .map(SnapshotableMetric.class::cast)
                .map(Snapshot::of)
                .toList();
        final PlatformSnapshotEvent notification1 = new PlatformSnapshotEvent(NODE_ID, snapshots1);

        // when
        writer.handleSnapshots(notification1);

        // update metrics
        ((Counter) metrics.get(0)).increment();
        ((DoubleGauge) metrics.get(1)).set(Math.PI);
        ((IntegerAccumulator) metrics.get(3)).update(42);
        ((IntegerGauge) metrics.get(4)).set(42);
        ((IntegerPairAccumulator<Double>) metrics.get(5)).update(4711, 42);
        ((LongAccumulator) metrics.get(6)).update(42L);
        ((LongGauge) metrics.get(7)).set(4711L);
        ((RunningAverageMetric) metrics.get(8)).update(1000.0);
        ((SpeedometerMetric) metrics.get(9)).update(10);
        final List<Snapshot> snapshots2 = metrics.stream()
                .map(SnapshotableMetric.class::cast)
                .map(Snapshot::of)
                .toList();
        final PlatformSnapshotEvent notification2 = new PlatformSnapshotEvent(NODE_ID, snapshots2);

        // when
        writer.handleSnapshots(notification2);

        // then
        final String content = Files.readString(csvFilePath);
        assertThat(content)
                .matches(
                        """
                                filename:,.*,
                                Counter:,Counter,
                                DoubleGauge:,DoubleGauge,
                                FunctionGauge:,FunctionGauge,
                                IntegerAccumulator:,IntegerAccumulator,
                                IntegerGauge:,IntegerGauge,
                                IntegerPairAccumulator:,IntegerPairAccumulator,
                                LongAccumulator:,LongAccumulator,
                                LongGauge:,LongGauge,
                                RunningAverageMetric:,RunningAverageMetric,
                                SpeedometerMetric:,SpeedometerMetric,
                                StatEntry:,StatEntry,

                                ,,platform,platform,platform,platform,platform,platform,platform,platform,platform,platform,platform,
                                ,,Counter,DoubleGauge,FunctionGauge,IntegerAccumulator,IntegerGauge,IntegerPairAccumulator,LongAccumulator,LongGauge,RunningAverageMetric,SpeedometerMetric,StatEntry,
                                ,,0,0\\.0,Hello FunctionGauge,0,0,0.0,0,0,0\\.0,0\\.0,Hello StatEntry,
                                ,,1,3\\.1,Hello FunctionGauge,42,42,112\\.2,42,4711,1000\\.0,\\d*\\.\\d,Hello StatEntry,
                                """);
    }

    @Test
    void testWritingOfSpecialValues() throws IOException {
        // given
        final LegacyCsvWriter writer = new LegacyCsvWriter(NODE_ID, tempDir, configuration);
        final Path csvFilePath = writer.getCsvFilePath();
        final List<Metric> metrics = createShortList();
        final DoubleGauge gauge = (DoubleGauge) metrics.get(1);

        // when
        gauge.set(Double.NaN);
        final List<Snapshot> snapshots1 = metrics.stream()
                .map(SnapshotableMetric.class::cast)
                .map(Snapshot::of)
                .toList();
        final PlatformSnapshotEvent notification1 = new PlatformSnapshotEvent(NODE_ID, snapshots1);
        writer.handleSnapshots(notification1);
        gauge.set(Double.POSITIVE_INFINITY);
        final List<Snapshot> snapshots2 = metrics.stream()
                .map(SnapshotableMetric.class::cast)
                .map(Snapshot::of)
                .toList();
        final PlatformSnapshotEvent notification2 = new PlatformSnapshotEvent(NODE_ID, snapshots2);
        writer.handleSnapshots(notification2);
        gauge.set(Double.NEGATIVE_INFINITY);
        final List<Snapshot> snapshots3 = metrics.stream()
                .map(SnapshotableMetric.class::cast)
                .map(Snapshot::of)
                .toList();
        final PlatformSnapshotEvent notification3 = new PlatformSnapshotEvent(NODE_ID, snapshots3);
        writer.handleSnapshots(notification3);

        // then
        final String content = Files.readString(csvFilePath);
        assertThat(content)
                .matches(
                        """
                                (.*\\n){5}.*
                                ,,0,0.0,
                                ,,0,0.0,
                                ,,0,0.0,
                                """);
    }

    @Test
    void testWriteWithExistingFile() throws IOException {
        // given
        final LegacyCsvWriter writer = new LegacyCsvWriter(NODE_ID, tempDir, configuration);
        final Path csvFilePath = writer.getCsvFilePath();
        Files.writeString(csvFilePath, "Hello World");
        final List<Metric> metrics = createShortList();
        final List<Snapshot> snapshots = metrics.stream()
                .map(SnapshotableMetric.class::cast)
                .map(Snapshot::of)
                .toList();
        final PlatformSnapshotEvent notification = new PlatformSnapshotEvent(NODE_ID, snapshots);

        // when
        writer.handleSnapshots(notification);

        // then
        final String content = Files.readString(csvFilePath);
        assertThat(content)
                .matches(
                        """
                                filename:,.*,
                                Counter:,Counter,
                                DoubleGauge:,DoubleGauge,

                                ,,platform,platform,
                                ,,Counter,DoubleGauge,
                                ,,0,0.0,
                                """);
    }

    @Test
    void testWriteWithAppendedModeAndExistingFile() throws IOException {
        // given
        final Configuration configuration = new TestConfigBuilder()
                .withValue(MetricsConfig_.CSV_OUTPUT_FOLDER, tempDir.toString())
                .withValue(MetricsConfig_.CSV_APPEND, "true")
                .getOrCreateConfig();
        final LegacyCsvWriter writer = new LegacyCsvWriter(NODE_ID, tempDir, configuration);
        final Path csvFilePath = writer.getCsvFilePath();
        Files.writeString(
                csvFilePath,
                """
                        filename:,/tmp/tempfile.tmp,
                        Counter:,Counter,
                        DoubleGauge:,DoubleGauge,

                        ,,platform,platform,
                        ,,Counter,DoubleGauge,
                        ,,1,2.0,
                        ,,11,12.0,
                        """);
        final List<Metric> metrics = createShortList();
        final List<Snapshot> snapshots = metrics.stream()
                .map(SnapshotableMetric.class::cast)
                .map(Snapshot::of)
                .toList();
        final PlatformSnapshotEvent notification = new PlatformSnapshotEvent(NODE_ID, snapshots);

        // when
        writer.handleSnapshots(notification);

        // then
        final String content = Files.readString(csvFilePath);
        assertThat(content)
                .matches(
                        """
                                filename:,.*,
                                Counter:,Counter,
                                DoubleGauge:,DoubleGauge,

                                ,,platform,platform,
                                ,,Counter,DoubleGauge,
                                ,,1,2.0,
                                ,,11,12.0,
                                				
                                				
                                ,,0,0.0,
                                """);
    }

    @Test
    void testWriteWithAppendedModeAndNonExistingFile() throws IOException {
        // given
        final Configuration configuration = new TestConfigBuilder()
                .withValue(MetricsConfig_.CSV_OUTPUT_FOLDER, tempDir.toString())
                .withValue(MetricsConfig_.CSV_APPEND, "true")
                .getOrCreateConfig();
        final LegacyCsvWriter writer = new LegacyCsvWriter(NODE_ID, tempDir, configuration);
        final Path csvFilePath = writer.getCsvFilePath();
        Files.deleteIfExists(csvFilePath);
        final List<Metric> metrics = createShortList();
        final List<Snapshot> snapshots = metrics.stream()
                .map(SnapshotableMetric.class::cast)
                .map(Snapshot::of)
                .toList();
        final PlatformSnapshotEvent notification = new PlatformSnapshotEvent(NODE_ID, snapshots);

        // when
        writer.handleSnapshots(notification);

        // then
        final String content = Files.readString(csvFilePath);
        assertThat(content)
                .matches(
                        """
                                filename:,.*,
                                Counter:,Counter,
                                DoubleGauge:,DoubleGauge,

                                ,,platform,platform,
                                ,,Counter,DoubleGauge,
                                ,,0,0.0,
                                """);
    }

    @Test
    void testWriteWithInternalIgnored() throws IOException {
        // given
        final LegacyCsvWriter writer = new LegacyCsvWriter(NODE_ID, tempDir, configuration);
        final Path csvFilePath = writer.getCsvFilePath();
        final List<Metric> metrics = createListWithInternals();
        final List<Snapshot> snapshots1 = metrics.stream()
                .map(SnapshotableMetric.class::cast)
                .map(Snapshot::of)
                .toList();
        final PlatformSnapshotEvent notification1 = new PlatformSnapshotEvent(NODE_ID, snapshots1);

        // when
        writer.handleSnapshots(notification1);

        // update metrics
        ((Counter) metrics.get(0)).add(2);
        ((Counter) metrics.get(1)).add(3);
        ((DoubleGauge) metrics.get(2)).set(Math.PI);
        ((DoubleGauge) metrics.get(3)).set(Math.E);
        final List<Snapshot> snapshots2 = metrics.stream()
                .map(SnapshotableMetric.class::cast)
                .map(Snapshot::of)
                .toList();
        final PlatformSnapshotEvent notification2 = new PlatformSnapshotEvent(NODE_ID, snapshots2);

        // when
        writer.handleSnapshots(notification2);

        // then
        final String content = Files.readString(csvFilePath);
        assertThat(content)
                .matches(
                        """
                                filename:,.*,
                                Public Counter:,Public Counter,
                                Public DoubleGauge:,Public DoubleGauge,

                                ,,platform,platform,
                                ,,Public Counter,Public DoubleGauge,
                                ,,0,0.0,
                                ,,3,2.7,
                                """);
    }

    @Test
    void testWriteWithInternalNotIgnored() throws IOException {
        final Configuration configuration = new TestConfigBuilder()
                .withValue(BasicCommonConfig_.SHOW_INTERNAL_STATS, "true")
                .getOrCreateConfig();
        // given
        final LegacyCsvWriter writer = new LegacyCsvWriter(NODE_ID, tempDir, configuration);
        final Path csvFilePath = writer.getCsvFilePath();
        final List<Metric> metrics = createListWithInternals();
        final List<Snapshot> snapshots1 = metrics.stream()
                .map(SnapshotableMetric.class::cast)
                .map(Snapshot::of)
                .toList();
        final PlatformSnapshotEvent notification1 = new PlatformSnapshotEvent(NODE_ID, snapshots1);

        // when
        writer.handleSnapshots(notification1);

        // update metrics
        ((Counter) metrics.get(0)).add(2);
        ((Counter) metrics.get(1)).add(3);
        ((DoubleGauge) metrics.get(2)).set(Math.PI);
        ((DoubleGauge) metrics.get(3)).set(Math.E);
        final List<Snapshot> snapshots2 = metrics.stream()
                .map(SnapshotableMetric.class::cast)
                .map(Snapshot::of)
                .toList();
        final PlatformSnapshotEvent notification2 = new PlatformSnapshotEvent(NODE_ID, snapshots2);

        // when
        writer.handleSnapshots(notification2);

        // then
        final String content = Files.readString(csvFilePath);
        assertThat(content)
                .matches(
                        """
                                filename:,.*,
                                Internal Counter:,Internal Counter,
                                Public Counter:,Public Counter,
                                Internal DoubleGauge:,Internal DoubleGauge,
                                Public DoubleGauge:,Public DoubleGauge,

                                ,,internal,platform,internal,platform,
                                ,,Internal Counter,Public Counter,Internal DoubleGauge,Public DoubleGauge,
                                ,,0,0,0.0,0.0,
                                ,,2,3,3.1,2.7,
                                """);
    }

    @Test
    void testWriteWithSecondaryValuesNotIncluded() throws IOException {
        // given
        final LegacyCsvWriter writer = new LegacyCsvWriter(NODE_ID, tempDir, configuration);
        final Path csvFilePath = writer.getCsvFilePath();
        final List<Metric> metrics = createListWithSecondaryValues();
        final List<Snapshot> snapshots1 = metrics.stream()
                .map(SnapshotableMetric.class::cast)
                .map(Snapshot::of)
                .toList();
        final PlatformSnapshotEvent notification1 = new PlatformSnapshotEvent(NODE_ID, snapshots1);

        // when
        writer.handleSnapshots(notification1);

        // update metrics
        ((RunningAverageMetric) metrics.get(0)).update(1000.0);
        ((SpeedometerMetric) metrics.get(1)).update(2000.0);
        ((RunningAverageMetric) metrics.get(2)).update(3000.0);
        ((SpeedometerMetric) metrics.get(3)).update(4000.0);
        final List<Snapshot> snapshots2 = metrics.stream()
                .map(SnapshotableMetric.class::cast)
                .map(Snapshot::of)
                .toList();
        final PlatformSnapshotEvent notification2 = new PlatformSnapshotEvent(NODE_ID, snapshots2);

        // when
        writer.handleSnapshots(notification2);

        // then
        final String content = Files.readString(csvFilePath);
        assertThat(content)
                .matches(
                        """
                                filename:,.*,
                                RunningAverageMetric:,RunningAverageMetric,
                                SpeedometerMetric:,SpeedometerMetric,
                                RunningAverageMetric Info:,RunningAverageMetric Info,
                                SpeedometerMetric Info:,SpeedometerMetric Info,

                                ,,platform,platform,platform:info,platform:info,
                                ,,RunningAverageMetric,SpeedometerMetric,RunningAverageMetric Info,SpeedometerMetric Info,
                                ,,0\\.0,0\\.0,0\\.0,0\\.0,
                                ,,1000\\.0,\\d*\\.\\d,3000\\.0,\\d*\\.\\d,
                                """);
    }

    @Test
    void testWriteWithSecondaryValuesIncluded() throws IOException {
        // given
        final Configuration configuration = new TestConfigBuilder()
                .withValue(BasicCommonConfig_.VERBOSE_STATISTICS, "true")
                .getOrCreateConfig();
        final LegacyCsvWriter writer = new LegacyCsvWriter(NODE_ID, tempDir, configuration);
        final Path csvFilePath = writer.getCsvFilePath();
        final List<Metric> metrics = createListWithSecondaryValues();
        final List<Snapshot> snapshots1 = metrics.stream()
                .map(SnapshotableMetric.class::cast)
                .map(Snapshot::of)
                .toList();
        final PlatformSnapshotEvent notification1 = new PlatformSnapshotEvent(NODE_ID, snapshots1);

        // when
        writer.handleSnapshots(notification1);

        // update metrics
        ((RunningAverageMetric) metrics.get(0)).update(1000.0);
        ((SpeedometerMetric) metrics.get(1)).update(2000.0);
        ((RunningAverageMetric) metrics.get(2)).update(3000.0);
        ((SpeedometerMetric) metrics.get(3)).update(4000.0);
        final List<Snapshot> snapshots2 = metrics.stream()
                .map(SnapshotableMetric.class::cast)
                .map(Snapshot::of)
                .toList();
        final PlatformSnapshotEvent notification2 = new PlatformSnapshotEvent(NODE_ID, snapshots2);

        // when
        writer.handleSnapshots(notification2);

        // then
        final String content = Files.readString(csvFilePath);
        assertThat(content)
                .matches(
                        """
                                filename:,.*,
                                RunningAverageMetric:,RunningAverageMetric,
                                SpeedometerMetric:,SpeedometerMetric,
                                RunningAverageMetric Info:,RunningAverageMetric Info,
                                SpeedometerMetric Info:,SpeedometerMetric Info,

                                ,,platform,platform,platform,platform,platform,platform,platform,platform,platform:info,platform:info,
                                ,,RunningAverageMetric,RunningAverageMetricMax,RunningAverageMetricMin,RunningAverageMetricStd,SpeedometerMetric,SpeedometerMetricMax,SpeedometerMetricMin,SpeedometerMetricStd,RunningAverageMetric Info,SpeedometerMetric Info,
                                ,,0\\.0,0\\.0,0\\.0,0\\.0,0\\.0,0\\.0,0\\.0,0\\.0,0\\.0,0\\.0,
                                ,,1000\\.0,1000\\.0,1000\\.0,0\\.0,\\d*\\.\\d,\\d*\\.\\d,\\d*\\.\\d,0\\.0,3000\\.0,\\d*\\.\\d,
                                """);
    }

    @Test
    void testBrokenFormatString() throws IOException {
        // given
        final LegacyCsvWriter writer = new LegacyCsvWriter(NODE_ID, tempDir, configuration);
        final Path csvFilePath = writer.getCsvFilePath();
        final DoubleGauge gauge = metrics.getOrCreate(new DoubleGauge.Config(Metrics.PLATFORM_CATEGORY, "DoubleGauge")
                .withFormat("%d")
                .withInitialValue(Math.PI));
<<<<<<< HEAD
        final Snapshot snapshot = Snapshot.of((AbstractMetric) gauge);
        final PlatformSnapshotEvent notification = new PlatformSnapshotEvent(NODE_ID, List.of(snapshot));
=======
        final Snapshot snapshot = Snapshot.of((SnapshotableMetric) gauge);
        final SnapshotEvent notification = new SnapshotEvent(NODE_ID, List.of(snapshot));
>>>>>>> a8cbc53a

        // when
        writer.handleSnapshots(notification);

        // then
        final String content = Files.readString(csvFilePath);
        assertThat(content).matches("""
                (.*\\n){4}.*
                ,,,
                """);
    }

    @Test
    void testChangedEntriesWithSimpleMetrics() throws IOException {
        // given
        final LegacyCsvWriter writer = new LegacyCsvWriter(NODE_ID, tempDir, configuration);
        final Path csvFilePath = writer.getCsvFilePath();
        final List<Metric> metrics = createSimpleList();

        // when

        // first row
        ((Counter) metrics.get(1)).add(1L);
        ((Counter) metrics.get(2)).add(2L);
        ((Counter) metrics.get(3)).add(3L);
        ((Counter) metrics.get(4)).add(4L);
        final List<Snapshot> snapshots1 = metrics.stream()
                .map(SnapshotableMetric.class::cast)
                .map(Snapshot::of)
                .toList();
        final PlatformSnapshotEvent notification1 = new PlatformSnapshotEvent(NODE_ID, snapshots1);
        writer.handleSnapshots(notification1);

        // second row
        ((Counter) metrics.get(1)).add(10L);
        ((Counter) metrics.get(3)).add(30L);
<<<<<<< HEAD
        final List<Snapshot> snapshots2 =
                List.of(Snapshot.of((AbstractMetric) metrics.get(3)), Snapshot.of((AbstractMetric) metrics.get(1)));
        final PlatformSnapshotEvent notification2 = new PlatformSnapshotEvent(NODE_ID, snapshots2);
=======
        final List<Snapshot> snapshots2 = List.of(
                Snapshot.of((SnapshotableMetric) metrics.get(3)), Snapshot.of((SnapshotableMetric) metrics.get(1)));
        final SnapshotEvent notification2 = new SnapshotEvent(NODE_ID, snapshots2);
>>>>>>> a8cbc53a
        writer.handleSnapshots(notification2);

        // then
        final String content = Files.readString(csvFilePath);
        assertThat(content)
                .matches(
                        """
                                filename:,.*,
                                Counter 1:,Counter 1,
                                Counter 2:,Counter 2,
                                Counter 3:,Counter 3,
                                Counter 4:,Counter 4,
                                Counter 5:,Counter 5,

                                ,,platform,platform,platform,platform,platform,
                                ,,Counter 1,Counter 2,Counter 3,Counter 4,Counter 5,
                                ,,0,1,2,3,4,
                                ,,,11,,33,,
                                """);
    }

    @Test
    void testChangedEntriesWithComplexMetricsAndNoSecondaryValues() throws IOException {
        // given
        final LegacyCsvWriter writer = new LegacyCsvWriter(NODE_ID, tempDir, configuration);
        final Path csvFilePath = writer.getCsvFilePath();
        final List<Metric> metrics = createComplexList();

        // when

        // first row
        ((RunningAverageMetric) metrics.get(1)).update(1000.0);
        ((RunningAverageMetric) metrics.get(2)).update(2000.0);
        ((RunningAverageMetric) metrics.get(3)).update(3000.0);
        ((RunningAverageMetric) metrics.get(4)).update(4000.0);
        final List<Snapshot> snapshots1 = metrics.stream()
                .map(SnapshotableMetric.class::cast)
                .map(Snapshot::of)
                .toList();
        final PlatformSnapshotEvent notification1 = new PlatformSnapshotEvent(NODE_ID, snapshots1);
        writer.handleSnapshots(notification1);

        // second row
        ((RunningAverageMetric) metrics.get(1)).update(10000.0);
        ((RunningAverageMetric) metrics.get(3)).update(30000.0);
<<<<<<< HEAD
        final List<Snapshot> snapshots2 =
                List.of(Snapshot.of((AbstractMetric) metrics.get(3)), Snapshot.of((AbstractMetric) metrics.get(1)));
        final PlatformSnapshotEvent notification2 = new PlatformSnapshotEvent(NODE_ID, snapshots2);
=======
        final List<Snapshot> snapshots2 = List.of(
                Snapshot.of((SnapshotableMetric) metrics.get(3)), Snapshot.of((SnapshotableMetric) metrics.get(1)));
        final SnapshotEvent notification2 = new SnapshotEvent(NODE_ID, snapshots2);
>>>>>>> a8cbc53a
        writer.handleSnapshots(notification2);

        // then
        final String content = Files.readString(csvFilePath);
        assertThat(content)
                .matches(
                        """
                                filename:,.*,
                                RunningAverageMetric 1:,RunningAverageMetric 1,
                                RunningAverageMetric 2:,RunningAverageMetric 2,
                                RunningAverageMetric 3:,RunningAverageMetric 3,
                                RunningAverageMetric 4:,RunningAverageMetric 4,
                                RunningAverageMetric 5:,RunningAverageMetric 5,

                                ,,platform,platform,platform,platform,platform,
                                ,,RunningAverageMetric 1,RunningAverageMetric 2,RunningAverageMetric 3,RunningAverageMetric 4,RunningAverageMetric 5,
                                ,,0\\.0,1000\\.0,2000\\.0,3000\\.0,4000\\.0,
                                ,,,5\\d*\\.\\d,,16\\d*\\.\\d,,
                                """);
    }

    @Test
    void testChangedEntriesWithComplexMetricsAndSecondaryValues() throws IOException {
        // given
        final Configuration configuration = new TestConfigBuilder()
                .withValue(BasicCommonConfig_.VERBOSE_STATISTICS, "true")
                .getOrCreateConfig();
        final LegacyCsvWriter writer = new LegacyCsvWriter(NODE_ID, tempDir, configuration);
        final Path csvFilePath = writer.getCsvFilePath();
        final List<Metric> metrics = createComplexList();

        // when

        // first row
        ((RunningAverageMetric) metrics.get(1)).update(1000.0);
        ((RunningAverageMetric) metrics.get(2)).update(2000.0);
        ((RunningAverageMetric) metrics.get(3)).update(3000.0);
        ((RunningAverageMetric) metrics.get(4)).update(4000.0);
        final List<Snapshot> snapshots1 = metrics.stream()
                .map(SnapshotableMetric.class::cast)
                .map(Snapshot::of)
                .toList();
        final PlatformSnapshotEvent notification1 = new PlatformSnapshotEvent(NODE_ID, snapshots1);
        writer.handleSnapshots(notification1);

        // second row
        ((RunningAverageMetric) metrics.get(1)).update(10000.0);
        ((RunningAverageMetric) metrics.get(3)).update(30000.0);
<<<<<<< HEAD
        final List<Snapshot> snapshots2 =
                List.of(Snapshot.of((AbstractMetric) metrics.get(3)), Snapshot.of((AbstractMetric) metrics.get(1)));
        final PlatformSnapshotEvent notification2 = new PlatformSnapshotEvent(NODE_ID, snapshots2);
=======
        final List<Snapshot> snapshots2 = List.of(
                Snapshot.of((SnapshotableMetric) metrics.get(3)), Snapshot.of((SnapshotableMetric) metrics.get(1)));
        final SnapshotEvent notification2 = new SnapshotEvent(NODE_ID, snapshots2);
>>>>>>> a8cbc53a
        writer.handleSnapshots(notification2);

        // then
        final String content = Files.readString(csvFilePath);
        assertThat(content)
                .matches(
                        """
                                filename:,.*,
                                RunningAverageMetric 1:,RunningAverageMetric 1,
                                RunningAverageMetric 2:,RunningAverageMetric 2,
                                RunningAverageMetric 3:,RunningAverageMetric 3,
                                RunningAverageMetric 4:,RunningAverageMetric 4,
                                RunningAverageMetric 5:,RunningAverageMetric 5,

                                ,,platform,platform,platform,platform,platform,platform,platform,platform,platform,platform,platform,platform,platform,platform,platform,platform,platform,platform,platform,platform,
                                ,,RunningAverageMetric 1,RunningAverageMetric 1Max,RunningAverageMetric 1Min,RunningAverageMetric 1Std,RunningAverageMetric 2,RunningAverageMetric 2Max,RunningAverageMetric 2Min,RunningAverageMetric 2Std,RunningAverageMetric 3,RunningAverageMetric 3Max,RunningAverageMetric 3Min,RunningAverageMetric 3Std,RunningAverageMetric 4,RunningAverageMetric 4Max,RunningAverageMetric 4Min,RunningAverageMetric 4Std,RunningAverageMetric 5,RunningAverageMetric 5Max,RunningAverageMetric 5Min,RunningAverageMetric 5Std,
                                ,,0\\.0,0\\.0,0\\.0,0\\.0,1000\\.0,1000\\.0,1000\\.0,0\\.0,2000\\.0,2000\\.0,2000\\.0,0\\.0,3000\\.0,3000\\.0,3000\\.0,0\\.0,4000\\.0,4000\\.0,4000\\.0,0\\.0,
                                ,,,,,,5\\d*\\.\\d,5\\d*\\.\\d,1000.0,\\d*\\.\\d,,,,,16\\d*\\.\\d,16\\d*\\.\\d,3000.0,\\d*\\.\\d,,,,,
                                """);
    }

    @Test
    void testAddedMetricsAfterFirstSnapshotAreIgnored() throws IOException {
        // given
        final LegacyCsvWriter writer = new LegacyCsvWriter(NODE_ID, tempDir, configuration);
        final Path csvFilePath = writer.getCsvFilePath();
        final List<Metric> metrics = createSimpleList();

        // when
        final List<Snapshot> snapshots1 = metrics.stream()
                .map(SnapshotableMetric.class::cast)
                .map(Snapshot::of)
                .toList();
        writer.handleSnapshots(new PlatformSnapshotEvent(NODE_ID, snapshots1));

        final List<Snapshot> snapshots = List.of(
<<<<<<< HEAD
                Snapshot.of((AbstractMetric) this.metrics.getOrCreate(new Config("NewCategory", "NewCounter"))));
        writer.handleSnapshots(new PlatformSnapshotEvent(NODE_ID, snapshots));
=======
                Snapshot.of((SnapshotableMetric) this.metrics.getOrCreate(new Config("NewCategory", "NewCounter"))));
        writer.handleSnapshots(new SnapshotEvent(NODE_ID, snapshots));
>>>>>>> a8cbc53a

        // then
        final String content = Files.readString(csvFilePath);
        assertThat(content)
                .matches(
                        """
                        filename:,.*,
                        Counter 1:,Counter 1,
                        Counter 2:,Counter 2,
                        Counter 3:,Counter 3,
                        Counter 4:,Counter 4,
                        Counter 5:,Counter 5,

                        ,,platform,platform,platform,platform,platform,
                        ,,Counter 1,Counter 2,Counter 3,Counter 4,Counter 5,
                        ,,0,0,0,0,0,
                        ,,,,,,,
                        """);
    }

    private List<Metric> createCompleteList() {
        return List.of(
                metrics.getOrCreate(new Counter.Config(Metrics.PLATFORM_CATEGORY, "Counter")),
                metrics.getOrCreate(
                        new DoubleGauge.Config(Metrics.PLATFORM_CATEGORY, "DoubleGauge").withFormat(FORMAT_3_1)),
                metrics.getOrCreate(new FunctionGauge.Config<>(
                                Metrics.PLATFORM_CATEGORY, "FunctionGauge", String.class, () -> "Hello FunctionGauge")
                        .withFormat("%s")),
                metrics.getOrCreate(new IntegerAccumulator.Config(Metrics.PLATFORM_CATEGORY, "IntegerAccumulator")),
                metrics.getOrCreate(new IntegerGauge.Config(Metrics.PLATFORM_CATEGORY, "IntegerGauge")),
                metrics.getOrCreate(new IntegerPairAccumulator.Config<>(
                                Metrics.PLATFORM_CATEGORY,
                                "IntegerPairAccumulator",
                                Double.class,
                                IntegerPairAccumulator.AVERAGE)
                        .withFormat(FORMAT_3_1)),
                metrics.getOrCreate(new LongAccumulator.Config(Metrics.PLATFORM_CATEGORY, "LongAccumulator")),
                metrics.getOrCreate(new LongGauge.Config(Metrics.PLATFORM_CATEGORY, "LongGauge")),
                metrics.getOrCreate(new RunningAverageMetric.Config(Metrics.PLATFORM_CATEGORY, "RunningAverageMetric")
                        .withFormat(FORMAT_3_1)),
                metrics.getOrCreate(new SpeedometerMetric.Config(Metrics.PLATFORM_CATEGORY, "SpeedometerMetric")
                        .withFormat(FORMAT_3_1)),
                metrics.getOrCreate(new StatEntry.Config(
                                Metrics.PLATFORM_CATEGORY, "StatEntry", String.class, () -> "Hello StatEntry")
                        .withFormat("%s")));
    }

    private List<Metric> createShortList() {
        return List.of(
                metrics.getOrCreate(new Counter.Config(Metrics.PLATFORM_CATEGORY, "Counter")),
                metrics.getOrCreate(
                        new DoubleGauge.Config(Metrics.PLATFORM_CATEGORY, "DoubleGauge").withFormat(FORMAT_3_1)));
    }

    private List<Metric> createListWithInternals() {
        return List.of(
                metrics.getOrCreate(new Counter.Config(Metrics.INTERNAL_CATEGORY, "Internal Counter")),
                metrics.getOrCreate(new Counter.Config(Metrics.PLATFORM_CATEGORY, "Public Counter")),
                metrics.getOrCreate(new DoubleGauge.Config(Metrics.INTERNAL_CATEGORY, "Internal DoubleGauge")
                        .withFormat(FORMAT_3_1)),
                metrics.getOrCreate(new DoubleGauge.Config(Metrics.PLATFORM_CATEGORY, "Public DoubleGauge")
                        .withFormat(FORMAT_3_1)));
    }

    private List<Metric> createListWithSecondaryValues() {
        return List.of(
                metrics.getOrCreate(new RunningAverageMetric.Config(Metrics.PLATFORM_CATEGORY, "RunningAverageMetric")
                        .withFormat(FORMAT_3_1)),
                metrics.getOrCreate(new SpeedometerMetric.Config(Metrics.PLATFORM_CATEGORY, "SpeedometerMetric")
                        .withFormat(FORMAT_3_1)),
                metrics.getOrCreate(new RunningAverageMetric.Config(Metrics.INFO_CATEGORY, "RunningAverageMetric Info")
                        .withFormat(FORMAT_3_1)),
                metrics.getOrCreate(new SpeedometerMetric.Config(Metrics.INFO_CATEGORY, "SpeedometerMetric Info")
                        .withFormat(FORMAT_3_1)));
    }

    private List<Metric> createSimpleList() {
        return List.of(
                metrics.getOrCreate(new Counter.Config(Metrics.PLATFORM_CATEGORY, "Counter 1")),
                metrics.getOrCreate(new Counter.Config(Metrics.PLATFORM_CATEGORY, "Counter 2")),
                metrics.getOrCreate(new Counter.Config(Metrics.PLATFORM_CATEGORY, "Counter 3")),
                metrics.getOrCreate(new Counter.Config(Metrics.PLATFORM_CATEGORY, "Counter 4")),
                metrics.getOrCreate(new Counter.Config(Metrics.PLATFORM_CATEGORY, "Counter 5")));
    }

    private List<Metric> createComplexList() {
        return List.of(
                metrics.getOrCreate(new RunningAverageMetric.Config(Metrics.PLATFORM_CATEGORY, "RunningAverageMetric 1")
                        .withFormat(FORMAT_3_1)),
                metrics.getOrCreate(new RunningAverageMetric.Config(Metrics.PLATFORM_CATEGORY, "RunningAverageMetric 2")
                        .withFormat(FORMAT_3_1)),
                metrics.getOrCreate(new RunningAverageMetric.Config(Metrics.PLATFORM_CATEGORY, "RunningAverageMetric 3")
                        .withFormat(FORMAT_3_1)),
                metrics.getOrCreate(new RunningAverageMetric.Config(Metrics.PLATFORM_CATEGORY, "RunningAverageMetric 4")
                        .withFormat(FORMAT_3_1)),
                metrics.getOrCreate(new RunningAverageMetric.Config(Metrics.PLATFORM_CATEGORY, "RunningAverageMetric 5")
                        .withFormat(FORMAT_3_1)));
    }
}<|MERGE_RESOLUTION|>--- conflicted
+++ resolved
@@ -42,13 +42,8 @@
 import com.swirlds.metrics.api.LongGauge;
 import com.swirlds.metrics.api.Metric;
 import com.swirlds.metrics.api.Metrics;
-<<<<<<< HEAD
-import com.swirlds.metrics.impl.AbstractMetric;
-import com.swirlds.metrics.impl.snapshot.Snapshot;
-=======
 import com.swirlds.metrics.api.snapshot.Snapshot;
 import com.swirlds.metrics.api.snapshot.SnapshotableMetric;
->>>>>>> a8cbc53a
 import java.io.IOException;
 import java.nio.file.Files;
 import java.nio.file.Path;
@@ -542,13 +537,8 @@
         final DoubleGauge gauge = metrics.getOrCreate(new DoubleGauge.Config(Metrics.PLATFORM_CATEGORY, "DoubleGauge")
                 .withFormat("%d")
                 .withInitialValue(Math.PI));
-<<<<<<< HEAD
-        final Snapshot snapshot = Snapshot.of((AbstractMetric) gauge);
+        final Snapshot snapshot = Snapshot.of((SnapshotableMetric) gauge);
         final PlatformSnapshotEvent notification = new PlatformSnapshotEvent(NODE_ID, List.of(snapshot));
-=======
-        final Snapshot snapshot = Snapshot.of((SnapshotableMetric) gauge);
-        final SnapshotEvent notification = new SnapshotEvent(NODE_ID, List.of(snapshot));
->>>>>>> a8cbc53a
 
         // when
         writer.handleSnapshots(notification);
@@ -585,15 +575,9 @@
         // second row
         ((Counter) metrics.get(1)).add(10L);
         ((Counter) metrics.get(3)).add(30L);
-<<<<<<< HEAD
-        final List<Snapshot> snapshots2 =
-                List.of(Snapshot.of((AbstractMetric) metrics.get(3)), Snapshot.of((AbstractMetric) metrics.get(1)));
-        final PlatformSnapshotEvent notification2 = new PlatformSnapshotEvent(NODE_ID, snapshots2);
-=======
         final List<Snapshot> snapshots2 = List.of(
                 Snapshot.of((SnapshotableMetric) metrics.get(3)), Snapshot.of((SnapshotableMetric) metrics.get(1)));
-        final SnapshotEvent notification2 = new SnapshotEvent(NODE_ID, snapshots2);
->>>>>>> a8cbc53a
+        final PlatformSnapshotEvent notification2 = new PlatformSnapshotEvent(NODE_ID, snapshots2);
         writer.handleSnapshots(notification2);
 
         // then
@@ -639,15 +623,9 @@
         // second row
         ((RunningAverageMetric) metrics.get(1)).update(10000.0);
         ((RunningAverageMetric) metrics.get(3)).update(30000.0);
-<<<<<<< HEAD
-        final List<Snapshot> snapshots2 =
-                List.of(Snapshot.of((AbstractMetric) metrics.get(3)), Snapshot.of((AbstractMetric) metrics.get(1)));
-        final PlatformSnapshotEvent notification2 = new PlatformSnapshotEvent(NODE_ID, snapshots2);
-=======
         final List<Snapshot> snapshots2 = List.of(
                 Snapshot.of((SnapshotableMetric) metrics.get(3)), Snapshot.of((SnapshotableMetric) metrics.get(1)));
-        final SnapshotEvent notification2 = new SnapshotEvent(NODE_ID, snapshots2);
->>>>>>> a8cbc53a
+        final PlatformSnapshotEvent notification2 = new PlatformSnapshotEvent(NODE_ID, snapshots2);
         writer.handleSnapshots(notification2);
 
         // then
@@ -696,15 +674,9 @@
         // second row
         ((RunningAverageMetric) metrics.get(1)).update(10000.0);
         ((RunningAverageMetric) metrics.get(3)).update(30000.0);
-<<<<<<< HEAD
-        final List<Snapshot> snapshots2 =
-                List.of(Snapshot.of((AbstractMetric) metrics.get(3)), Snapshot.of((AbstractMetric) metrics.get(1)));
-        final PlatformSnapshotEvent notification2 = new PlatformSnapshotEvent(NODE_ID, snapshots2);
-=======
         final List<Snapshot> snapshots2 = List.of(
                 Snapshot.of((SnapshotableMetric) metrics.get(3)), Snapshot.of((SnapshotableMetric) metrics.get(1)));
-        final SnapshotEvent notification2 = new SnapshotEvent(NODE_ID, snapshots2);
->>>>>>> a8cbc53a
+        final PlatformSnapshotEvent notification2 = new PlatformSnapshotEvent(NODE_ID, snapshots2);
         writer.handleSnapshots(notification2);
 
         // then
@@ -741,13 +713,8 @@
         writer.handleSnapshots(new PlatformSnapshotEvent(NODE_ID, snapshots1));
 
         final List<Snapshot> snapshots = List.of(
-<<<<<<< HEAD
-                Snapshot.of((AbstractMetric) this.metrics.getOrCreate(new Config("NewCategory", "NewCounter"))));
+                Snapshot.of((SnapshotableMetric) this.metrics.getOrCreate(new Config("NewCategory", "NewCounter"))));
         writer.handleSnapshots(new PlatformSnapshotEvent(NODE_ID, snapshots));
-=======
-                Snapshot.of((SnapshotableMetric) this.metrics.getOrCreate(new Config("NewCategory", "NewCounter"))));
-        writer.handleSnapshots(new SnapshotEvent(NODE_ID, snapshots));
->>>>>>> a8cbc53a
 
         // then
         final String content = Files.readString(csvFilePath);
