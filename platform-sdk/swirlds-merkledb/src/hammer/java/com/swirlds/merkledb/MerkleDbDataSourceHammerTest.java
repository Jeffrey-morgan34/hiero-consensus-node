/*
 * Copyright (C) 2024 Hedera Hashgraph, LLC
 *
 * Licensed under the Apache License, Version 2.0 (the "License");
 * you may not use this file except in compliance with the License.
 * You may obtain a copy of the License at
 *
 *      http://www.apache.org/licenses/LICENSE-2.0
 *
 * Unless required by applicable law or agreed to in writing, software
 * distributed under the License is distributed on an "AS IS" BASIS,
 * WITHOUT WARRANTIES OR CONDITIONS OF ANY KIND, either express or implied.
 * See the License for the specific language governing permissions and
 * limitations under the License.
 */

package com.swirlds.merkledb;

import static com.swirlds.merkledb.test.fixtures.MerkleDbTestUtils.CONFIGURATION;
import static com.swirlds.merkledb.test.fixtures.MerkleDbTestUtils.hash;

<<<<<<< HEAD
import com.hedera.pbj.runtime.io.buffer.Bytes;
import com.swirlds.common.constructable.ConstructableRegistry;
import com.swirlds.common.io.utility.LegacyTemporaryFileBuilder;
=======
import com.swirlds.common.constructable.ClassConstructorPair;
import com.swirlds.common.constructable.ConstructableRegistry;
import com.swirlds.common.io.utility.LegacyTemporaryFileBuilder;
import com.swirlds.merkledb.files.CloseFlushTest;
import com.swirlds.merkledb.test.fixtures.ExampleByteArrayVirtualValue;
>>>>>>> 4733608f
import com.swirlds.merkledb.test.fixtures.TestType;
import com.swirlds.virtualmap.datasource.VirtualHashRecord;
import com.swirlds.virtualmap.datasource.VirtualLeafBytes;
import java.io.IOException;
import java.nio.file.Path;
import java.util.ArrayList;
import java.util.List;
import java.util.Random;
import java.util.concurrent.CountDownLatch;
import java.util.stream.IntStream;
import java.util.stream.Stream;
import org.junit.jupiter.api.BeforeAll;
import org.junit.jupiter.params.ParameterizedTest;
import org.junit.jupiter.params.provider.EnumSource;

public class MerkleDbDataSourceHammerTest {

    private static Path testDirectory;

    @BeforeAll
    static void setup() throws Exception {
        testDirectory = LegacyTemporaryFileBuilder.buildTemporaryFile("MerkleDbDataSourceHammerTest", CONFIGURATION);
        ConstructableRegistry.getInstance()
                .registerConstructable(new ClassConstructorPair(
                        CloseFlushTest.CustomDataSourceBuilder.class,
                        () -> new CloseFlushTest.CustomDataSourceBuilder(CONFIGURATION)));
    }

    @ParameterizedTest
    @EnumSource(TestType.class)
    void closeWhileFlushingTest(final TestType testType) throws IOException, InterruptedException {
        final Path dbPath = testDirectory.resolve("merkledb-closeWhileFlushingTest-" + testType);
        final MerkleDbDataSource dataSource = testType.dataType().createDataSource(dbPath, "vm", 1000, 0, false, false);

        final int count = 20;
        final List<Bytes> keys = new ArrayList<>(count);
        for (int i = 0; i < count; i++) {
            keys.add(testType.dataType().createVirtualLongKey(i));
        }
        final List<Bytes> values = new ArrayList<>(count);
        for (int i = 0; i < count; i++) {
            values.add(testType.dataType().createVirtualValue(i + 1));
        }

        final CountDownLatch updateStarted = new CountDownLatch(1);
        final Thread closeThread = new Thread(() -> {
            try {
                updateStarted.await();
                Thread.sleep(new Random().nextInt(100));
                dataSource.close();
            } catch (Exception z) {
                // Print and ignore
                z.printStackTrace(System.err);
            }
        });
        closeThread.start();

        updateStarted.countDown();
        for (int i = 0; i < 10; i++) {
            final int k = i;
            try {
                dataSource.saveRecords(
                        count - 1,
                        2 * count - 2,
                        IntStream.range(0, count).mapToObj(j -> new VirtualHashRecord(k + j, hash(k + j + 1))),
                        IntStream.range(count - 1, count)
                                .mapToObj(j -> new VirtualLeafBytes(k + j, keys.get(k), values.get((k + j) % count))),
                        Stream.empty(),
                        true);
            } catch (Exception z) {
                // Print and ignore
                z.printStackTrace(System.err);
                break;
            }
        }

        closeThread.join();
    }
}<|MERGE_RESOLUTION|>--- conflicted
+++ resolved
@@ -19,17 +19,8 @@
 import static com.swirlds.merkledb.test.fixtures.MerkleDbTestUtils.CONFIGURATION;
 import static com.swirlds.merkledb.test.fixtures.MerkleDbTestUtils.hash;
 
-<<<<<<< HEAD
 import com.hedera.pbj.runtime.io.buffer.Bytes;
-import com.swirlds.common.constructable.ConstructableRegistry;
 import com.swirlds.common.io.utility.LegacyTemporaryFileBuilder;
-=======
-import com.swirlds.common.constructable.ClassConstructorPair;
-import com.swirlds.common.constructable.ConstructableRegistry;
-import com.swirlds.common.io.utility.LegacyTemporaryFileBuilder;
-import com.swirlds.merkledb.files.CloseFlushTest;
-import com.swirlds.merkledb.test.fixtures.ExampleByteArrayVirtualValue;
->>>>>>> 4733608f
 import com.swirlds.merkledb.test.fixtures.TestType;
 import com.swirlds.virtualmap.datasource.VirtualHashRecord;
 import com.swirlds.virtualmap.datasource.VirtualLeafBytes;
@@ -52,10 +43,6 @@
     @BeforeAll
     static void setup() throws Exception {
         testDirectory = LegacyTemporaryFileBuilder.buildTemporaryFile("MerkleDbDataSourceHammerTest", CONFIGURATION);
-        ConstructableRegistry.getInstance()
-                .registerConstructable(new ClassConstructorPair(
-                        CloseFlushTest.CustomDataSourceBuilder.class,
-                        () -> new CloseFlushTest.CustomDataSourceBuilder(CONFIGURATION)));
     }
 
     @ParameterizedTest
