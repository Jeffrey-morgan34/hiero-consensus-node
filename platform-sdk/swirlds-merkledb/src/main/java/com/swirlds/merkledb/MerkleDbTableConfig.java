--- conflicted
+++ resolved
@@ -32,7 +32,6 @@
 import com.swirlds.common.io.streams.SerializableDataOutputStream;
 import com.swirlds.virtualmap.serialize.KeySerializer;
 import com.swirlds.virtualmap.serialize.ValueSerializer;
-import edu.umd.cs.findbugs.annotations.NonNull;
 import java.io.IOException;
 import java.util.Objects;
 
@@ -148,14 +147,6 @@
      *      Hash version
      * @param hashType
      *      Hash type
-<<<<<<< HEAD
-     * @param merkleDbConfig platform config for MerkleDbDataSource
-     */
-    public MerkleDbTableConfig(
-            final short hashVersion, final DigestType hashType, @NonNull final MerkleDbConfig merkleDbConfig) {
-        requireNonNull(merkleDbConfig);
-
-=======
      * @param maxNumberOfKeys
      *      Max number of keys that can be stored in a table.
      * @param hashesRamToDiskThreshold
@@ -166,17 +157,12 @@
             final DigestType hashType,
             final long maxNumberOfKeys,
             final long hashesRamToDiskThreshold) {
->>>>>>> 4166d515
         // Mandatory fields
         this.hashVersion = hashVersion;
         this.hashType = hashType;
 
         // Optional hints, may be set explicitly using setters later. Defaults are loaded from
         // MerkleDb configuration
-<<<<<<< HEAD
-        maxNumberOfKeys = merkleDbConfig.maxNumOfKeys();
-        hashesRamToDiskThreshold = merkleDbConfig.hashesRamToDiskThreshold();
-=======
         if (maxNumberOfKeys <= 0) {
             throw new IllegalArgumentException("Max number of keys must be greater than 0");
         }
@@ -185,7 +171,6 @@
             throw new IllegalArgumentException("Hashes RAM/disk threshold must be greater or equal to 0");
         }
         this.hashesRamToDiskThreshold = hashesRamToDiskThreshold;
->>>>>>> 4166d515
     }
 
     public MerkleDbTableConfig(final ReadableSequentialData in) {
@@ -453,14 +438,6 @@
     /**
      * Creates a copy of this table config.
      *
-<<<<<<< HEAD
-     * @param merkleDbConfig platform config for MerkleDbDataSource
-     * @return Table config copy
-     */
-    public MerkleDbTableConfig copy(@NonNull final MerkleDbConfig merkleDbConfig) {
-        requireNonNull(merkleDbConfig);
-        final MerkleDbTableConfig copy = new MerkleDbTableConfig(hashVersion, hashType, merkleDbConfig);
-=======
      * @param maxNumberOfKeys
      *      Max number of keys that can be stored in a table.
      * @param hashesRamToDiskThreshold
@@ -470,7 +447,6 @@
     public MerkleDbTableConfig copy(final long maxNumberOfKeys, final long hashesRamToDiskThreshold) {
         final MerkleDbTableConfig copy =
                 new MerkleDbTableConfig(hashVersion, hashType, maxNumberOfKeys, hashesRamToDiskThreshold);
->>>>>>> 4166d515
         copy.preferDiskIndices(preferDiskBasedIndices);
         return copy;
     }
