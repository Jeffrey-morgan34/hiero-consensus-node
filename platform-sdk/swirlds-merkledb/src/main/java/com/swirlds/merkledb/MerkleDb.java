--- conflicted
+++ resolved
@@ -30,11 +30,7 @@
 import com.hedera.pbj.runtime.io.WritableSequentialData;
 import com.hedera.pbj.runtime.io.stream.ReadableStreamingData;
 import com.hedera.pbj.runtime.io.stream.WritableStreamingData;
-<<<<<<< HEAD
 import com.swirlds.common.io.filesystem.FileSystemManager;
-=======
-import com.swirlds.common.io.utility.LegacyTemporaryFileBuilder;
->>>>>>> 4166d515
 import com.swirlds.config.api.Configuration;
 import com.swirlds.merkledb.config.MerkleDbConfig;
 import com.swirlds.merkledb.files.DataFileCommon;
@@ -105,11 +101,8 @@
     /** Label for database component used in logging, stats, etc. */
     public static final String MERKLEDB_COMPONENT = "merkledb";
 
-<<<<<<< HEAD
-=======
     /** Platform configuration */
     @NonNull
->>>>>>> 4166d515
     private final Configuration configuration;
 
     /**
@@ -167,19 +160,12 @@
      * created first. If the path is {@code null}, the default MerkleDb path is used instead.
      *
      * @param path Database storage dir. If {@code null}, the default MerkleDb path is used
-<<<<<<< HEAD
-     * @param configuration The configuration to use
-     * @return Virtual database instance that stores its data in the specified path
-     */
-    public static MerkleDb getInstance(final Path path, final Configuration configuration) {
-=======
      * @param configuration platform configuration
      * @return Virtual database instance that stores its data in the specified path
      */
-    public static MerkleDb getInstance(final Path path, final @NonNull Configuration configuration) {
+    public static MerkleDb getInstance(final Path path, @NonNull final Configuration configuration) {
         requireNonNull(configuration);
 
->>>>>>> 4166d515
         return instances.computeIfAbsent(
                 path != null ? path : getDefaultPath(configuration), p -> new MerkleDb(p, configuration));
     }
@@ -187,29 +173,15 @@
     /**
      * A database path (storage dir) to use for new or restored data sources
      *
-<<<<<<< HEAD
-     * @param configuration The configuration to use
+     * @param configuration platform configuration
      * @return Default instance path
      */
-    private static Path getDefaultPath(final Configuration configuration) {
+    private static Path getDefaultPath(@NonNull final Configuration configuration) {
+        requireNonNull(configuration);
+
         return defaultInstancePath.updateAndGet(p -> {
             if (p == null) {
                 p = FileSystemManager.create(configuration).resolveNewTemp(MERKLEDB_COMPONENT);
-=======
-     * @param configuration platform configuration
-     * @return Default instance path
-     */
-    private static Path getDefaultPath(final @NonNull Configuration configuration) {
-        requireNonNull(configuration);
-
-        return defaultInstancePath.updateAndGet(p -> {
-            if (p == null) {
-                try {
-                    p = LegacyTemporaryFileBuilder.buildTemporaryFile("merkledb", configuration);
-                } catch (IOException z) {
-                    throw new UncheckedIOException(z);
-                }
->>>>>>> 4166d515
             }
             return p;
         });
@@ -247,18 +219,11 @@
      * Gets a default database instance. Used by virtual data source builder to create new data
      * sources or restore data sources from snapshots.
      *
-<<<<<<< HEAD
-     * @param configuration The configuration to use
-     * @return Default database instance
-     */
-    public static MerkleDb getDefaultInstance(final Configuration configuration) {
-=======
      * @param configuration platform configuration
      * @return Default database instance
      */
-    public static MerkleDb getDefaultInstance(final @NonNull Configuration configuration) {
+    public static MerkleDb getDefaultInstance(@NonNull final Configuration configuration) {
         requireNonNull(configuration);
->>>>>>> 4166d515
         return getInstance(getDefaultPath(configuration), configuration);
     }
 
@@ -266,16 +231,11 @@
      * Creates a new database instance with the given path as the storage dir. If database metadata
      * file exists in the specified folder, it gets loaded into the tables map.
      *
+     * @param storageDir A folder to store database files in
      * @param configuration platform configuration
-     * @param storageDir A folder to store database files in
-     * @param configuration The configuration to use
-     */
-<<<<<<< HEAD
-    private MerkleDb(final Path storageDir, final Configuration configuration) {
-=======
-    private MerkleDb(final Path storageDir, final @NonNull Configuration configuration) {
+     */
+    private MerkleDb(final Path storageDir, @NonNull final Configuration configuration) {
         requireNonNull(configuration);
->>>>>>> 4166d515
         this.configuration = configuration;
         if (storageDir == null) {
             throw new IllegalArgumentException("Cannot create a MerkleDatabase instance with null storageDir");
@@ -369,17 +329,12 @@
         return getTablesDir(baseDir).resolve(tableName + "-" + tableId);
     }
 
-<<<<<<< HEAD
-    public MerkleDbConfig getConfig() {
-        return configuration.getConfigData(MerkleDbConfig.class);
-=======
     /**
      * Get Platform Configuration
      * @return configuration platform configuration
      */
     public Configuration getConfiguration() {
         return configuration;
->>>>>>> 4166d515
     }
 
     /**
@@ -448,15 +403,10 @@
             final boolean makeCopyPrimary)
             throws IOException {
         final String label = dataSource.getTableName();
-<<<<<<< HEAD
-        final MerkleDbConfig merkleDbConfig = configuration.getConfigData(MerkleDbConfig.class);
-        final MerkleDbTableConfig tableConfig = dataSource.getTableConfig().copy(merkleDbConfig);
-=======
         final MerkleDbConfig merkleDbConfig = getConfiguration().getConfigData(MerkleDbConfig.class);
         final MerkleDbTableConfig tableConfig = dataSource
                 .getTableConfig()
                 .copy(merkleDbConfig.maxNumOfKeys(), merkleDbConfig.hashesRamToDiskThreshold());
->>>>>>> 4166d515
         if (tableConfigs.get(tableId) != null) {
             throw new IllegalStateException("Table with ID " + tableId + " already exists");
         }
@@ -604,23 +554,14 @@
      *
      * @param source Source folder
      * @param target Target folder, optional. If {@code null}, the default MerkleDb folder is used
-<<<<<<< HEAD
-     * @param configuration The configuration to use
-=======
      * @param configuration platform configuration
->>>>>>> 4166d515
      * @return Default database instance
      * @throws IOException If an I/O error occurs
      * @throws IllegalStateException If the default database instance is already created
      */
-<<<<<<< HEAD
-    public static MerkleDb restore(final Path source, final Path target, final Configuration configuration)
-            throws IOException {
-=======
-    public static MerkleDb restore(final Path source, final Path target, final @NonNull Configuration configuration)
+    public static MerkleDb restore(final Path source, final Path target, @NonNull final Configuration configuration)
             throws IOException {
         requireNonNull(configuration);
->>>>>>> 4166d515
         final Path defaultInstancePath = (target != null) ? target : getDefaultPath(configuration);
         if (!Files.exists(defaultInstancePath.resolve(METADATA_FILENAME))) {
             Files.createDirectories(defaultInstancePath);
