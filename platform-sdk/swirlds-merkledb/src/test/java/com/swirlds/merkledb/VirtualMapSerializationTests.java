--- conflicted
+++ resolved
@@ -24,11 +24,8 @@
 import static org.junit.jupiter.api.Assertions.assertThrows;
 import static org.junit.jupiter.api.Assertions.assertTrue;
 
-<<<<<<< HEAD
 import com.hedera.pbj.runtime.io.buffer.Bytes;
-=======
 import com.swirlds.common.constructable.ClassConstructorPair;
->>>>>>> 4733608f
 import com.swirlds.common.constructable.ConstructableRegistry;
 import com.swirlds.common.constructable.ConstructableRegistryException;
 import com.swirlds.common.crypto.DigestType;
@@ -41,15 +38,9 @@
 import com.swirlds.common.merkle.MerkleNode;
 import com.swirlds.common.merkle.crypto.MerkleCryptoFactory;
 import com.swirlds.common.merkle.route.MerkleRoute;
-<<<<<<< HEAD
+import com.swirlds.merkledb.config.MerkleDbConfig;
 import com.swirlds.merkledb.test.fixtures.ExampleFixedValue;
 import com.swirlds.merkledb.test.fixtures.ExampleLongKey;
-=======
-import com.swirlds.merkledb.config.MerkleDbConfig;
-import com.swirlds.merkledb.test.fixtures.ExampleFixedSizeVirtualValue;
-import com.swirlds.merkledb.test.fixtures.ExampleFixedSizeVirtualValueSerializer;
-import com.swirlds.merkledb.test.fixtures.ExampleLongKeyFixedSize;
->>>>>>> 4733608f
 import com.swirlds.virtualmap.VirtualMap;
 import com.swirlds.virtualmap.config.VirtualMapConfig;
 import com.swirlds.virtualmap.datasource.VirtualDataSourceBuilder;
@@ -181,15 +172,8 @@
      * Create a map and fill it with random key/value pairs.
      */
     @SuppressWarnings("SameParameterValue")
-<<<<<<< HEAD
     private VirtualMap generateRandomMap(final long seed, final int count, final String name) throws IOException {
-        final VirtualMap map = new VirtualMap(name, constructBuilder());
-=======
-    private VirtualMap<ExampleLongKeyFixedSize, ExampleFixedSizeVirtualValue> generateRandomMap(
-            final long seed, final int count, final String name) throws IOException {
-        final VirtualMap<ExampleLongKeyFixedSize, ExampleFixedSizeVirtualValue> map =
-                new VirtualMap<>(name, KEY_SERIALIZER, VALUE_SERIALIZER, constructBuilder(), CONFIGURATION);
->>>>>>> 4733608f
+        final VirtualMap map = new VirtualMap(name, constructBuilder(), CONFIGURATION);
         addRandomEntries(map, count, 0, seed);
         return map;
     }
