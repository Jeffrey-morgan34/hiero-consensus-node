/*
 * Copyright (C) 2021-2024 Hedera Hashgraph, LLC
 *
 * Licensed under the Apache License, Version 2.0 (the "License");
 * you may not use this file except in compliance with the License.
 * You may obtain a copy of the License at
 *
 *      http://www.apache.org/licenses/LICENSE-2.0
 *
 * Unless required by applicable law or agreed to in writing, software
 * distributed under the License is distributed on an "AS IS" BASIS,
 * WITHOUT WARRANTIES OR CONDITIONS OF ANY KIND, either express or implied.
 * See the License for the specific language governing permissions and
 * limitations under the License.
 */

package com.swirlds.merkledb.test.fixtures;

import static com.swirlds.merkledb.test.fixtures.MerkleDbTestUtils.CONFIGURATION;
import static org.mockito.ArgumentMatchers.any;
import static org.mockito.Mockito.mock;
import static org.mockito.Mockito.when;

import com.swirlds.common.crypto.DigestType;
import com.swirlds.common.metrics.config.MetricsConfig;
import com.swirlds.common.metrics.platform.DefaultPlatformMetrics;
import com.swirlds.common.metrics.platform.MetricKeyRegistry;
import com.swirlds.common.metrics.platform.PlatformMetricsFactoryImpl;
import com.swirlds.config.api.Configuration;
import com.swirlds.config.extensions.test.fixtures.TestConfigBuilder;
import com.swirlds.merkledb.MerkleDb;
import com.swirlds.merkledb.MerkleDbDataSource;
import com.swirlds.merkledb.MerkleDbStatistics;
import com.swirlds.merkledb.MerkleDbTableConfig;
import com.swirlds.merkledb.config.MerkleDbConfig;
import com.swirlds.metrics.api.Metrics;
import com.swirlds.virtualmap.VirtualKey;
import com.swirlds.virtualmap.VirtualValue;
import com.swirlds.virtualmap.datasource.VirtualHashRecord;
import com.swirlds.virtualmap.datasource.VirtualLeafRecord;
import com.swirlds.virtualmap.serialize.KeySerializer;
import com.swirlds.virtualmap.serialize.ValueSerializer;
import java.io.IOException;
import java.nio.file.Path;
import java.util.concurrent.ScheduledExecutorService;

/**
 * Supports parameterized testing of {@link MerkleDbDataSource} with
 * both fixed- and variable-size data.
 *
 * <p>Used with JUnit's 'org.junit.jupiter.params.provider.EnumSource' annotation.
 */
public enum TestType {

    /** Parameterizes a test with fixed-size key and fixed-size data. */
    fixed_fixed(true),
    /** Parameterizes a test with fixed-size key and variable-size data. */
    fixed_variable(false),
    /** Parameterizes a test with fixed-size complex key and fixed-size data. */
    fixedComplex_fixed(true),
    /** Parameterizes a test with fixed-size complex key and variable-size data. */
    fixedComplex_variable(false),
    /** Parameterizes a test with variable-size key and fixed-size data. */
    variable_fixed(false),
    /** Parameterizes a test with variable-size key and variable-size data. */
    variable_variable(false),
    /** Parameterizes a test with variable-size complex key and fixed-size data. */
    variableComplex_fixed(false),
    /** Parameterizes a test with variable-size complex key and variable-size data. */
    variableComplex_variable(false);

    public final boolean fixedSize;

    private Metrics metrics = null;

    TestType(boolean fixedSize) {
        this.fixedSize = fixedSize;
    }

    public <K extends VirtualKey, V extends VirtualValue> DataTypeConfig<K, V> dataType() {
        return new DataTypeConfig<>(this);
    }

    public Metrics getMetrics() {
        if (metrics == null) {
            final Configuration CONFIGURATION = new TestConfigBuilder().getOrCreateConfig();
            MetricsConfig metricsConfig = CONFIGURATION.getConfigData(MetricsConfig.class);

            final MetricKeyRegistry registry = mock(MetricKeyRegistry.class);
            when(registry.register(any(), any(), any())).thenReturn(true);
            metrics = new DefaultPlatformMetrics(
                    null,
                    registry,
                    mock(ScheduledExecutorService.class),
                    new PlatformMetricsFactoryImpl(metricsConfig),
                    metricsConfig);
            MerkleDbStatistics statistics =
                    new MerkleDbStatistics(CONFIGURATION.getConfigData(MerkleDbConfig.class), "test");
            statistics.registerMetrics(metrics);
        }
        return metrics;
    }

    @SuppressWarnings({"unchecked", "rawtypes", "unused"})
    public class DataTypeConfig<K extends VirtualKey, V extends VirtualValue> {

        private final TestType testType;
        private final KeySerializer<? extends VirtualKey> keySerializer;
        private final ValueSerializer<? extends ExampleByteArrayVirtualValue> valueSerializer;

        public DataTypeConfig(TestType testType) {
            this.testType = testType;
            this.keySerializer = createKeySerializer();
            this.valueSerializer = createValueSerializer();
        }

        public KeySerializer<? extends VirtualKey> getKeySerializer() {
            return keySerializer;
        }

        public ValueSerializer<? extends ExampleByteArrayVirtualValue> getValueSerializer() {
            return valueSerializer;
        }

        private KeySerializer<? extends VirtualKey> createKeySerializer() {
            switch (testType) {
                default:
                case fixed_fixed:
                case fixed_variable:
                    return new ExampleLongKeyFixedSize.Serializer();
                case fixedComplex_fixed:
                case fixedComplex_variable:
                    return new ExampleLongLongKeyFixedSize.Serializer();
                case variable_fixed:
                case variable_variable:
                    return new ExampleLongKeyVariableSize.Serializer();
                case variableComplex_fixed:
                case variableComplex_variable:
                    return new ExampleLongLongKeyVariableSize.Serializer();
            }
        }

        private ValueSerializer<? extends ExampleByteArrayVirtualValue> createValueSerializer() {
            switch (testType) {
                default:
                case fixed_fixed:
                case fixedComplex_fixed:
                case variable_fixed:
                case variableComplex_fixed:
                    return new ExampleFixedSizeVirtualValueSerializer();
                case fixed_variable:
                case fixedComplex_variable:
                case variable_variable:
                case variableComplex_variable:
                    return new ExampleVariableSizeVirtualValueSerializer();
            }
        }

        public VirtualKey createVirtualLongKey(final int i) {
            switch (testType) {
                default:
                case fixed_fixed:
                case fixed_variable:
                    return new ExampleLongKeyFixedSize(i);
                case fixedComplex_fixed:
                case fixedComplex_variable:
                    return new ExampleLongLongKeyFixedSize(i);
                case variable_fixed:
                case variable_variable:
                    return new ExampleLongKeyVariableSize(i);
                case variableComplex_fixed:
                case variableComplex_variable:
                    return new ExampleLongLongKeyVariableSize(i);
            }
        }

        public ExampleByteArrayVirtualValue createVirtualValue(final int i) {
            switch (testType) {
                default:
                case fixed_fixed:
                case fixedComplex_fixed:
                case variable_fixed:
                case variableComplex_fixed:
                    return new ExampleFixedSizeVirtualValue(i);
                case fixed_variable:
                case fixedComplex_variable:
                case variable_variable:
                case variableComplex_variable:
                    return new ExampleVariableSizeVirtualValue(i);
            }
        }

        /**
         * Get the file size for a file created in DataFileLowLevelTest.createFile test. Values here are measured values
         * from a known good test run.
         */
        public long getDataFileLowLevelTestFileSize() {
            switch (testType) {
                default:
                case fixed_fixed:
                case fixed_variable:
                case fixedComplex_fixed:
                case fixedComplex_variable:
                case variable_fixed:
                case variable_variable:
                case variableComplex_fixed:
                case variableComplex_variable:
                    return 24576L;
            }
        }

        public boolean hasKeyToPathStore() {
            return (keySerializer.getSerializedSize() != Long.BYTES);
        }

        public MerkleDbDataSource createDataSource(
                final Path dbPath,
                final String name,
                final int size,
                final long hashesRamToDiskThreshold,
                final boolean enableMerging,
                boolean preferDiskBasedIndexes)
                throws IOException {
<<<<<<< HEAD
            final Configuration configuration = new TestConfigBuilder().getOrCreateConfig();
            final MerkleDb database = MerkleDb.getInstance(dbPath, configuration);
            final MerkleDbTableConfig tableConfig = new MerkleDbTableConfig(
                            (short) 1, DigestType.SHA_384, CONFIGURATION.getConfigData(MerkleDbConfig.class))
=======
            final MerkleDb database = MerkleDb.getInstance(dbPath, CONFIGURATION);
            final MerkleDbConfig merkleDbConfig = database.getConfiguration().getConfigData(MerkleDbConfig.class);
            final MerkleDbTableConfig tableConfig = new MerkleDbTableConfig(
                            (short) 1,
                            DigestType.SHA_384,
                            merkleDbConfig.maxNumOfKeys(),
                            merkleDbConfig.hashesRamToDiskThreshold())
>>>>>>> 4166d515
                    .preferDiskIndices(preferDiskBasedIndexes)
                    .maxNumberOfKeys(size * 10L)
                    .hashesRamToDiskThreshold(hashesRamToDiskThreshold);
            MerkleDbDataSource dataSource = database.createDataSource(name, tableConfig, enableMerging);
            dataSource.registerMetrics(getMetrics());
            return dataSource;
        }

        public MerkleDbDataSource getDataSource(final Path dbPath, final String name, final boolean enableMerging)
                throws IOException {
<<<<<<< HEAD
            final Configuration configuration = new TestConfigBuilder().getOrCreateConfig();
            final MerkleDb database = MerkleDb.getInstance(dbPath, configuration);
=======
            final MerkleDb database = MerkleDb.getInstance(dbPath, CONFIGURATION);
>>>>>>> 4166d515
            return database.getDataSource(name, enableMerging);
        }

        public VirtualHashRecord createVirtualInternalRecord(final int i) {
            return new VirtualHashRecord(i, MerkleDbTestUtils.hash(i));
        }

        public VirtualLeafRecord<VirtualKey, ExampleByteArrayVirtualValue> createVirtualLeafRecord(final int i) {
            return createVirtualLeafRecord(i, i, i);
        }

        public VirtualLeafRecord<VirtualKey, ExampleByteArrayVirtualValue> createVirtualLeafRecord(
                final long path, final int i, final int valueIndex) {

            switch (testType) {
                default:
                case fixed_fixed:
                case fixedComplex_fixed:
                case variable_fixed:
                case variableComplex_fixed:
                    return new VirtualLeafRecord<>(
                            path, createVirtualLongKey(i), new ExampleFixedSizeVirtualValue(valueIndex));
                case fixed_variable:
                case fixedComplex_variable:
                case variable_variable:
                case variableComplex_variable:
                    return new VirtualLeafRecord<>(
                            path, createVirtualLongKey(i), new ExampleVariableSizeVirtualValue(valueIndex));
            }
        }
    }
}<|MERGE_RESOLUTION|>--- conflicted
+++ resolved
@@ -221,12 +221,6 @@
                 final boolean enableMerging,
                 boolean preferDiskBasedIndexes)
                 throws IOException {
-<<<<<<< HEAD
-            final Configuration configuration = new TestConfigBuilder().getOrCreateConfig();
-            final MerkleDb database = MerkleDb.getInstance(dbPath, configuration);
-            final MerkleDbTableConfig tableConfig = new MerkleDbTableConfig(
-                            (short) 1, DigestType.SHA_384, CONFIGURATION.getConfigData(MerkleDbConfig.class))
-=======
             final MerkleDb database = MerkleDb.getInstance(dbPath, CONFIGURATION);
             final MerkleDbConfig merkleDbConfig = database.getConfiguration().getConfigData(MerkleDbConfig.class);
             final MerkleDbTableConfig tableConfig = new MerkleDbTableConfig(
@@ -234,7 +228,6 @@
                             DigestType.SHA_384,
                             merkleDbConfig.maxNumOfKeys(),
                             merkleDbConfig.hashesRamToDiskThreshold())
->>>>>>> 4166d515
                     .preferDiskIndices(preferDiskBasedIndexes)
                     .maxNumberOfKeys(size * 10L)
                     .hashesRamToDiskThreshold(hashesRamToDiskThreshold);
@@ -245,12 +238,7 @@
 
         public MerkleDbDataSource getDataSource(final Path dbPath, final String name, final boolean enableMerging)
                 throws IOException {
-<<<<<<< HEAD
-            final Configuration configuration = new TestConfigBuilder().getOrCreateConfig();
-            final MerkleDb database = MerkleDb.getInstance(dbPath, configuration);
-=======
             final MerkleDb database = MerkleDb.getInstance(dbPath, CONFIGURATION);
->>>>>>> 4166d515
             return database.getDataSource(name, enableMerging);
         }
 
