/*
 * Copyright (C) 2025 Hedera Hashgraph, LLC
 *
 * Licensed under the Apache License, Version 2.0 (the "License");
 * you may not use this file except in compliance with the License.
 * You may obtain a copy of the License at
 *
 *      http://www.apache.org/licenses/LICENSE-2.0
 *
 * Unless required by applicable law or agreed to in writing, software
 * distributed under the License is distributed on an "AS IS" BASIS,
 * WITHOUT WARRANTIES OR CONDITIONS OF ANY KIND, either express or implied.
 * See the License for the specific language governing permissions and
 * limitations under the License.
 */

/**
 * A map that implements the FastCopyable interface.
 */
open module com.swirlds.merkle.test.fixtures {
    exports com.swirlds.merkle.test.fixtures;
    exports com.swirlds.merkle.test.fixtures.map.lifecycle;
    exports com.swirlds.merkle.test.fixtures.map.pta;
    exports com.swirlds.merkle.test.fixtures.map.util;

    requires transitive com.swirlds.common.test.fixtures;
    requires transitive com.swirlds.common;
    requires transitive com.swirlds.merkle;
    requires transitive com.fasterxml.jackson.annotation;
    requires transitive com.fasterxml.jackson.core;
    requires transitive com.fasterxml.jackson.databind;
<<<<<<< HEAD
    requires transitive com.swirlds.config.api;
=======
    requires com.hedera.pbj.runtime;
>>>>>>> ba1c8d94
    requires com.swirlds.base;
    requires com.swirlds.fchashmap;
    requires com.swirlds.fcqueue;
    requires com.swirlds.logging;
<<<<<<< HEAD
    requires com.swirlds.merkle;
    requires com.swirlds.merkledb;
    requires com.swirlds.virtualmap;
    requires com.hedera.pbj.runtime;
=======
>>>>>>> ba1c8d94
    requires org.apache.logging.log4j.core;
    requires org.apache.logging.log4j;
}<|MERGE_RESOLUTION|>--- conflicted
+++ resolved
@@ -29,22 +29,14 @@
     requires transitive com.fasterxml.jackson.annotation;
     requires transitive com.fasterxml.jackson.core;
     requires transitive com.fasterxml.jackson.databind;
-<<<<<<< HEAD
+    requires com.hedera.pbj.runtime;
     requires transitive com.swirlds.config.api;
-=======
-    requires com.hedera.pbj.runtime;
->>>>>>> ba1c8d94
     requires com.swirlds.base;
     requires com.swirlds.fchashmap;
     requires com.swirlds.fcqueue;
     requires com.swirlds.logging;
-<<<<<<< HEAD
-    requires com.swirlds.merkle;
     requires com.swirlds.merkledb;
     requires com.swirlds.virtualmap;
-    requires com.hedera.pbj.runtime;
-=======
->>>>>>> ba1c8d94
     requires org.apache.logging.log4j.core;
     requires org.apache.logging.log4j;
 }