--- conflicted
+++ resolved
@@ -147,11 +147,7 @@
     requires com.swirlds.virtualmap;
     requires java.management;
     requires java.scripting;
-<<<<<<< HEAD
-=======
-    requires java.sql;
     requires javafx.base;
->>>>>>> 88be8cbf
     requires jdk.management;
     requires jdk.net;
     requires org.bouncycastle.pkix;
