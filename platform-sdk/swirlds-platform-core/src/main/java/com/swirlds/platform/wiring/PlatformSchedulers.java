/*
 * Copyright (C) 2023-2024 Hedera Hashgraph, LLC
 *
 * Licensed under the Apache License, Version 2.0 (the "License");
 * you may not use this file except in compliance with the License.
 * You may obtain a copy of the License at
 *
 *      http://www.apache.org/licenses/LICENSE-2.0
 *
 * Unless required by applicable law or agreed to in writing, software
 * distributed under the License is distributed on an "AS IS" BASIS,
 * WITHOUT WARRANTIES OR CONDITIONS OF ANY KIND, either express or implied.
 * See the License for the specific language governing permissions and
 * limitations under the License.
 */

package com.swirlds.platform.wiring;

import static com.swirlds.wiring.model.diagram.HyperlinkBuilder.platformCoreHyperlink;

import com.swirlds.common.context.PlatformContext;
import com.swirlds.common.stream.RunningEventHashOverride;
import com.swirlds.platform.event.preconsensus.PcesReplayer;
<<<<<<< HEAD
import com.swirlds.platform.eventhandling.ConsensusRoundHandler;
import com.swirlds.platform.wiring.components.StateAndRound;
import com.swirlds.wiring.model.WiringModel;
import com.swirlds.wiring.schedulers.TaskScheduler;
import com.swirlds.wiring.schedulers.builders.TaskSchedulerType;
=======
>>>>>>> c0b1e4f6
import edu.umd.cs.findbugs.annotations.NonNull;

/**
 * The {@link TaskScheduler}s used by the platform.
 * <p>
 * This class is being phased out. Do not add additional schedulers to this class!
 *
 * @param pcesReplayerScheduler                     the scheduler for the pces replayer
 * @param runningHashUpdateScheduler                the scheduler for the running hash updater
 * @param latestCompleteStateNotifierScheduler      the scheduler for the latest complete state notifier
 */
public record PlatformSchedulers(
        @NonNull TaskScheduler<NoInput> pcesReplayerScheduler,
        @NonNull TaskScheduler<RunningEventHashOverride> runningHashUpdateScheduler,
        @NonNull TaskScheduler<Void> latestCompleteStateNotifierScheduler) {

    /**
     * Instantiate the schedulers for the platform, for the given wiring model
     *
     * @param context              the platform context
     * @param model                the wiring model
     * @return the instantiated platform schedulers
     */
    public static PlatformSchedulers create(@NonNull final PlatformContext context, @NonNull final WiringModel model) {
        final PlatformSchedulersConfig config =
                context.getConfiguration().getConfigData(PlatformSchedulersConfig.class);

        return new PlatformSchedulers(
                model.schedulerBuilder("pcesReplayer")
                        .withType(TaskSchedulerType.DIRECT)
                        .withHyperlink(platformCoreHyperlink(PcesReplayer.class))
                        .build()
                        .cast(),
                model.schedulerBuilder("RunningEventHashOverride")
                        .withType(TaskSchedulerType.DIRECT_THREADSAFE)
                        .build()
                        .cast(),
                model.schedulerBuilder("latestCompleteStateNotifier")
                        .withType(TaskSchedulerType.SEQUENTIAL_THREAD)
                        .withUnhandledTaskCapacity(config.completeStateNotifierUnhandledCapacity())
                        .withUnhandledTaskMetricEnabled(true)
                        .build()
                        .cast());
    }
}<|MERGE_RESOLUTION|>--- conflicted
+++ resolved
@@ -21,14 +21,9 @@
 import com.swirlds.common.context.PlatformContext;
 import com.swirlds.common.stream.RunningEventHashOverride;
 import com.swirlds.platform.event.preconsensus.PcesReplayer;
-<<<<<<< HEAD
-import com.swirlds.platform.eventhandling.ConsensusRoundHandler;
-import com.swirlds.platform.wiring.components.StateAndRound;
 import com.swirlds.wiring.model.WiringModel;
 import com.swirlds.wiring.schedulers.TaskScheduler;
 import com.swirlds.wiring.schedulers.builders.TaskSchedulerType;
-=======
->>>>>>> c0b1e4f6
 import edu.umd.cs.findbugs.annotations.NonNull;
 
 /**
@@ -36,9 +31,9 @@
  * <p>
  * This class is being phased out. Do not add additional schedulers to this class!
  *
- * @param pcesReplayerScheduler                     the scheduler for the pces replayer
- * @param runningHashUpdateScheduler                the scheduler for the running hash updater
- * @param latestCompleteStateNotifierScheduler      the scheduler for the latest complete state notifier
+ * @param pcesReplayerScheduler                the scheduler for the pces replayer
+ * @param runningHashUpdateScheduler           the scheduler for the running hash updater
+ * @param latestCompleteStateNotifierScheduler the scheduler for the latest complete state notifier
  */
 public record PlatformSchedulers(
         @NonNull TaskScheduler<NoInput> pcesReplayerScheduler,
@@ -48,8 +43,8 @@
     /**
      * Instantiate the schedulers for the platform, for the given wiring model
      *
-     * @param context              the platform context
-     * @param model                the wiring model
+     * @param context the platform context
+     * @param model   the wiring model
      * @return the instantiated platform schedulers
      */
     public static PlatformSchedulers create(@NonNull final PlatformContext context, @NonNull final WiringModel model) {
