--- conflicted
+++ resolved
@@ -29,11 +29,8 @@
 
 import com.hedera.hapi.block.stream.output.StateChanges;
 import com.hedera.hapi.node.base.SemanticVersion;
-<<<<<<< HEAD
+import com.swirlds.base.time.Time;
 import com.swirlds.common.RosterStateId;
-=======
-import com.swirlds.base.time.Time;
->>>>>>> bb70c66b
 import com.swirlds.common.constructable.ConstructableIgnored;
 import com.swirlds.common.context.PlatformContext;
 import com.swirlds.common.merkle.MerkleInternal;
@@ -160,17 +157,16 @@
     private Metrics metrics;
 
     /**
-<<<<<<< HEAD
+     * Metrics for the snapshot creation process
+     */
+    private MerkleRootSnapshotMetrics snapshotMetrics = new MerkleRootSnapshotMetrics();
+
+    /**
      * For the early round of migration, a writable state for the {@link RosterStateAccessor},
      * just like the {@link WritablePlatformStateStore} can only be obtained from here and not the usual
      * WritableStoreFactory instance.
      */
     private RosterStateModifier rosterStateModifier;
-=======
-     * Metrics for the snapshot creation process
-     */
-    private MerkleRootSnapshotMetrics snapshotMetrics = new MerkleRootSnapshotMetrics();
->>>>>>> bb70c66b
 
     /**
      * Maintains information about each service, and each state of each service, known by this
