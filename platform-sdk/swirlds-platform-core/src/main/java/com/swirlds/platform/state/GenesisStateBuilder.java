/*
 * Copyright (C) 2023-2024 Hedera Hashgraph, LLC
 *
 * Licensed under the Apache License, Version 2.0 (the "License");
 * you may not use this file except in compliance with the License.
 * You may obtain a copy of the License at
 *
 *      http://www.apache.org/licenses/LICENSE-2.0
 *
 * Unless required by applicable law or agreed to in writing, software
 * distributed under the License is distributed on an "AS IS" BASIS,
 * WITHOUT WARRANTIES OR CONDITIONS OF ANY KIND, either express or implied.
 * See the License for the specific language governing permissions and
 * limitations under the License.
 */

package com.swirlds.platform.state;

import com.swirlds.config.api.Configuration;
import com.swirlds.platform.config.BasicConfig;
import com.swirlds.platform.crypto.CryptoStatic;
import com.swirlds.platform.state.signed.ReservedSignedState;
import com.swirlds.platform.state.signed.SignedState;
import com.swirlds.platform.system.SoftwareVersion;
import com.swirlds.platform.system.address.AddressBook;
import edu.umd.cs.findbugs.annotations.NonNull;
import java.time.Instant;

/**
 * Responsible for building the genesis state.
 */
public final class GenesisStateBuilder {

    private GenesisStateBuilder() {}

    /**
     * Initializes a genesis platform state.
     *
     */
    public static void initGenesisPlatformState(
            final Configuration configuration,
            final PlatformStateModifier platformState,
            final AddressBook addressBook,
            final SoftwareVersion appVersion) {
        platformState.bulkUpdate(v -> {
            v.setAddressBook(addressBook.copy());
            v.setCreationSoftwareVersion(appVersion);
            v.setRound(0);
            v.setLegacyRunningEventHash(null);
            v.setConsensusTimestamp(Instant.ofEpochSecond(0L));

            final BasicConfig basicConfig = configuration.getConfigData(BasicConfig.class);

            final long genesisFreezeTime = basicConfig.genesisFreezeTime();
            if (genesisFreezeTime > 0) {
                v.setFreezeTime(Instant.ofEpochSecond(genesisFreezeTime));
            }
        });
    }

    /**
     * Build and initialize a genesis state.
     *
     * @param configuration         the configuration for this node
     * @param addressBook           the current address book
     * @param appVersion            the software version of the app
     * @param stateRoot             the merkle root node of the state
     * @return a reserved genesis signed state
     */
    public static ReservedSignedState buildGenesisState(
            @NonNull final Configuration configuration,
            @NonNull final AddressBook addressBook,
            @NonNull final SoftwareVersion appVersion,
            @NonNull final MerkleRoot stateRoot) {

<<<<<<< HEAD
        initGenesisPlatformState(
                platformContext,
                stateRoot.getWritablePlatformState(platformContext.getConfiguration()),
                addressBook,
                appVersion);
=======
        initGenesisPlatformState(configuration, stateRoot.getWritablePlatformState(), addressBook, appVersion);
>>>>>>> 539105d8

        final SignedState signedState = new SignedState(
                configuration, CryptoStatic::verifySignature, stateRoot, "genesis state", false, false, false);
        return signedState.reserve("initial reservation on genesis state");
    }
}<|MERGE_RESOLUTION|>--- conflicted
+++ resolved
@@ -73,15 +73,7 @@
             @NonNull final SoftwareVersion appVersion,
             @NonNull final MerkleRoot stateRoot) {
 
-<<<<<<< HEAD
-        initGenesisPlatformState(
-                platformContext,
-                stateRoot.getWritablePlatformState(platformContext.getConfiguration()),
-                addressBook,
-                appVersion);
-=======
         initGenesisPlatformState(configuration, stateRoot.getWritablePlatformState(), addressBook, appVersion);
->>>>>>> 539105d8
 
         final SignedState signedState = new SignedState(
                 configuration, CryptoStatic::verifySignature, stateRoot, "genesis state", false, false, false);
