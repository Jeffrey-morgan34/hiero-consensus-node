--- conflicted
+++ resolved
@@ -346,16 +346,11 @@
             try {
                 return AsciiArmoredFiles.readPrivateKey(keyLocation);
             } catch (final Exception e) {
-<<<<<<< HEAD
-                logger.error(ERROR.getMarker(), "Failed to read TSS encryption private key from disk", e);
-                throw new KeyLoadingException("Failed to read TSS encryption private key from disk", e);
-=======
                 logger.warn(
                         STARTUP.getMarker(),
                         "Failed to read TSS encryption private key from disk, will generate a new key.",
                         e);
                 return null;
->>>>>>> 0b5d30dd
             }
         }
         return null;
@@ -402,15 +397,9 @@
                 agrCertificates.put(node, agrCert);
             }
 
-<<<<<<< HEAD
-            if (!tssPrivateKeys.containsKey(node)) {
-                // Create a new public/private key pair for the TSS encryption key
-                BlsKeyPair tssKeyPair = CryptoStatic.generateBlsKeyPair(null);
-=======
             if (!tssPrivateKeys.containsKey(node) || tssPrivateKeys.get(node) == null) {
                 // Create a new public/private key pair for the TSS encryption key
                 BlsKeyPair tssKeyPair = CryptoStatic.generateBlsKeyPair(SecureRandom.getInstanceStrong());
->>>>>>> 0b5d30dd
                 tssPrivateKeys.put(node, tssKeyPair.privateKey());
                 tssPublicKeys.put(node, tssKeyPair.publicKey());
                 // Write the private key to disk
@@ -981,11 +970,6 @@
         Objects.requireNonNull(nodeAlias, MSG_NODE_ALIAS_NON_NULL);
         Objects.requireNonNull(purpose, MSG_PURPOSE_NON_NULL);
         return keyStoreDirectory.resolve(String.format("%s-private-%s.pem", purpose.prefix(), nodeAlias));
-    }
-
-    private Path tssPrivateKeyPath(@NonNull String nodeAlias) {
-        Objects.requireNonNull(nodeAlias, MSG_NODE_ALIAS_NON_NULL);
-        return keyStoreDirectory.resolve(String.format("t-private-%s.tss", nodeAlias));
     }
 
     /**
