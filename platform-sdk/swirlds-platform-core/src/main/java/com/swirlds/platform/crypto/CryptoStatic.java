--- conflicted
+++ resolved
@@ -631,7 +631,6 @@
     }
 
     /**
-<<<<<<< HEAD
      * Generate a {@link BlsKeyPair} using a {@link SignatureSchema} and a {@link SecureRandom} instance
      * @return a new {@link BlsKeyPair}
      * @throws NoSuchAlgorithmException the algorithm is not supported
@@ -641,7 +640,9 @@
                 SignatureSchema.create(Curve.ALT_BN128, GroupAssignment.SHORT_SIGNATURES);
         final SecureRandom secureRandom = SecureRandom.getInstanceStrong();
         return BlsKeyPair.generate(SIGNATURE_SCHEMA, secureRandom);
-=======
+    }
+
+    /**
      * Check if a certificate is valid.  A certificate is valid if it is not null, has a public key, and can be encoded.
      *
      * @param certificate the certificate to check
@@ -662,6 +663,5 @@
             return false;
         }
         return true;
->>>>>>> 246f42d2
     }
 }