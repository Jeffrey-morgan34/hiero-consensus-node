/*
 * Copyright (C) 2023-2024 Hedera Hashgraph, LLC
 *
 * Licensed under the Apache License, Version 2.0 (the "License");
 * you may not use this file except in compliance with the License.
 * You may obtain a copy of the License at
 *
 *      http://www.apache.org/licenses/LICENSE-2.0
 *
 * Unless required by applicable law or agreed to in writing, software
 * distributed under the License is distributed on an "AS IS" BASIS,
 * WITHOUT WARRANTIES OR CONDITIONS OF ANY KIND, either express or implied.
 * See the License for the specific language governing permissions and
 * limitations under the License.
 */

package com.swirlds.platform.wiring;

import com.swirlds.common.wiring.schedulers.builders.TaskSchedulerConfiguration;
import com.swirlds.common.wiring.schedulers.builders.TaskSchedulerType;
import com.swirlds.config.api.ConfigData;
import com.swirlds.config.api.ConfigProperty;

/**
 * Contains configuration values for the platform schedulers.
 *
 * @param defaultPoolMultiplier                             used when calculating the size of the default platform fork
 *                                                          join pool. Maximum parallelism in this pool is calculated as
 *                                                          max(1, (defaultPoolMultipler * [number of processors] +
 *                                                          defaultPoolConstant)).
 * @param defaultPoolConstant                               used when calculating the size of the default platform fork
 *                                                          join pool. Maximum parallelism in this pool is calculated as
 *                                                          max(1, (defaultPoolMultipler * [number of processors] +
 *                                                          defaultPoolConstant)). It is legal for this constant to be a
 *                                                          negative number.
 * @param eventHasherUnhandledCapacity                      number of unhandled tasks allowed in the event hasher
 *                                                          scheduler
 * @param internalEventValidatorSchedulerType               the internal event validator scheduler type
 * @param internalEventValidatorUnhandledCapacity           number of unhandled events allowed in the internal event
 *                                                          validator scheduler
 * @param eventDeduplicatorSchedulerType                    the event deduplicator scheduler type
 * @param eventDeduplicatorUnhandledCapacity                number of unhandled tasks allowed in the event deduplicator
 *                                                          scheduler
 * @param eventSignatureValidatorSchedulerType              the event signature validator scheduler type
 * @param eventSignatureValidatorUnhandledCapacity          number of unhandled tasks allowed in the event signature
 *                                                          validator scheduler
 * @param orphanBufferSchedulerType                         the orphan buffer scheduler type
 * @param orphanBufferUnhandledCapacity                     number of unhandled tasks allowed in the orphan buffer
 *                                                          scheduler
 * @param inOrderLinkerSchedulerType                        the in-order linker scheduler type
 * @param inOrderLinkerUnhandledCapacity                    number of unhandled tasks allowed in the in-order linker
 *                                                          scheduler
 * @param consensusEngineSchedulerType                      the consensus engine scheduler type
 * @param consensusEngineUnhandledCapacity                  number of unhandled tasks allowed in the consensus engine
 *                                                          scheduler
 * @param eventCreationManagerSchedulerType                 the event creation manager scheduler type
 * @param eventCreationManagerUnhandledCapacity             number of unhandled tasks allowed in the event creation
 *                                                          manager scheduler
 * @param signedStateFileManagerSchedulerType               the signed state file manager scheduler type
 * @param signedStateFileManagerUnhandledCapacity           number of unhandled tasks allowed in the signed state file
 *                                                          manager scheduler
 * @param stateSignerSchedulerType                          the state signer scheduler type
 * @param stateSignerUnhandledCapacity                      number of unhandled tasks allowed in the state signer
 *                                                          scheduler, default is -1 (unlimited)
 * @param pcesWriterSchedulerType                           the preconsensus event writer scheduler type
 * @param pcesWriterUnhandledCapacity                       number of unhandled tasks allowed in the preconsensus event
 *                                                          writer scheduler
 * @param pcesSequencerSchedulerType                        the preconsensus event sequencer scheduler type
 * @param pcesSequencerUnhandledTaskCapacity                number of unhandled tasks allowed in the preconsensus event
 *                                                          sequencer scheduler
 * @param eventDurabilityNexusSchedulerType                 the durability nexus scheduler type
 * @param eventDurabilityNexusUnhandledTaskCapacity         number of unhandled tasks allowed in the durability nexus
 *                                                          scheduler
 * @param applicationTransactionPrehandlerSchedulerType     the application transaction prehandler scheduler type
 * @param applicationTransactionPrehandlerUnhandledCapacity number of unhandled tasks allowed for the application
 *                                                          transaction prehandler
 * @param stateSignatureCollectorSchedulerType              the state signature collector scheduler type
 * @param stateSignatureCollectorUnhandledCapacity          number of unhandled tasks allowed for the state signature
 *                                                          collector
 * @param shadowgraphSchedulerType                          the shadowgraph scheduler type
 * @param shadowgraphUnhandledCapacity                      number of unhandled tasks allowed for the shadowgraph
 * @param consensusRoundHandlerSchedulerType                the consensus round handler scheduler type
 * @param consensusRoundHandlerUnhandledCapacity            number of unhandled tasks allowed for the consensus round
 *                                                          handler
 * @param futureEventBufferSchedulerType                    the future event buffer scheduler type
 * @param futureEventBufferUnhandledCapacity                number of unhandled tasks allowed for the future event
 *                                                          buffer
 * @param issDetectorSchedulerType                          the ISS detector scheduler type
 * @param issDetectorUnhandledCapacity                      number of unhandled tasks allowed for the ISS detector
 * @param hashLoggerSchedulerType                           the hash logger scheduler type
<<<<<<< HEAD
 * @param hashLoggerUnhandledTaskCapacity                   number of unhandled tasks allowed in the hash logger task
 *                                                          scheduler
 * @param completeStateNotifierUnhandledCapacity            number of unhandled tasks allowed for the state completion
 *                                                          notifier
=======
 * @param hashLoggerUnhandledTaskCapacity                   number of unhandled tasks allowed in the hash logger
 *                                                          task scheduler
 * @param completeStateNotifierUnhandledCapacity            number of unhandled tasks allowed for the state completion notifier
 * @param stateHasherSchedulerType                          the state hasher scheduler type
 * @param stateHasherUnhandledCapacity                      number of unhandled tasks allowed for the state hasher
>>>>>>> e5b3e496
 */
@ConfigData("platformSchedulers")
public record PlatformSchedulersConfig(
        @ConfigProperty(defaultValue = "1.0") double defaultPoolMultiplier,
        @ConfigProperty(defaultValue = "0") int defaultPoolConstant,
        @ConfigProperty(defaultValue = "500") int eventHasherUnhandledCapacity,
        @ConfigProperty(defaultValue = "SEQUENTIAL CAPACITY(500) FLUSHABLE UNHANDLED_TASK_METRIC !BUSY_FRACTION_METRIC")
                TaskSchedulerConfiguration internalEventValidator,
        @ConfigProperty(defaultValue = "SEQUENTIAL") TaskSchedulerType internalEventValidatorSchedulerType,
        @ConfigProperty(defaultValue = "500") int internalEventValidatorUnhandledCapacity,
        @ConfigProperty(defaultValue = "SEQUENTIAL") TaskSchedulerType eventDeduplicatorSchedulerType,
        @ConfigProperty(defaultValue = "500") int eventDeduplicatorUnhandledCapacity,
        @ConfigProperty(defaultValue = "SEQUENTIAL") TaskSchedulerType eventSignatureValidatorSchedulerType,
        @ConfigProperty(defaultValue = "500") int eventSignatureValidatorUnhandledCapacity,
        @ConfigProperty(defaultValue = "SEQUENTIAL") TaskSchedulerType orphanBufferSchedulerType,
        @ConfigProperty(defaultValue = "500") int orphanBufferUnhandledCapacity,
        @ConfigProperty(defaultValue = "SEQUENTIAL") TaskSchedulerType inOrderLinkerSchedulerType,
        @ConfigProperty(defaultValue = "500") int inOrderLinkerUnhandledCapacity,
        @ConfigProperty(defaultValue = "SEQUENTIAL_THREAD") TaskSchedulerType consensusEngineSchedulerType,
        @ConfigProperty(defaultValue = "500") int consensusEngineUnhandledCapacity,
        @ConfigProperty(defaultValue = "SEQUENTIAL") TaskSchedulerType eventCreationManagerSchedulerType,
        @ConfigProperty(defaultValue = "500") int eventCreationManagerUnhandledCapacity,
        @ConfigProperty(defaultValue = "SEQUENTIAL_THREAD") TaskSchedulerType signedStateFileManagerSchedulerType,
        @ConfigProperty(defaultValue = "20") int signedStateFileManagerUnhandledCapacity,
        @ConfigProperty(defaultValue = "SEQUENTIAL_THREAD") TaskSchedulerType stateSignerSchedulerType,
        @ConfigProperty(defaultValue = "-1") int stateSignerUnhandledCapacity,
        @ConfigProperty(defaultValue = "SEQUENTIAL_THREAD") TaskSchedulerType pcesWriterSchedulerType,
        @ConfigProperty(defaultValue = "500") int pcesWriterUnhandledCapacity,
        @ConfigProperty(defaultValue = "DIRECT") TaskSchedulerType pcesSequencerSchedulerType,
        @ConfigProperty(defaultValue = "-1") int pcesSequencerUnhandledTaskCapacity,
        @ConfigProperty(defaultValue = "DIRECT") TaskSchedulerType eventDurabilityNexusSchedulerType,
        @ConfigProperty(defaultValue = "-1") int eventDurabilityNexusUnhandledTaskCapacity,
        @ConfigProperty(defaultValue = "CONCURRENT") TaskSchedulerType applicationTransactionPrehandlerSchedulerType,
        @ConfigProperty(defaultValue = "500") int applicationTransactionPrehandlerUnhandledCapacity,
        @ConfigProperty(defaultValue = "SEQUENTIAL") TaskSchedulerType stateSignatureCollectorSchedulerType,
        @ConfigProperty(defaultValue = "500") int stateSignatureCollectorUnhandledCapacity,
        @ConfigProperty(defaultValue = "SEQUENTIAL") TaskSchedulerType shadowgraphSchedulerType,
        @ConfigProperty(defaultValue = "500") int shadowgraphUnhandledCapacity,
        @ConfigProperty(defaultValue = "SEQUENTIAL_THREAD") TaskSchedulerType consensusRoundHandlerSchedulerType,
        @ConfigProperty(defaultValue = "5") int consensusRoundHandlerUnhandledCapacity,
        @ConfigProperty(defaultValue = "SEQUENTIAL") TaskSchedulerType futureEventBufferSchedulerType,
        @ConfigProperty(defaultValue = "500") int futureEventBufferUnhandledCapacity,
        @ConfigProperty(defaultValue = "SEQUENTIAL") TaskSchedulerType issDetectorSchedulerType,
        @ConfigProperty(defaultValue = "500") int issDetectorUnhandledCapacity,
        @ConfigProperty(defaultValue = "SEQUENTIAL_THREAD") TaskSchedulerType hashLoggerSchedulerType,
        @ConfigProperty(defaultValue = "100") int hashLoggerUnhandledTaskCapacity,
        @ConfigProperty(defaultValue = "1000") int completeStateNotifierUnhandledCapacity,
        @ConfigProperty(defaultValue = "SEQUENTIAL_THREAD") TaskSchedulerType stateHasherSchedulerType,
        @ConfigProperty(defaultValue = "2") int stateHasherUnhandledCapacity) {}<|MERGE_RESOLUTION|>--- conflicted
+++ resolved
@@ -88,18 +88,11 @@
  * @param issDetectorSchedulerType                          the ISS detector scheduler type
  * @param issDetectorUnhandledCapacity                      number of unhandled tasks allowed for the ISS detector
  * @param hashLoggerSchedulerType                           the hash logger scheduler type
-<<<<<<< HEAD
- * @param hashLoggerUnhandledTaskCapacity                   number of unhandled tasks allowed in the hash logger task
- *                                                          scheduler
- * @param completeStateNotifierUnhandledCapacity            number of unhandled tasks allowed for the state completion
- *                                                          notifier
-=======
  * @param hashLoggerUnhandledTaskCapacity                   number of unhandled tasks allowed in the hash logger
  *                                                          task scheduler
  * @param completeStateNotifierUnhandledCapacity            number of unhandled tasks allowed for the state completion notifier
  * @param stateHasherSchedulerType                          the state hasher scheduler type
  * @param stateHasherUnhandledCapacity                      number of unhandled tasks allowed for the state hasher
->>>>>>> e5b3e496
  */
 @ConfigData("platformSchedulers")
 public record PlatformSchedulersConfig(
