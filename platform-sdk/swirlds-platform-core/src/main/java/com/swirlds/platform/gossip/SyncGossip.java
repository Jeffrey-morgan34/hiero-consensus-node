--- conflicted
+++ resolved
@@ -393,7 +393,6 @@
     }
 
     /**
-<<<<<<< HEAD
      * Build the fallen behind manager.
      */
     @NonNull
@@ -411,8 +410,6 @@
     }
 
     /**
-=======
->>>>>>> 65251494
      * Get the reconnect controller. This method is needed to break a circular dependency.
      */
     private ReconnectController getReconnectController() {
