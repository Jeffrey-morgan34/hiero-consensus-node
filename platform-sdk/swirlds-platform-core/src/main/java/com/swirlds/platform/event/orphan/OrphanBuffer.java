--- conflicted
+++ resolved
@@ -195,15 +195,8 @@
     private List<EventDescriptor> getMissingParents(@NonNull final GossipEvent event) {
         final List<EventDescriptor> missingParents = new ArrayList<>();
 
-<<<<<<< HEAD
         for (final EventDescriptor parent : event) {
-            if (!eventsWithParents.contains(parent) && parent.getGeneration() >= minimumGenerationNonAncient) {
-=======
-        final Iterator<EventDescriptor> parentIterator = new ParentIterator(event);
-        while (parentIterator.hasNext()) {
-            final EventDescriptor parent = parentIterator.next();
             if (!eventsWithParents.contains(parent) && !nonAncientEventWindow.isAncient(parent)) {
->>>>>>> 577dad78
                 missingParents.add(parent);
             }
         }
