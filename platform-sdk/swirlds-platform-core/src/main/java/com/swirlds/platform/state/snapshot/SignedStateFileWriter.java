/*
 * Copyright (C) 2024-2025 Hedera Hashgraph, LLC
 *
 * Licensed under the Apache License, Version 2.0 (the "License");
 * you may not use this file except in compliance with the License.
 * You may obtain a copy of the License at
 *
 *      http://www.apache.org/licenses/LICENSE-2.0
 *
 * Unless required by applicable law or agreed to in writing, software
 * distributed under the License is distributed on an "AS IS" BASIS,
 * WITHOUT WARRANTIES OR CONDITIONS OF ANY KIND, either express or implied.
 * See the License for the specific language governing permissions and
 * limitations under the License.
 */

package com.swirlds.platform.state.snapshot;

import static com.swirlds.common.io.utility.FileUtils.executeAndRename;
import static com.swirlds.common.io.utility.FileUtils.writeAndFlush;
import static com.swirlds.logging.legacy.LogMarker.EXCEPTION;
import static com.swirlds.logging.legacy.LogMarker.STATE_TO_DISK;
import static com.swirlds.platform.config.internal.PlatformConfigUtils.writeSettingsUsed;
import static com.swirlds.platform.event.preconsensus.BestEffortPcesFileCopy.copyPcesFilesRetryOnFailure;
import static com.swirlds.platform.state.snapshot.SignedStateFileUtils.CURRENT_ROSTER_FILE_NAME;
import static com.swirlds.platform.state.snapshot.SignedStateFileUtils.HASH_INFO_FILE_NAME;
import static com.swirlds.platform.state.snapshot.SignedStateFileUtils.INIT_SIG_SET_FILE_VERSION;
import static com.swirlds.platform.state.snapshot.SignedStateFileUtils.SIGNATURE_SET_FILE_NAME;

import com.hedera.hapi.node.state.roster.Roster;
import com.swirlds.common.context.PlatformContext;
import com.swirlds.common.io.streams.MerkleDataOutputStream;
import com.swirlds.common.merkle.utility.MerkleTreeVisualizer;
import com.swirlds.common.platform.NodeId;
import com.swirlds.logging.legacy.payload.StateSavedToDiskPayload;
import com.swirlds.platform.config.StateConfig;
import com.swirlds.platform.recovery.emergencyfile.EmergencyRecoveryFile;
import com.swirlds.platform.state.PlatformMerkleStateRoot;
import com.swirlds.platform.state.service.PlatformStateFacade;
import com.swirlds.platform.state.signed.SigSet;
import com.swirlds.platform.state.signed.SignedState;
import com.swirlds.state.State;
import com.swirlds.state.merkle.MerkleStateRoot;
import edu.umd.cs.findbugs.annotations.NonNull;
import edu.umd.cs.findbugs.annotations.Nullable;
import java.io.BufferedWriter;
import java.io.FileWriter;
import java.io.IOException;
import java.nio.file.Path;
import java.time.Instant;
import java.util.Objects;
import org.apache.logging.log4j.LogManager;
import org.apache.logging.log4j.Logger;

/**
 * Utility methods for writing a signed state to disk.
 */
public final class SignedStateFileWriter {

    private static final Logger logger = LogManager.getLogger(SignedStateFileWriter.class);

    private SignedStateFileWriter() {}

    /**
     * Write a file that contains information about the hash of the state. A useful nugget of information for when a
     * human needs to decide what is contained within a signed state file. If the file already exists in the given
     * directory then it is overwritten.
     *
     * @param platformContext the platform context
     * @param state           the state that is being written
     * @param directory       the directory where the state is being written
     */
    public static void writeHashInfoFile(
            @NonNull final PlatformContext platformContext,
            @NonNull final Path directory,
            @NonNull final PlatformMerkleStateRoot state,
            @NonNull final PlatformStateFacade platformStateFacade)
            throws IOException {
        final StateConfig stateConfig = platformContext.getConfiguration().getConfigData(StateConfig.class);
        final String platformInfo = platformStateFacade.getInfoString(state, stateConfig.debugHashDepth());

        logger.info(
                STATE_TO_DISK.getMarker(),
                """
                        Information for state written to disk:
                        {}""",
                platformInfo);

        final Path hashInfoFile = directory.resolve(HASH_INFO_FILE_NAME);

        final String hashInfo = new MerkleTreeVisualizer(state.cast())
                .setDepth(stateConfig.debugHashDepth())
                .render();
        try (final BufferedWriter writer = new BufferedWriter(new FileWriter(hashInfoFile.toFile()))) {
            writer.write(hashInfo);
        }
    }

    /**
     * Write the signed state metadata file
     *
     * @param selfId      the id of the platform
     * @param directory   the directory to write to
     * @param signedState the signed state being written
     */
    public static void writeMetadataFile(
            @Nullable final NodeId selfId,
            @NonNull final Path directory,
            @NonNull final SignedState signedState,
            @NonNull final PlatformStateFacade platformStateFacade)
            throws IOException {
        Objects.requireNonNull(directory, "directory must not be null");
        Objects.requireNonNull(signedState, "signedState must not be null");

        final Path metadataFile = directory.resolve(SavedStateMetadata.FILE_NAME);

        SavedStateMetadata.create(signedState, selfId, Instant.now(), platformStateFacade)
                .write(metadataFile);
    }

    /**
     * Write a {@link SigSet} to a stream.
     *
     * @param out         the stream to write to
     * @param signedState the signed state to write
     */
    private static void writeSignatureSetToStream(final MerkleDataOutputStream out, final SignedState signedState)
            throws IOException {
        out.writeInt(INIT_SIG_SET_FILE_VERSION);
        out.writeProtocolVersion();
        out.writeSerializable(signedState.getSigSet(), true);
    }

    /**
     * Write the signature set file.
     * @param directory the directory to write to
     * @param signedState the signature set file
     */
    public static void writeSignatureSetFile(final @NonNull Path directory, final @NonNull SignedState signedState)
            throws IOException {
        writeAndFlush(directory.resolve(SIGNATURE_SET_FILE_NAME), out -> writeSignatureSetToStream(out, signedState));
    }

    /**
     * Write all files that belong in the signed state directory into a directory.
     *
     * @param platformContext the platform context
     * @param selfId          the id of the platform
     * @param directory       the directory where all files should be placed
     * @param signedState     the signed state being written to disk
     */
    public static void writeSignedStateFilesToDirectory(
            @Nullable final PlatformContext platformContext,
            @Nullable final NodeId selfId,
            @NonNull final Path directory,
            @NonNull final SignedState signedState,
            @NonNull final PlatformStateFacade platformStateFacade)
            throws IOException {
        Objects.requireNonNull(platformContext);
        Objects.requireNonNull(directory);
        Objects.requireNonNull(signedState);

<<<<<<< HEAD
        final PlatformMerkleStateRoot state = signedState.getState();
        // will be updated -- added for helping to solve compile issues
//        state.setTime(platformContext.getTime());
=======
        final State state = signedState.getState();
        if (state instanceof MerkleStateRoot merkleStateRoot) {
            merkleStateRoot.setTime(platformContext.getTime());
        }

>>>>>>> ba1c8d94
        state.createSnapshot(directory);
        writeSignatureSetFile(directory, signedState);
        writeHashInfoFile(platformContext, directory, signedState.getState(), platformStateFacade);
        writeMetadataFile(selfId, directory, signedState, platformStateFacade);
        writeEmergencyRecoveryFile(directory, signedState);
        final Roster currentRoster = signedState.getRoster();
        if (currentRoster != null) {
            writeRosterFile(directory, currentRoster);
        }
        writeSettingsUsed(directory, platformContext.getConfiguration());

        if (selfId != null) {
            copyPcesFilesRetryOnFailure(
                    platformContext,
                    selfId,
                    directory,
                    platformStateFacade.ancientThresholdOf(signedState.getState()),
                    signedState.getRound());
        }
    }

    /**
     * Write the state's roster in human-readable form.
     *
     * @param directory the directory to write to
     * @param roster    the roster to write
     */
    private static void writeRosterFile(@NonNull final Path directory, @NonNull final Roster roster)
            throws IOException {
        final Path rosterFile = directory.resolve(CURRENT_ROSTER_FILE_NAME);

        try (final BufferedWriter writer = new BufferedWriter(new FileWriter(rosterFile.toFile()))) {
            writer.write(Roster.JSON.toJSON(roster));
        }
    }

    /**
     * Writes a SignedState to a file. Also writes auxiliary files such as "settingsUsed.txt". This is the top level
     * method called by the platform when it is ready to write a state.
     *
     * @param platformContext     the platform context
     * @param selfId              the id of the platform
     * @param savedStateDirectory the directory where the state will be stored
     * @param signedState         the object to be written
     * @param stateToDiskReason   the reason the state is being written to disk
     */
    public static void writeSignedStateToDisk(
            @NonNull final PlatformContext platformContext,
            @Nullable final NodeId selfId,
            @NonNull final Path savedStateDirectory,
            @NonNull final SignedState signedState,
            @Nullable final StateToDiskReason stateToDiskReason,
            @NonNull final PlatformStateFacade platformStateFacade)
            throws IOException {

        Objects.requireNonNull(platformContext);
        Objects.requireNonNull(savedStateDirectory);
        Objects.requireNonNull(signedState);

        try {
            logger.info(
                    STATE_TO_DISK.getMarker(),
                    "Started writing round {} state to disk. Reason: {}, directory: {}",
                    signedState.getRound(),
                    stateToDiskReason == null ? "UNKNOWN" : stateToDiskReason,
                    savedStateDirectory);

            executeAndRename(
                    savedStateDirectory,
                    directory -> writeSignedStateFilesToDirectory(
                            platformContext, selfId, directory, signedState, platformStateFacade),
                    platformContext.getConfiguration());

            logger.info(STATE_TO_DISK.getMarker(), () -> new StateSavedToDiskPayload(
                            signedState.getRound(),
                            signedState.isFreezeState(),
                            stateToDiskReason == null ? "UNKNOWN" : stateToDiskReason.toString(),
                            savedStateDirectory)
                    .toString());
        } catch (final Throwable e) {
            logger.error(
                    EXCEPTION.getMarker(),
                    "Exception when writing the signed state for round {} to disk:",
                    signedState.getRound(),
                    e);
            throw e;
        }
    }

    private static void writeEmergencyRecoveryFile(final Path savedStateDirectory, final SignedState signedState)
            throws IOException {
        new EmergencyRecoveryFile(
                        signedState.getRound(), signedState.getState().getHash(), signedState.getConsensusTimestamp())
                .write(savedStateDirectory);
    }
}<|MERGE_RESOLUTION|>--- conflicted
+++ resolved
@@ -160,17 +160,11 @@
         Objects.requireNonNull(directory);
         Objects.requireNonNull(signedState);
 
-<<<<<<< HEAD
-        final PlatformMerkleStateRoot state = signedState.getState();
-        // will be updated -- added for helping to solve compile issues
-//        state.setTime(platformContext.getTime());
-=======
         final State state = signedState.getState();
         if (state instanceof MerkleStateRoot merkleStateRoot) {
             merkleStateRoot.setTime(platformContext.getTime());
         }
 
->>>>>>> ba1c8d94
         state.createSnapshot(directory);
         writeSignatureSetFile(directory, signedState);
         writeHashInfoFile(platformContext, directory, signedState.getState(), platformStateFacade);
