--- conflicted
+++ resolved
@@ -66,10 +66,6 @@
 import com.swirlds.platform.wiring.PlatformWiring;
 import edu.umd.cs.findbugs.annotations.NonNull;
 import java.nio.file.Path;
-<<<<<<< HEAD
-import java.util.EnumMap;
-=======
->>>>>>> 22630a6f
 import java.util.List;
 
 /**
@@ -174,48 +170,32 @@
 
         final PlatformBuildingBlocks buildingBlocks = platformComponentBuilder.getBuildingBlocks();
 
-        final Map<SolderWireType, InputWire<?>> additionalWires = new EnumMap<>(SolderWireType.class);
-
-        consensusRoundsHolder = new ConsensusRoundsListContainer();
-        signedStateHolder = new SignedStateListContainer();
-
-        solderTestInputWireToConsensusEngineOutputWire(additionalWires);
-        solderTestInputWireToStateSignatureCollectorOutputWire(additionalWires);
-
-        platformComponentBuilder.appendAdditionalInputWires(additionalWires);
-    }
-
-    private void solderTestInputWireToConsensusEngineOutputWire(
-            final Map<SolderWireType, InputWire<?>> additionalWires) {
         final ComponentWiring<ConsensusRoundsHolder, Void> consensusRoundsHolderWiring =
                 new ComponentWiring<>(model, ConsensusRoundsHolder.class, TaskSchedulerConfiguration.parse("DIRECT"));
 
+        consensusRoundsHolder = new ConsensusRoundsListContainer();
         consensusRoundsHolderWiring.bind(consensusRoundsHolder);
 
         final InputWire<List<ConsensusRound>> consensusRoundsHolderInputWire =
                 consensusRoundsHolderWiring.getInputWire(ConsensusRoundsHolder::interceptRounds);
 
-<<<<<<< HEAD
-        additionalWires.put(SolderWireType.CONSENSUS_ENGINE, consensusRoundsHolderInputWire);
-    }
-
-    private void solderTestInputWireToStateSignatureCollectorOutputWire(
-            final Map<SolderWireType, InputWire<?>> additionalWires) {
-        final ComponentWiring<SignedStateHolder, Void> signedStatesHolderWiring =
-                new ComponentWiring<>(model, SignedStateHolder.class, TaskSchedulerConfiguration.parse("DIRECT"));
-
-        signedStatesHolderWiring.bind(signedStateHolder);
-
-        final InputWire<List<ReservedSignedState>> signedStateHolderInputWire =
-                signedStatesHolderWiring.getInputWire(SignedStateHolder::interceptSignedStates);
-
-        additionalWires.put(SolderWireType.STATE_SIGNATURE_COLLECTOR, signedStateHolderInputWire);
-=======
         final PlatformWiring platformWiring = buildingBlocks.platformWiring();
         final OutputWire<List<ConsensusRound>> consensusEngineOutputWire =
                 platformWiring.getConsensusEngineOutputWire();
         consensusEngineOutputWire.solderTo(consensusRoundsHolderInputWire);
 
+        final OutputWire<List<ReservedSignedState>> stateSignatureCollectorOutputWire =
+                platformWiring.getStateSignatureCollectorWiring();
+        final ComponentWiring<SignedStateHolder, Void> signedStatesHolderWiring =
+                new ComponentWiring<>(model, SignedStateHolder.class, TaskSchedulerConfiguration.parse("DIRECT"));
+
+        signedStateHolder = new SignedStateListContainer();
+        signedStatesHolderWiring.bind(signedStateHolder);
+
+        final InputWire<List<ReservedSignedState>> signedStateHolderInputWire =
+                signedStatesHolderWiring.getInputWire(SignedStateHolder::interceptSignedStates);
+        stateSignatureCollectorOutputWire.solderTo(signedStateHolderInputWire);
+
         final SimulatedGossip gossip = network.getGossipInstance(nodeId);
         gossip.provideIntakeEventCounter(
                 platformComponentBuilder.getBuildingBlocks().intakeEventCounter());
@@ -223,7 +203,6 @@
         platformComponentBuilder.withMetricsDocumentationEnabled(false).withGossip(network.getGossipInstance(nodeId));
 
         platform = platformComponentBuilder.build();
->>>>>>> 22630a6f
     }
 
     /**
