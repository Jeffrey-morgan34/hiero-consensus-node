/*
 * Copyright (C) 2022-2024 Hedera Hashgraph, LLC
 *
 * Licensed under the Apache License, Version 2.0 (the "License");
 * you may not use this file except in compliance with the License.
 * You may obtain a copy of the License at
 *
 *      http://www.apache.org/licenses/LICENSE-2.0
 *
 * Unless required by applicable law or agreed to in writing, software
 * distributed under the License is distributed on an "AS IS" BASIS,
 * WITHOUT WARRANTIES OR CONDITIONS OF ANY KIND, either express or implied.
 * See the License for the specific language governing permissions and
 * limitations under the License.
 */

package com.swirlds.demo.virtualmerkle;

import static com.swirlds.common.io.utility.FileUtils.getAbsolutePath;
import static com.swirlds.common.merkle.iterators.MerkleIterationOrder.BREADTH_FIRST;

import com.fasterxml.jackson.databind.ObjectMapper;
import com.fasterxml.jackson.databind.node.ObjectNode;
import com.swirlds.common.config.StateCommonConfig;
import com.swirlds.common.constructable.ConstructableRegistry;
import com.swirlds.common.constructable.ConstructableRegistryException;
import com.swirlds.common.crypto.CryptographyHolder;
import com.swirlds.common.crypto.Hash;
import com.swirlds.common.io.config.TemporaryFileConfig;
import com.swirlds.common.io.streams.SerializableDataOutputStream;
import com.swirlds.common.io.utility.LegacyTemporaryFileBuilder;
import com.swirlds.common.merkle.MerkleNode;
<<<<<<< HEAD
import com.swirlds.merkledb.MerkleDb;
import com.swirlds.virtualmap.VirtualMap;
=======
import com.swirlds.config.api.Configuration;
import com.swirlds.config.api.ConfigurationBuilder;
import com.swirlds.demo.virtualmerkle.map.account.AccountVirtualMapKey;
import com.swirlds.demo.virtualmerkle.map.account.AccountVirtualMapValue;
import com.swirlds.demo.virtualmerkle.map.smartcontracts.bytecode.SmartContractByteCodeMapKey;
import com.swirlds.demo.virtualmerkle.map.smartcontracts.bytecode.SmartContractByteCodeMapValue;
import com.swirlds.demo.virtualmerkle.map.smartcontracts.data.SmartContractMapKey;
import com.swirlds.demo.virtualmerkle.map.smartcontracts.data.SmartContractMapValue;
import com.swirlds.merkledb.MerkleDb;
import com.swirlds.merkledb.config.MerkleDbConfig;
import com.swirlds.virtualmap.VirtualKey;
import com.swirlds.virtualmap.VirtualMap;
import com.swirlds.virtualmap.VirtualValue;
import com.swirlds.virtualmap.config.VirtualMapConfig;
>>>>>>> 4733608f
import com.swirlds.virtualmap.internal.merkle.VirtualLeafNode;
import java.io.ByteArrayOutputStream;
import java.io.FileOutputStream;
import java.io.IOException;
import java.nio.file.Files;
import java.nio.file.Path;
import java.util.Iterator;
import java.util.List;
import java.util.stream.Stream;

// Note: This class is intended to be used with a human in the loop who is watching standard in and standard err.

/**
 * Validator to read a data source and all its data and check the complete data set is valid.
 */
public class VirtualMerkleLeafHasher {

    private static final Configuration CONFIGURATION = ConfigurationBuilder.create()
            .withConfigDataType(MerkleDbConfig.class)
            .withConfigDataType(VirtualMapConfig.class)
            .withConfigDataType(TemporaryFileConfig.class)
            .withConfigDataType(StateCommonConfig.class)
            .build();

    /** The data source we are validating */
    private final VirtualMap virtualMap;

    /**
     * Open the virtual map and validate all its data
     *
     * @param virtualMap
     * 		The virtual map to validate
     */
    public VirtualMerkleLeafHasher(final VirtualMap virtualMap) {
        this.virtualMap = virtualMap;
    }

    /**
     * Validate all data in the virtual map
     *
     * @return the rolling hash computed across all leafs in order
     */
    public Hash validate() throws IOException {
        Hash hash = null;

        final Iterator<MerkleNode> iterator = virtualMap.treeIterator().setOrder(BREADTH_FIRST);

        while (iterator.hasNext()) {
            final MerkleNode node = iterator.next();
            if (node != null) {
                if (node instanceof VirtualLeafNode) {
                    final VirtualLeafNode leaf = node.cast();
                    hash = computeNextHash(hash, leaf);
                }
            }
        }

        return hash;
    }

    /**
     * computes the rolling hash resulting from the concatenation of the previous hash with the leaf's serialized
     * key and value. Data to be hashed looks like this: [prevHash,leaf.keyBytes,leaf.valueBytes]
     *
     * @param prevHash
     * 		hash result of previous call to this function
     * @param leaf
     * 		value to be serialized and hashed with the previous hash
     * @return rolling hash of [prevHash,leaf.keyBytes,leaf.valueBytes]
     * @throws IOException if an I/O error occurs
     */
    public Hash computeNextHash(final Hash prevHash, final VirtualLeafNode leaf) throws IOException {
        try (final ByteArrayOutputStream bout = new ByteArrayOutputStream();
                final SerializableDataOutputStream out = new SerializableDataOutputStream(bout)) {

            if (prevHash != null) {
                // add Previous Hash
                prevHash.getBytes().writeTo(out);
            }
            // add leaf key
            leaf.getKey().writeTo(out);
            // add leaf value
            if (leaf.getValue() != null) {
                leaf.getValue().writeTo(out);
            }

            out.flush();
            return hashOf(bout.toByteArray());
        }
    }

    /**
     * Generates the hash of the provided byte array. Uses the default hash algorithm as specified by {@link
     * com.swirlds.common.crypto.Cryptography#digestSync(byte[])}.
     *
     * @param content
     * 		the content for which the hash is to be computed
     * @return the hash of the content
     */
    public static Hash hashOf(final byte[] content) {
        return new Hash(CryptographyHolder.get().digestSync(content));
    }

    public static void main(final String[] args) throws IOException {
        try {
            final ConstructableRegistry registry = ConstructableRegistry.getInstance();
            registry.registerConstructables("com.swirlds.virtualmap");
            registry.registerConstructables("com.swirlds.merkledb");
            registry.registerConstructables("com.swirlds.demo.virtualmerkle");
            registry.registerConstructables("com.swirlds.common.crypto");
        } catch (final ConstructableRegistryException e) {
            e.printStackTrace();
            return;
        }

        final String accountsName = "accounts.vmap";
        final String scName = "smartContracts.vmap";
        final String scByteCodeName = "smartContractByteCode.vmap";

        final List<Path> roundsFolders;
        final Path classFolder = getAbsolutePath(args[0]);
        try (final Stream<Path> classFolderList = Files.list(classFolder)) {
            final Path nodeFolder = classFolderList.toList().get(0);
            try (final Stream<Path> swirldIdList = Files.list(nodeFolder.resolve("123"))) {
                roundsFolders = swirldIdList.toList();
            }
        }

        // MerkleDbDataSourceBuilder creates files in a temp folder by default. The temp folder may be on a
        // different file system than the file(s) used to deserialize the maps. In such case, builders will fail
        // to create hard file links when constructing new data sources. To fix it, let's override the default
        // temp location to the same file system as the files to load
        LegacyTemporaryFileBuilder.overrideTemporaryFileLocation(classFolder.resolve("tmp"));

        for (final Path roundFolder : roundsFolders) {
            // reset the default instance path to force creation of a new MerkleDB instance
            // https://github.com/hashgraph/hedera-services/pull/8534
            MerkleDb.resetDefaultInstancePath();
            Hash accountsHash;
            Hash scHash;
            Hash byteCodeHash;

            try {
<<<<<<< HEAD
                // AccountVirtualMapKey -> AccountVirtualMapValue
                final VirtualMap accountsMap = new VirtualMap();
=======
                final VirtualMap<AccountVirtualMapKey, AccountVirtualMapValue> accountsMap =
                        new VirtualMap<>(CONFIGURATION);
>>>>>>> 4733608f
                accountsMap.loadFromFile(roundFolder.resolve(accountsName));
                final VirtualMerkleLeafHasher accountsHasher = new VirtualMerkleLeafHasher(accountsMap);
                accountsHash = accountsHasher.validate();
            } catch (final IOException e) {
                accountsHash = null;
            }

            try {
<<<<<<< HEAD
                // SmartContractMapKey -> SmartContractMapValue
                final VirtualMap scMap = new VirtualMap();
=======
                final VirtualMap<SmartContractMapKey, SmartContractMapValue> scMap = new VirtualMap<>(CONFIGURATION);
>>>>>>> 4733608f
                scMap.loadFromFile(roundFolder.resolve(scName));
                final VirtualMerkleLeafHasher scHasher = new VirtualMerkleLeafHasher(scMap);
                scHash = scHasher.validate();
            } catch (final IOException e) {
                scHash = null;
            }

            try {
<<<<<<< HEAD
                // SmartContractByteCodeMapKey -> SmartContractByteCodeMapValue
                final VirtualMap byteCodeMap = new VirtualMap();
=======
                final VirtualMap<SmartContractByteCodeMapKey, SmartContractByteCodeMapValue> byteCodeMap =
                        new VirtualMap<>(CONFIGURATION);
>>>>>>> 4733608f
                byteCodeMap.loadFromFile(roundFolder.resolve(scByteCodeName));
                final VirtualMerkleLeafHasher byteCodeHasher = new VirtualMerkleLeafHasher(byteCodeMap);
                byteCodeHash = byteCodeHasher.validate();
            } catch (final IOException e) {
                byteCodeHash = null;
            }

            final Path vmapLogPath = roundFolder.resolve("vmapHashes.json");

            try (final FileOutputStream fos = new FileOutputStream(vmapLogPath.toString())) {
                final ObjectMapper mapper = new ObjectMapper();
                final ObjectNode rootNode = mapper.createObjectNode();

                // add content to json
                if (accountsHash != null) {
                    rootNode.put("accounts", accountsHash.toHex());
                } else {
                    rootNode.put("accounts", "empty");
                }

                if (scHash != null) {
                    rootNode.put("sc", scHash.toHex());
                } else {
                    rootNode.put("sc", "empty");
                }

                if (byteCodeHash != null) {
                    rootNode.put("byteCode", byteCodeHash.toHex());
                } else {
                    rootNode.put("byteCode", "empty");
                }

                // write built json to file
                fos.write(mapper.writerWithDefaultPrettyPrinter().writeValueAsBytes(rootNode));
            }
        }
    }
}<|MERGE_RESOLUTION|>--- conflicted
+++ resolved
@@ -30,25 +30,12 @@
 import com.swirlds.common.io.streams.SerializableDataOutputStream;
 import com.swirlds.common.io.utility.LegacyTemporaryFileBuilder;
 import com.swirlds.common.merkle.MerkleNode;
-<<<<<<< HEAD
-import com.swirlds.merkledb.MerkleDb;
-import com.swirlds.virtualmap.VirtualMap;
-=======
 import com.swirlds.config.api.Configuration;
 import com.swirlds.config.api.ConfigurationBuilder;
-import com.swirlds.demo.virtualmerkle.map.account.AccountVirtualMapKey;
-import com.swirlds.demo.virtualmerkle.map.account.AccountVirtualMapValue;
-import com.swirlds.demo.virtualmerkle.map.smartcontracts.bytecode.SmartContractByteCodeMapKey;
-import com.swirlds.demo.virtualmerkle.map.smartcontracts.bytecode.SmartContractByteCodeMapValue;
-import com.swirlds.demo.virtualmerkle.map.smartcontracts.data.SmartContractMapKey;
-import com.swirlds.demo.virtualmerkle.map.smartcontracts.data.SmartContractMapValue;
 import com.swirlds.merkledb.MerkleDb;
 import com.swirlds.merkledb.config.MerkleDbConfig;
-import com.swirlds.virtualmap.VirtualKey;
 import com.swirlds.virtualmap.VirtualMap;
-import com.swirlds.virtualmap.VirtualValue;
 import com.swirlds.virtualmap.config.VirtualMapConfig;
->>>>>>> 4733608f
 import com.swirlds.virtualmap.internal.merkle.VirtualLeafNode;
 import java.io.ByteArrayOutputStream;
 import java.io.FileOutputStream;
@@ -192,13 +179,8 @@
             Hash byteCodeHash;
 
             try {
-<<<<<<< HEAD
                 // AccountVirtualMapKey -> AccountVirtualMapValue
-                final VirtualMap accountsMap = new VirtualMap();
-=======
-                final VirtualMap<AccountVirtualMapKey, AccountVirtualMapValue> accountsMap =
-                        new VirtualMap<>(CONFIGURATION);
->>>>>>> 4733608f
+                final VirtualMap accountsMap = new VirtualMap(CONFIGURATION);
                 accountsMap.loadFromFile(roundFolder.resolve(accountsName));
                 final VirtualMerkleLeafHasher accountsHasher = new VirtualMerkleLeafHasher(accountsMap);
                 accountsHash = accountsHasher.validate();
@@ -207,12 +189,8 @@
             }
 
             try {
-<<<<<<< HEAD
                 // SmartContractMapKey -> SmartContractMapValue
-                final VirtualMap scMap = new VirtualMap();
-=======
-                final VirtualMap<SmartContractMapKey, SmartContractMapValue> scMap = new VirtualMap<>(CONFIGURATION);
->>>>>>> 4733608f
+                final VirtualMap scMap = new VirtualMap(CONFIGURATION);
                 scMap.loadFromFile(roundFolder.resolve(scName));
                 final VirtualMerkleLeafHasher scHasher = new VirtualMerkleLeafHasher(scMap);
                 scHash = scHasher.validate();
@@ -221,13 +199,8 @@
             }
 
             try {
-<<<<<<< HEAD
                 // SmartContractByteCodeMapKey -> SmartContractByteCodeMapValue
-                final VirtualMap byteCodeMap = new VirtualMap();
-=======
-                final VirtualMap<SmartContractByteCodeMapKey, SmartContractByteCodeMapValue> byteCodeMap =
-                        new VirtualMap<>(CONFIGURATION);
->>>>>>> 4733608f
+                final VirtualMap byteCodeMap = new VirtualMap(CONFIGURATION);
                 byteCodeMap.loadFromFile(roundFolder.resolve(scByteCodeName));
                 final VirtualMerkleLeafHasher byteCodeHasher = new VirtualMerkleLeafHasher(byteCodeMap);
                 byteCodeHash = byteCodeHasher.validate();
