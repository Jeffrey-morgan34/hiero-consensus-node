--- conflicted
+++ resolved
@@ -49,11 +49,6 @@
             .withConfigDataType(StateCommonConfig.class)
             .build();
     private static final MerkleDbConfig MERKLE_DB_CONFIG = CONFIGURATION.getConfigData(MerkleDbConfig.class);
-    private static final MerkleDbTableConfig TABLE_CONFIG = new MerkleDbTableConfig(
-            (short) 1,
-            DigestType.SHA_384,
-            MERKLE_DB_CONFIG.maxNumOfKeys(),
-            MERKLE_DB_CONFIG.hashesRamToDiskThreshold());
     private static final Logger logger = LogManager.getLogger(VirtualMerkleStateInitializer.class);
     private static final Marker LOGM_DEMO_INFO = LogMarker.DEMO_INFO.getMarker();
 
@@ -112,59 +107,27 @@
         }
     }
 
-<<<<<<< HEAD
     private static VirtualMap createAccountsVM(final long numOfKeys) {
-        final MerkleDbTableConfig tableConfig = new MerkleDbTableConfig((short) 1, DigestType.SHA_384);
+        final MerkleDbTableConfig tableConfig = new MerkleDbTableConfig(
+                (short) 1, DigestType.SHA_384, numOfKeys, MERKLE_DB_CONFIG.hashesRamToDiskThreshold());
         tableConfig.maxNumberOfKeys(numOfKeys);
-        final VirtualDataSourceBuilder dsBuilder = new MerkleDbDataSourceBuilder(tableConfig);
-        return new VirtualMap("accounts", dsBuilder);
+        final VirtualDataSourceBuilder dsBuilder = new MerkleDbDataSourceBuilder(tableConfig, CONFIGURATION);
+        return new VirtualMap("accounts", dsBuilder, CONFIGURATION);
     }
 
     private static VirtualMap createSmartContractsVM(final long numOfKeys) {
-        final MerkleDbTableConfig tableConfig = new MerkleDbTableConfig((short) 1, DigestType.SHA_384);
+        final MerkleDbTableConfig tableConfig = new MerkleDbTableConfig(
+                (short) 1, DigestType.SHA_384, numOfKeys, MERKLE_DB_CONFIG.hashesRamToDiskThreshold());
         tableConfig.maxNumberOfKeys(numOfKeys);
-        final VirtualDataSourceBuilder dsBuilder = new MerkleDbDataSourceBuilder(tableConfig);
-        return new VirtualMap("smartContracts", dsBuilder);
+        final VirtualDataSourceBuilder dsBuilder = new MerkleDbDataSourceBuilder(tableConfig, CONFIGURATION);
+        return new VirtualMap("smartContracts", dsBuilder, CONFIGURATION);
     }
 
     private static VirtualMap createSmartContractByteCodeVM(final long numOfKeys) {
-        final MerkleDbTableConfig tableConfig = new MerkleDbTableConfig((short) 1, DigestType.SHA_384);
+        final MerkleDbTableConfig tableConfig = new MerkleDbTableConfig(
+                (short) 1, DigestType.SHA_384, numOfKeys, MERKLE_DB_CONFIG.hashesRamToDiskThreshold());
         tableConfig.maxNumberOfKeys(numOfKeys);
-        final VirtualDataSourceBuilder dsBuilder = new MerkleDbDataSourceBuilder(tableConfig);
-        return new VirtualMap("smartContractByteCode", dsBuilder);
-=======
-    private static VirtualMap<AccountVirtualMapKey, AccountVirtualMapValue> createAccountsVM(final long numOfKeys) {
-        TABLE_CONFIG.maxNumberOfKeys(numOfKeys);
-        final VirtualDataSourceBuilder dsBuilder = new MerkleDbDataSourceBuilder(TABLE_CONFIG, CONFIGURATION);
-        return new VirtualMap<>(
-                "accounts",
-                new AccountVirtualMapKeySerializer(),
-                new AccountVirtualMapValueSerializer(),
-                dsBuilder,
-                CONFIGURATION);
-    }
-
-    private static VirtualMap<SmartContractMapKey, SmartContractMapValue> createSmartContractsVM(final long numOfKeys) {
-        TABLE_CONFIG.maxNumberOfKeys(numOfKeys);
-        final VirtualDataSourceBuilder dsBuilder = new MerkleDbDataSourceBuilder(TABLE_CONFIG, CONFIGURATION);
-        return new VirtualMap<>(
-                "smartContracts",
-                new SmartContractMapKeySerializer(),
-                new SmartContractMapValueSerializer(),
-                dsBuilder,
-                CONFIGURATION);
-    }
-
-    private static VirtualMap<SmartContractByteCodeMapKey, SmartContractByteCodeMapValue> createSmartContractByteCodeVM(
-            final long numOfKeys) {
-        TABLE_CONFIG.maxNumberOfKeys(numOfKeys);
-        final VirtualDataSourceBuilder dsBuilder = new MerkleDbDataSourceBuilder(TABLE_CONFIG, CONFIGURATION);
-        return new VirtualMap<>(
-                "smartContractByteCode",
-                new SmartContractByteCodeMapKeySerializer(),
-                new SmartContractByteCodeMapValueSerializer(),
-                dsBuilder,
-                CONFIGURATION);
->>>>>>> 4733608f
+        final VirtualDataSourceBuilder dsBuilder = new MerkleDbDataSourceBuilder(tableConfig, CONFIGURATION);
+        return new VirtualMap("smartContractByteCode", dsBuilder, CONFIGURATION);
     }
 }