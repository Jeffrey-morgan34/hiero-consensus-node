/*
 * Copyright (C) 2021-2023 Hedera Hashgraph, LLC
 *
 * Licensed under the Apache License, Version 2.0 (the "License");
 * you may not use this file except in compliance with the License.
 * You may obtain a copy of the License at
 *
 *      http://www.apache.org/licenses/LICENSE-2.0
 *
 * Unless required by applicable law or agreed to in writing, software
 * distributed under the License is distributed on an "AS IS" BASIS,
 * WITHOUT WARRANTIES OR CONDITIONS OF ANY KIND, either express or implied.
 * See the License for the specific language governing permissions and
 * limitations under the License.
 */

package com.swirlds.merkledb.files;

import static com.swirlds.common.formatting.HorizontalAlignment.ALIGNED_RIGHT;
import static com.swirlds.common.units.UnitConstants.GIBIBYTES_TO_BYTES;
import static com.swirlds.common.units.UnitConstants.KIBIBYTES_TO_BYTES;
import static com.swirlds.common.units.UnitConstants.MEBIBYTES_TO_BYTES;
import static com.swirlds.logging.LogMarker.EXCEPTION;
import static com.swirlds.logging.LogMarker.MERKLE_DB;

import com.hedera.pbj.runtime.FieldDefinition;
import com.hedera.pbj.runtime.FieldType;
import com.swirlds.merkledb.KeyRange;
import com.swirlds.merkledb.collections.IndexedObject;
import com.swirlds.merkledb.collections.LongList;
import java.io.File;
import java.io.IOException;
import java.lang.reflect.Field;
import java.nio.MappedByteBuffer;
import java.nio.file.Files;
import java.nio.file.Path;
import java.time.Instant;
import java.time.ZoneId;
import java.time.format.DateTimeFormatter;
import java.util.ArrayList;
import java.util.Arrays;
import java.util.Collection;
import java.util.Comparator;
import java.util.List;
import java.util.Set;
import java.util.SortedSet;
import java.util.TreeSet;
import java.util.concurrent.ConcurrentMap;
import java.util.function.UnaryOperator;
import java.util.stream.Collectors;
import java.util.stream.LongStream;
import java.util.stream.Stream;
import org.apache.logging.log4j.LogManager;
import org.apache.logging.log4j.Logger;
import sun.misc.Unsafe;

/**
 * Common static content for data files. As much as possible is package protected but some is used
 * outside.
 */
@SuppressWarnings("rawtypes")
public final class DataFileCommon {

    private static final Logger logger = LogManager.getLogger(DataFileCommon.class);

    /**
     * Access to sun.misc.Unsafe required to close mapped byte buffers explicitly rather than
     * to rely on GC to collect them.
     */
    private static final Unsafe UNSAFE;

    static {
        try {
            Field f = Unsafe.class.getDeclaredField("theUnsafe");
            f.setAccessible(true);
            UNSAFE = (Unsafe) f.get(null);
        } catch (NoSuchFieldException | SecurityException | IllegalArgumentException | IllegalAccessException e) {
            throw new InternalError(e);
        }
    }

    /** The inverse of the minimum decimal value to be reflected in rounding (that is, 0.01). */
    private static final int ROUNDING_SCALE_FACTOR = 100;
    /** Size of right-justified field to use when printing indexes. */
    private static final int PRINTED_INDEX_FIELD_WIDTH = 10;
    /**
     * Nominal value to indicate a non-existent data location. This was carefully crafted to be 0 so
     * that a new long array of data location pointers will be initialized to be all non-existent.
     */
    public static final long NON_EXISTENT_DATA_LOCATION = 0;

    /**
     * The data item byte offset is packed into lower 40 bits and file index upper 24 bits. This
     * allows for 16 million files 1 trillion bytes of data. So at one file per minute we have 30
     * years of 1Tb files.
     */
    /* FUTURE WORK - https://github.com/swirlds/swirlds-platform/issues/3927 */
    private static final int DATA_ITEM_OFFSET_BITS = 40;
    /** The maximum size a data file can be, 1Tb with DATA_ITEM_OFFSET_BITS = 40 */
    private static final long MAX_ADDRESSABLE_DATA_FILE_SIZE_BYTES = 1L << DATA_ITEM_OFFSET_BITS;
    /** Bit mask to remove file index from data location long */
    private static final long ITEM_OFFSET_MASK = MAX_ADDRESSABLE_DATA_FILE_SIZE_BYTES - 1;

    /** Date formatter for dates used in data file names */
    private static final DateTimeFormatter DATE_FORMAT =
            DateTimeFormatter.ofPattern("yyyy-MM-dd_HH-mm-ss-SSS").withZone(ZoneId.of("Z"));
    /** Extension to use for Merkle DB data files in protobuf format */
    public static final String FILE_EXTENSION = ".pbj";
    /** Extension to use for Merkle DB data files in legacy binary format */
    public static final String FILE_EXTENSION_JDB = ".jdb";
    /**
     * System page size used in calculations, could be read from system but for linux we are pretty
     * safe assuming 4k
     */
    public static final int PAGE_SIZE = 4096;
    /** Size of metadata footer written at end of file */
    public static final int FOOTER_SIZE = PAGE_SIZE;
    /** Comparator for comparing DataFileReaders by file creation time */
    private static final Comparator<DataFileReader> DATA_FILE_READER_CREATION_TIME_COMPARATOR =
            Comparator.comparing(o -> o.getMetadata().getCreationDate());
    /** Comparator for comparing DataFileReaders by file creation time reversed */
    private static final Comparator<DataFileReader> DATA_FILE_READER_CREATION_TIME_COMPARATOR_REVERSED =
            DATA_FILE_READER_CREATION_TIME_COMPARATOR.reversed();

    static final FieldDefinition FIELD_DATAFILE_INDEX =
            new FieldDefinition("index", FieldType.UINT32, false, true, false, 1);
    static final FieldDefinition FIELD_DATAFILE_CREATION_SECONDS =
            new FieldDefinition("creationDateSeconds", FieldType.UINT64, false, true, false, 2);
    static final FieldDefinition FIELD_DATAFILE_CREATION_NANOS =
            new FieldDefinition("creationDateNanos", FieldType.UINT32, false, true, false, 3);
    static final FieldDefinition FIELD_DATAFILE_ITEMS_COUNT =
            new FieldDefinition("itemsCount", FieldType.FIXED64, false, true, false, 4);
    static final FieldDefinition FIELD_DATAFILE_ITEM_VERSION =
            new FieldDefinition("itemsVersion", FieldType.UINT64, false, true, false, 5);
    static final FieldDefinition FIELD_DATAFILE_ITEMS =
            new FieldDefinition("items", FieldType.MESSAGE, true, true, false, 11);

    private DataFileCommon() {
        throw new IllegalStateException("Utility class; should not be instantiated.");
    }

    public static void closeMmapBuffer(final MappedByteBuffer buffer) {
        assert buffer != null;
        UNSAFE.invokeCleaner(buffer);
    }

    /**
     * Create a filter to only return all new files that are smaller than given size
     *
     * @param sizeMB max file size to accept in MB
     * @param maxNumberOfFilesInMerge The maximum number of files to process in a single merge
     * @return filter to filter list of files
     */
    public static UnaryOperator<List<DataFileReader>> newestFilesSmallerThan(
            final int sizeMB, final int maxNumberOfFilesInMerge) {
        final long sizeBytes = sizeMB * (long) MEBIBYTES_TO_BYTES;

        return dataFileReaders -> {
            final List<DataFileReader> filesNewestFirst = dataFileReaders.stream()
                    .sorted(DATA_FILE_READER_CREATION_TIME_COMPARATOR_REVERSED)
                    .toList();
            final ArrayList<DataFileReader> smallEnoughFiles = new ArrayList<>(filesNewestFirst.size());
            for (final DataFileReader file : filesNewestFirst) {
                long size = file.getSize();
                if (size < sizeBytes) {
                    smallEnoughFiles.add(file);
                } else {
                    break;
                }
            }

            final var numFiles = smallEnoughFiles.size();
            return numFiles > maxNumberOfFilesInMerge
                    ? smallEnoughFiles.subList(numFiles - maxNumberOfFilesInMerge, numFiles)
                    : smallEnoughFiles;
        };
    }

    /**
     * Get path for file given prefix, index and parent directory. This standardizes out file naming
     * convention.
     *
     * @param filePrefix the prefix for file name
     * @param dataFileDir the files parent directory
     * @param index the file index
     * @param creationInstant the date and time the file was created
     * @return path to file
     */
    static Path createDataFilePath(final String filePrefix, final Path dataFileDir, final int index,
            final Instant creationInstant, final String extension) {
        return dataFileDir.resolve(filePrefix
                + "_"
                + DATE_FORMAT.format(creationInstant)
                + "_"
<<<<<<< HEAD
                + StringUtils.leftPad(Integer.toString(index), PRINTED_INDEX_FIELD_WIDTH, '_')
                + extension);
=======
                + ALIGNED_RIGHT.pad(Integer.toString(index), '_', PRINTED_INDEX_FIELD_WIDTH)
                + FILE_EXTENSION);
>>>>>>> 4912a603
    }

    /**
     * Get the packed data location from file index and byte offset.
     *
     * @param fileIndex the index for the file
     * @param byteOffset the offset for the data within the file in bytes
     * @return packed data location
     */
    public static long dataLocation(final int fileIndex, final long byteOffset) {
        // we add 1 to file index so that 0 works for NON_EXISTENT_DATA_LOCATION
        final long indexShifted = (long) (fileIndex + 1) << DATA_ITEM_OFFSET_BITS;
        final long byteOffsetMasked = byteOffset & ITEM_OFFSET_MASK;
        return indexShifted | byteOffsetMasked;
    }

    /**
     * Get a friendly string with the disk data location split into its file and offset parts. Very
     * useful for debugging and logging.
     *
     * @param dataLocation Packed disk location containing file and offset.
     * @return String with split file and offset
     */
    public static String dataLocationToString(final long dataLocation) {
        return "{" + fileIndexFromDataLocation(dataLocation) + "," + byteOffsetFromDataLocation(dataLocation) + "}";
    }

    /**
     * Extract the file index from packed data location, this is the upper 24 bits. So in the range
     * of 0 to 16 million.
     *
     * @param dataLocation packed data location
     * @return file index
     */
    public static int fileIndexFromDataLocation(final long dataLocation) {
        // we subtract 1 from file index so that 0 works for NON_EXISTENT_DATA_LOCATION
        return (int) (dataLocation >> DATA_ITEM_OFFSET_BITS) - 1;
    }

    /**
     * Extract the data byte offset from packed data location, this is the lower 40 bits so in the 0
     * to 1 trillion range.
     *
     * @param dataLocation packed data location
     * @return data offset in bytes
     */
    static long byteOffsetFromDataLocation(final long dataLocation) {
        return dataLocation & ITEM_OFFSET_MASK;
    }

    /**
     * Check if a file at path, is a data file based on name. Also checks if there is an existing
     * write lock file.
     *
     * @param filePrefix the prefix for the set of data files
     * @param path the path to the data file
     * @return true if the name starts with prefix and has right extension
     */
    static boolean isFullyWrittenDataFile(final String filePrefix, final Path path) {
        if (filePrefix == null) {
            return false;
        }
        final String fileName = path.getFileName().toString();
<<<<<<< HEAD
        final boolean validFile = fileName.startsWith(filePrefix) &&
                (fileName.endsWith(FILE_EXTENSION) || fileName.endsWith(FILE_EXTENSION_JDB));
        if (!validFile) {
            return false;
        }
        return !Files.exists(getLockFilePath(path));
=======
        return fileName.startsWith(filePrefix) && fileName.endsWith(FILE_EXTENSION);
>>>>>>> 4912a603
    }

    /**
     * print debug info showing if all links in index are still valid
     */
    static <D> void printDataLinkValidation(
            final String storeName,
            final LongList index,
            final Set<Integer> newFileIndexes,
            final List<DataFileReader<D>> fileList,
            final KeyRange validKeyRange) {
        final SortedSet<Integer> validFileIds = new TreeSet<>();
        int newestFileIndex = 0;
        for (final DataFileReader<D> file : fileList) {
            final int fileIndex = file.getMetadata().getIndex();
            validFileIds.add(fileIndex);
            if (fileIndex > newestFileIndex) {
                newestFileIndex = fileIndex;
            }
        }
        final int finalNewestFileIndex = newestFileIndex;

        final ConcurrentMap<Integer, Long> missingFileCounts = LongStream.range(
                        validKeyRange.getMinValidKey(), validKeyRange.getMaxValidKey() + 1)
                .parallel()
                .map(key -> index.get(key, NON_EXISTENT_DATA_LOCATION))
                // the index could've been modified while we were iterating over it, so non-existent data locations
                // possible
                .filter(location -> location != NON_EXISTENT_DATA_LOCATION)
                .filter(location -> {
                    final int fileIndex = DataFileCommon.fileIndexFromDataLocation(location);
                    return !(validFileIds.contains(fileIndex)
                            || fileIndex > finalNewestFileIndex
                            || newFileIndexes.contains(fileIndex));
                })
                .boxed()
                .collect(Collectors.groupingByConcurrent(
                        DataFileCommon::fileIndexFromDataLocation, Collectors.counting()));

        if (!missingFileCounts.isEmpty()) {
            logger.trace(
                    MERKLE_DB.getMarker(),
                    "{}:printDataLinkValidation index size={} numOfFiles={}, fileIndexes={}, newFileIndexes={}",
                    () -> storeName,
                    index::size,
                    fileList::size,
                    () -> Arrays.toString(
                            fileList.stream().mapToInt(IndexedObject::getIndex).toArray()),
                    () -> newFileIndexes);
            missingFileCounts.forEach((id, count) -> logger.trace(
                    MERKLE_DB.getMarker(), "{}:       missing file {} has {} references", storeName, id, count));
            logger.error(
                    EXCEPTION.getMarker(),
                    "{} has references to files {} that don't exists in the index. " + "Latest new files = {}",
                    storeName,
                    missingFileCounts.keySet().toString(),
                    newFileIndexes);
        }
    }

    /**
     * Get total size fo a collection of files.
     *
     * @param filePaths collection of paths to files
     * @return total number of bytes take for all the files in filePaths
     * @throws IOException If there was a problem getting file sizes
     */
    public static long getSizeOfFilesByPath(final Iterable<Path> filePaths) throws IOException {
        long totalSize = 0;
        for (final Path path : filePaths) {
            totalSize += Files.size(path);
        }
        return totalSize;
    }

    /**
     * Get total size fo a collection of files.
     *
     * @param filePaths collection of paths to files
     * @return total number of bytes take for all the files in filePaths
     */
    public static <D> long getSizeOfFiles(final Iterable<DataFileReader<D>> filePaths) {
        long totalSize = 0;
        for (final DataFileReader<D> dataFileReader : filePaths) {
            totalSize += dataFileReader.getSize();
        }
        return totalSize;
    }

    /**
     * Return a nice string for size of bytes.
     *
     * @param numOfBytes number of bytes
     * @return formatted string
     */
    public static String formatSizeBytes(final long numOfBytes) {
        if (numOfBytes <= KIBIBYTES_TO_BYTES) {
            return numOfBytes + " bytes";
        } else {
            return formatLargeDenomBytes(numOfBytes);
        }
    }

    private static String formatLargeDenomBytes(final long numOfBytes) {
        if (numOfBytes > GIBIBYTES_TO_BYTES) {
            final double numOfGb = numOfBytes / (double) GIBIBYTES_TO_BYTES;
            return roundTwoDecimals(numOfGb) + " GB";
        } else if (numOfBytes > MEBIBYTES_TO_BYTES) {
            final double numOfMb = numOfBytes / (double) MEBIBYTES_TO_BYTES;
            return roundTwoDecimals(numOfMb) + " MB";
        } else {
            final double numOfKb = numOfBytes / (double) KIBIBYTES_TO_BYTES;
            return roundTwoDecimals(numOfKb) + " KB";
        }
    }

    /**
     * Round a decimal to two decimal places
     *
     * @param d number to round
     * @return rounded number
     */
    public static double roundTwoDecimals(final double d) {
        return (double) Math.round(d * ROUNDING_SCALE_FACTOR) / ROUNDING_SCALE_FACTOR;
    }

    public static <D> void logMergeStats(
            final String storeName,
            final double tookSeconds,
            final Collection<DataFileReader<D>> filesToMerge,
            final long filesToMergeSize,
            final List<Path> mergedFiles,
            final DataFileCollection<D> fileCollection)
            throws IOException {
        final long mergedFilesCount = mergedFiles.size();
        final long mergedFilesSize = getSizeOfFilesByPath(mergedFiles);
        logger.info(
                MERKLE_DB.getMarker(),
                """
                        [{}] Merged {} file(s) / {} into {} file(s) / {} in {} second(s)
                                read at {} written at {}
                                filesToMerge = {}
                                allFilesAfter = {}""",
                storeName,
                filesToMerge.size(),
                formatSizeBytes(filesToMergeSize),
                mergedFilesCount,
                formatSizeBytes(mergedFilesSize),
                tookSeconds,
                formatSizeBytes((long) (filesToMergeSize / tookSeconds)) + "/sec",
                formatSizeBytes((long) (mergedFilesSize / tookSeconds)) + "/sec",
                Arrays.toString(filesToMerge.stream()
                        .map(reader -> reader.getMetadata().getIndex())
                        .toArray()),
                Arrays.toString(fileCollection.getAllCompletedFiles().stream()
                        .map(reader -> reader.getMetadata().getIndex())
                        .toArray()));
    }

    /**
     * Delete a directory and all its contents if it exists. Does nothing if directory does not
     * exist.
     *
     * @param dir The directory to delete
     */
    public static void deleteDirectoryAndContents(final Path dir) {
        if (Files.exists(dir) && Files.isDirectory(dir)) {
            try (Stream<Path> filesStream = Files.walk(dir)) {
                //noinspection ResultOfMethodCallIgnored
                filesStream.sorted(Comparator.reverseOrder()).map(Path::toFile).forEach(File::delete);
                Files.deleteIfExists(dir);
                logger.info(
                        MERKLE_DB.getMarker(),
                        "Deleted data directory [{}]",
                        dir.toFile().getAbsolutePath());
            } catch (Exception e) {
                logger.warn(
                        EXCEPTION.getMarker(),
                        "Failed to delete test directory [{}]",
                        dir.toFile().getAbsolutePath(),
                        e);
            }
        }
    }
}<|MERGE_RESOLUTION|>--- conflicted
+++ resolved
@@ -192,13 +192,8 @@
                 + "_"
                 + DATE_FORMAT.format(creationInstant)
                 + "_"
-<<<<<<< HEAD
-                + StringUtils.leftPad(Integer.toString(index), PRINTED_INDEX_FIELD_WIDTH, '_')
+                + ALIGNED_RIGHT.pad(Integer.toString(index), '_', PRINTED_INDEX_FIELD_WIDTH)
                 + extension);
-=======
-                + ALIGNED_RIGHT.pad(Integer.toString(index), '_', PRINTED_INDEX_FIELD_WIDTH)
-                + FILE_EXTENSION);
->>>>>>> 4912a603
     }
 
     /**
@@ -262,16 +257,8 @@
             return false;
         }
         final String fileName = path.getFileName().toString();
-<<<<<<< HEAD
-        final boolean validFile = fileName.startsWith(filePrefix) &&
+        return fileName.startsWith(filePrefix) &&
                 (fileName.endsWith(FILE_EXTENSION) || fileName.endsWith(FILE_EXTENSION_JDB));
-        if (!validFile) {
-            return false;
-        }
-        return !Files.exists(getLockFilePath(path));
-=======
-        return fileName.startsWith(filePrefix) && fileName.endsWith(FILE_EXTENSION);
->>>>>>> 4912a603
     }
 
     /**
