/*
 * Copyright (C) 2022-2023 Hedera Hashgraph, LLC
 *
 * Licensed under the Apache License, Version 2.0 (the "License");
 * you may not use this file except in compliance with the License.
 * You may obtain a copy of the License at
 *
 *      http://www.apache.org/licenses/LICENSE-2.0
 *
 * Unless required by applicable law or agreed to in writing, software
 * distributed under the License is distributed on an "AS IS" BASIS,
 * WITHOUT WARRANTIES OR CONDITIONS OF ANY KIND, either express or implied.
 * See the License for the specific language governing permissions and
 * limitations under the License.
 */

pluginManagement { includeBuild("build-logic") }

plugins { id("com.hedera.hashgraph.settings") }

// "BOM" with versions of 3rd party dependencies
include("hedera-dependency-versions")

// Hedera Node projects
include(":app", "hedera-node/hedera-app")

include(":app-hapi-fees", "hedera-node/hapi-fees")

include(":app-hapi-utils", "hedera-node/hapi-utils")

include(":app-service-consensus", "hedera-node/hedera-consensus-service")

include(":app-service-consensus-impl", "hedera-node/hedera-consensus-service-impl")

include(":app-service-contract", "hedera-node/hedera-smart-contract-service")

include(":app-service-contract-impl", "hedera-node/hedera-smart-contract-service-impl")

include(":app-service-evm", "hedera-node/hedera-evm")

include(":app-service-evm-impl", "hedera-node/hedera-evm-impl")

include(":app-service-file", "hedera-node/hedera-file-service")

include(":app-service-file-impl", "hedera-node/hedera-file-service-impl")

include(":app-service-mono", "hedera-node/hedera-mono-service")

include(":app-service-network-admin", "hedera-node/hedera-network-admin-service")

include(":app-service-network-admin-impl", "hedera-node/hedera-network-admin-service-impl")

include(":app-service-schedule", "hedera-node/hedera-schedule-service")

include(":app-service-schedule-impl", "hedera-node/hedera-schedule-service-impl")

include(":app-service-token", "hedera-node/hedera-token-service")

include(":app-service-token-impl", "hedera-node/hedera-token-service-impl")

include(":app-service-util", "hedera-node/hedera-util-service")

include(":app-service-util-impl", "hedera-node/hedera-util-service-impl")

include(":app-spi", "hedera-node/hedera-app-spi")

include(":config", "hedera-node/hedera-config")

include(":hapi", "hedera-node/hapi")

include(":services-cli", "hedera-node/cli-clients")

include(":test-clients", "hedera-node/test-clients")

// Platform SDK projects
include(":swirlds-platform", "platform-sdk")

include(":swirlds", "platform-sdk/swirlds")

include(":swirlds-base", "platform-sdk/swirlds-base")

include(":swirlds-logging", "platform-sdk/swirlds-logging")

include(":swirlds-common", "platform-sdk/swirlds-common")

include(":swirlds-sign-tool", "platform-sdk/swirlds-sign-tool")

include(":swirlds-config-api", "platform-sdk/swirlds-config-api")

include(":swirlds-config-impl", "platform-sdk/swirlds-config-impl")

include(":swirlds-config-benchmark", "platform-sdk/swirlds-config-benchmark")

include(":swirlds-config-extensions", "platform-sdk/swirlds-config-extensions")

include(":swirlds-fchashmap", "platform-sdk/swirlds-fchashmap")

include(":swirlds-fcqueue", "platform-sdk/swirlds-fcqueue")

include(":swirlds-merkle", "platform-sdk/swirlds-merkle")

include(":swirlds-merkledb", "platform-sdk/swirlds-jasperdb")

include(":swirlds-virtualmap", "platform-sdk/swirlds-virtualmap")

include(":swirlds-platform-gui", "platform-sdk/swirlds-platform-gui")

include(":swirlds-platform-core", "platform-sdk/swirlds-platform-core")

include(":swirlds-cli", "platform-sdk/swirlds-cli")

include(":swirlds-benchmarks", "platform-sdk/swirlds-benchmarks")

include(":swirlds-test-framework", "platform-sdk/swirlds-unit-tests/common/swirlds-test-framework")

include(":swirlds-common-testing", "platform-sdk/swirlds-unit-tests/common/swirlds-common-test")

include(":swirlds-platform-test", "platform-sdk/swirlds-unit-tests/core/swirlds-platform-test")

include(":swirlds-merkle-test", "platform-sdk/swirlds-unit-tests/structures/swirlds-merkle-test")

// Platform demo/test applications
includeAllProjects("platform-sdk/platform-apps/demos")

includeAllProjects("platform-sdk/platform-apps/tests")

fun include(name: String, path: String) {
    include(name)
    project(name).projectDir = File(rootDir, path)
}

fun includeAllProjects(containingFolder: String) {
    File(rootDir, containingFolder).listFiles()?.forEach { folder ->
        if (File(folder, "build.gradle.kts").exists()) {
            val name = ":${folder.name}"
            include(name)
            project(name).projectDir = folder
        }
    }
}

<<<<<<< HEAD
// The HAPI API version to use for Protobuf sources. This can be a tag or branch
// name from the hedera-protobufs GIT repo.
val hapiProtoVersion = "hip-796-SNAPSHOT"
val hapiProtoBranchOrTag = "tmp-hip796-protos"

gitRepositories {
    checkoutsDirectory.set(File(rootDir, "hedera-node/hapi"))
    // check branch in repo for updates every second
    refreshIntervalMillis.set(1000)

    if (!gradle.startParameter.isOffline) {
        include("hedera-protobufs") {
            uri.set("https://github.com/hashgraph/hedera-protobufs.git")
            // HAPI repo version
            tag.set(hapiProtoBranchOrTag)
            // do not load project from repo
            autoInclude.set(false)
        }
    }
}
=======
// The HAPI API version to use for Protobuf sources.
val hapiProtoVersion = "0.44.0"
>>>>>>> 1783f9d8

dependencyResolutionManagement {
    // Protobuf tool versions
    versionCatalogs.create("libs") {
        version("google-proto", "3.19.4")
        version("grpc-proto", "1.45.1")
        version("hapi-proto", hapiProtoVersion)

        plugin("pbj", "com.hedera.pbj.pbj-compiler").version("0.7.6")
    }
}<|MERGE_RESOLUTION|>--- conflicted
+++ resolved
@@ -139,31 +139,8 @@
     }
 }
 
-<<<<<<< HEAD
-// The HAPI API version to use for Protobuf sources. This can be a tag or branch
-// name from the hedera-protobufs GIT repo.
+// The HAPI API version to use for Protobuf sources.
 val hapiProtoVersion = "hip-796-SNAPSHOT"
-val hapiProtoBranchOrTag = "tmp-hip796-protos"
-
-gitRepositories {
-    checkoutsDirectory.set(File(rootDir, "hedera-node/hapi"))
-    // check branch in repo for updates every second
-    refreshIntervalMillis.set(1000)
-
-    if (!gradle.startParameter.isOffline) {
-        include("hedera-protobufs") {
-            uri.set("https://github.com/hashgraph/hedera-protobufs.git")
-            // HAPI repo version
-            tag.set(hapiProtoBranchOrTag)
-            // do not load project from repo
-            autoInclude.set(false)
-        }
-    }
-}
-=======
-// The HAPI API version to use for Protobuf sources.
-val hapiProtoVersion = "0.44.0"
->>>>>>> 1783f9d8
 
 dependencyResolutionManagement {
     // Protobuf tool versions
