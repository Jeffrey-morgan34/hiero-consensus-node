--- conflicted
+++ resolved
@@ -33,13 +33,10 @@
         module("swirlds") // not actually a Module as it has no module-info.java
         module("swirlds-benchmarks") // not actually a Module as it has no module-info.java
         module("swirlds-unit-tests/core/swirlds-platform-test") // nested module is not found automatically
-<<<<<<< HEAD
+        module("consensus-gossip")  { artifact = "consensus-gossip" }
+        module("consensus-gossip-impl")  { artifact = "consensus-gossip-impl" }
         module("event-intake") { artifact = "event-intake" }
         module("event-intake-impl") { artifact = "event-intake-impl" }
-=======
-        module("consensus-gossip")  { artifact = "consensus-gossip" }
-        module("consensus-gossip-impl")  { artifact = "consensus-gossip-impl" }
->>>>>>> 11f878c0
     }
 
     // The Hedera services modules
