version: 2.1

commands:
  install-tools:
    description: Install tools for JRS regression
    steps:
      - run:
          name: Install necessary tools
          command: |
            sudo apt update -y;
            sudo apt install -y net-tools;
            sudo apt-get install -y apt-utils;
            sudo apt install -y curl;
            sudo apt install -y python3.7;
            sudo rm /usr/bin/python3;
            sudo ln -s python3.7 /usr/bin/python3;
            sudo apt install -y python3-pip;
            pip3 install --upgrade pip;
            pip3 -q install matplotlib;
            sudo apt-get install -y python3-setuptools;
            pip3 install awscli;
      - run:
          name: Install gcloud cli
          command: |
            apt-get update || apt-get update;
            curl https://sdk.cloud.google.com > install.sh;
            bash install.sh --disable-prompts;
      - run:
          name: Authenticate gcloud cli
          command: |
            echo 'export PATH=/root/google-cloud-sdk/bin:$PATH' >> /root/.bashrc;
            source /root/.bashrc; source /root/google-cloud-sdk/completion.bash.inc;
            source /root/google-cloud-sdk/path.bash.inc;
            echo $GCLOUD_SERVICE_KEY > /tmp/gcloud-service-key.json;
            gcloud auth activate-service-account --key-file=/tmp/gcloud-service-key.json;
            gcloud --quiet config set project ${GOOGLE_PROJECT_ID};
            gcloud --quiet config set compute/zone ${GOOGLE_COMPUTE_ZONE};
            sudo apt-get install gcc python3-dev python3-setuptools -y;
            sudo pip3 uninstall crcmod;
            sudo pip3 install --no-cache-dir -U crcmod;



  ######################################################################################################################
  # Command Name:                     gcp_storage_rsync
  # Command Version:                  1.0
  #
  # Parameters:
  #       src                         the source local or remote path, mandatory
  #       dest                        the destination local or remote path, mandatory
  #
  #
  # Description:
  #
  #   Copies files or folders (recursively) from the path specified by `src` parameter to the path specified by the
  #   `dest` parameter. The paths specified by both the `src` and `dest` parameters may be local or remote paths.
  #
  #   This command uses a differential rsync and will only transfer new or changed files.
  #
  #   Example Supported Paths:
  #       - /home/myPath
  #       - /home/myPath/file.txt
  #       - gs://my-bucket/folder
  #       - gs://my-bucket/file.txt
  #
  #   NOTE: The build will fail if the `gcloud` command is not available or no CRC32 system library is available.
  #
  # Command Requirements:
  #   - gcloud (>= 323.0.0)
  #
  ######################################################################################################################
  gcp_storage_rsync:
    parameters:
      src:
        type: string
      dest:
        type: string
    steps:
      - run:
          name: "GCP Storage RSync [Source: '<< parameters.src >>', Destination: '<< parameters.dest >>']"
          command: |
            set -x;
            cd /swirlds-platform/regression
            source /root/.bashrc; source /root/google-cloud-sdk/completion.bash.inc; source /root/google-cloud-sdk/path.bash.inc;
            gsutil -m rsync -r -d "<< parameters.src >>" "<< parameters.dest >>"

  ######################################################################################################################
  # Command Name:                     gcp_import_credentials
  # Command Version:                  1.0
  #
  # Parameters:
  #       username_variable           the name of the bash environment variable holding the user name, optional
  #       keyfile_variable            the name of the bash environment variable holding the key file, optional
  #       project_variable            the name of the bash environment variable holding the project name, optional
  #
  #
  # Description:
  #
  #   Imports the gcloud keypair defined in the CircleCI environment variables specified by the
  #   `username_variable`, `keyfile_variable`, and `project_variable` parameters.
  #   The default variable names `GCP_USER_NAME`, `GCP_KEY_FILE`, and `GCP_PROJECT_ID` will be used if not specified.
  #
  #   NOTE: The build will fail if the `gcloud` command is not available or the environment variable is not
  #         properly formatted.
  #
  # Command Requirements:
  #   - gcloud (>= 323.0.0)
  #
  ######################################################################################################################
  gcp_import_credentials:
    parameters:
      username_variable:
        type: string
        default: "GCP_USER_NAME"
      keyfile_variable:
        type: string
        default: "GCP_KEY_FILE"
      project_variable:
        type: string
        default: "GCP_PROJECT_ID"
    steps:
      - run:
          name: Import the Google Cloud Service  Account
          command: |
            set -x
            source /root/.bashrc; source /root/google-cloud-sdk/completion.bash.inc; source /root/google-cloud-sdk/path.bash.inc
            echo "${<< parameters.keyfile_variable >>}" > "/tmp/gcloud_account_key.json"
            set -x
            gcloud auth activate-service-account "${<< parameters.username_variable >>}" --key-file="/tmp/gcloud_account_key.json" --project="${<< parameters.project_variable >>}"


  ######################################################################################################################
  # Command Name:                     jrs_history_retrieve
  # Command Version:                  1.0
  #
  # Parameters:
  #       bucket_name                 the name of the GCP bucket containing the JRS summary history files, mandatory
  #       summary_path                the local path of the JRS summary history files, mandatory
  #
  #
  # Description:
  #
  #   Retrieves the JRS Summary History files from prior runs using a combination of CircleCI caching and GCP bucket
  #   storage as specified by the `bucket_name` parameter. The local summary history path specified by the
  #   `summary_path` parameter will be created if it does not exist.
  #
  #   The GCP bucket should be a dedicated storage bucket that must only contain JRS summary history files.
  #
  #   NOTE: The build will fail if the `gcloud` command is not available or no CRC32 system library is available.
  #
  # Command Requirements:
  #   - gcloud (>= 323.0.0)
  #
  ######################################################################################################################
  jrs_history_retrieve:
    parameters:
      bucket_name:
        type: string
      summary_path:
        type: string
    steps:
      - run:
          name: Ensure JRS Summary Folder Exists
          command: |
            set -x
            cd /swirlds-platform/regression
            if [[ ! -d "<< parameters.summary_path >>" ]]; then
              mkdir -p "<< parameters.summary_path >>"
            fi
      - restore_cache:
          name: Restoring JRS Summary History Cache
          keys:
            - v1-jrs-summary-history-{{ epoch }}
            - v1-jrs-summary-history-
      - gcp_storage_rsync:
          src: "gs://<< parameters.bucket_name >>/"
          dest: "<< parameters.summary_path >>"


  ######################################################################################################################
  # Command Name:                     jrs_history_store
  # Command Version:                  1.0
  #
  # Parameters:
  #       bucket_name                 the name of the GCP bucket containing the JRS summary history files, mandatory
  #       summary_path                the local path of the JRS summary history files, mandatory
  #
  #
  # Description:
  #
  #   Saves the JRS Summary History files from the current run using a combination of CircleCI caching and GCP bucket
  #   storage as specified by the `bucket_name` parameter. The local summary history path specified by the
  #   `summary_path` parameter must exist.
  #
  #   The GCP bucket should be a dedicated storage bucket that must only contain JRS summary history files.
  #
  #   NOTE: The build will fail if the `gcloud` command is not available or no CRC32 system library is available.
  #
  # Command Requirements:
  #   - gcloud (>= 323.0.0)
  #
  ######################################################################################################################
  jrs_history_store:
    parameters:
      bucket_name:
        type: string
      summary_path:
        type: string
    steps:
      - save_cache:
          name: Saving JRS Summary History Cache
          key: v1-jrs-summary-history-{{ epoch }}
          paths:
            - << parameters.summary_path >>
          when: always
      - gcp_storage_rsync:
          src: "<< parameters.summary_path >>"
          dest: "gs://<< parameters.bucket_name >>/"


  ######################################################################################################################
  # Command Name:                     jrs_results_store
  # Command Version:                  1.0
  #
  # Parameters:
  #       bucket_name                 the name of the GCP bucket containing the JRS regression results, mandatory
  #       result_path                 the local path of the JRS regression result files, mandatory
  #
  #
  # Description:
  #
  #   Saves the JRS Regression result files from the current run to the GCP bucket storage as specified by the
  #   `bucket_name` parameter. The local result path specified by the `result_path` parameter must exist.
  #
  #   The GCP bucket should be a dedicated storage bucket that must only contain JRS Regression result files.
  #
  #   The final path used to the store the result files in the GCP bucket is as follows:
  #       - gs://${BUCKET_NAME}/${JRS_USER}/${JRS_BRANCH}
  #
  #   The ${JRS_USER} variable will default to a value of `hedera-services-automation` if not otherwise provided by CircleCI.
  #   This will be the case with all nightly or other jobs run via the CircleCI cron scheduler. All nightly automated
  #   regression runs should have results stored under this default username.
  #
  #   The ${JRS_BRANCH} variable will be set to the actual branch name provided by the ${CIRCLE_BRANCH} variable, if
  #   available, otherwise it will default to the tag name specified by the ${CIRCLE_TAG} variable, if available. If
  #   neither the ${CIRCLE_BRANCH} or ${CIRCLE_TAG} values are available then then CircleCI job name provided by the
  #   ${CIRCLE_JOB} variable will be used.
  #
  #   NOTE: The build will fail if the `gcloud` command is not available or no CRC32 system library is available.
  #
  # Command Requirements:
  #   - gcloud (>= 323.0.0)
  #
  ######################################################################################################################
  jrs_results_store:
    parameters:
      bucket_name:
        type: string
      result_path:
        type: string
    steps:
      - run:
          name: Saving JRS Regression Results
          command: |
            set -x
            cd /swirlds-platform/regression;
            source /root/.bashrc; source /root/google-cloud-sdk/completion.bash.inc; source /root/google-cloud-sdk/path.bash.inc;

            if [[ ! -d "<< parameters.result_path >>" ]]; then exit 13; fi

            if [[ -z "${CIRCLE_USERNAME}" ]]; then
              JRS_USER="hedera-services-automation"
            else
              JRS_USER="${CIRCLE_USERNAME}"
            fi

            if [[ -z "${CIRCLE_BRANCH}" ]]; then
              if [[ -n "${CIRCLE_TAG}" ]]; then
                JRS_BRANCH="${CIRCLE_TAG}"
              else
                JRS_BRANCH="${CIRCLE_JOB}"
              fi
            else
              JRS_BRANCH="${CIRCLE_BRANCH}"
            fi

            gsutil -m rsync -r "<< parameters.result_path >>" "gs://<< parameters.bucket_name >>/${JRS_USER}/${JRS_BRANCH}/"

            tar -czvf /results.tar.gz  /swirlds-platform/regression/<< parameters.result_path >>
          when: always



  ######################################################################################################################
  # Command Name:                     jrs_regression_execute
  # Command Version:                  1.0
  #
  # Parameters:
  #       config_file                 the relative path to the JRS regression config, mandatory
  #       regression_path             the local path to the regression folder, optional (default: "regression")
  #       slack_results_channel       the slack test results channel override, optional (default: "")
  #       slack_summary_channel       the slack summary channel override, optional (default: "")
  #
  #
  # Description:
  #
  #   Executes the JRS regression run using the provided `config_file` parameter. The `config_file` parameter is treated
  #   as a path relative to the `regression_path` parameter. The `regression_path` parameter may be either a path
  #   relative to the current working directory or an absolute path.
  #
  #   The optional `slack_results_channel` and `slack_summary_channel` parameters allow using an alternate slack channel
  #   for the respective notification types. If one or both of these are provided, then the related setting in the JSON
  #   files will be ignored.
  #
  #   This command depends on the following CircleCI Context environment variables:
  #     - JRS_SSH_USER_NAME:  the username associated with the `JRS_SSH_KEY_FILE` used by JRS to connect to the remote instances
  #     - JRS_SSH_KEY_FILE:   the base64 encoded private SSH key used by JRS to connect to remote instances
  #     - JRS_WEB_HOSTNAME:   the IP address or hostname of the JRS web server
  #     - JRS_WEB_PORT:       the port number on which the JRS web server is listening
  #
  #
  #   NOTE: The build will fail if the `gcloud` command is not available.
  #
  # Command Requirements:
  #   - gcloud (>= 323.0.0)
  #   - openjdk (>= 12.0.2)
  #
  ######################################################################################################################
  jrs_regression_execute:
    parameters:
      config_file:
        type: string
      regression_path:
        type: string
        default: "regression"
      slack_results_channel:
        type: string
        default: ""
      slack_summary_channel:
        type: string
        default: ""
      hedera_services_path:
        type: string
        default: "/repo"
    steps:
      - run:
          name: Configure JRS Regression Keys
          command: |
            set -x
            cp ~/.ssh/id_rsa_e7a63e343ed8fe642c7fb657450344ac /tmp/jrs-ssh-keyfile
            cp "/tmp/jrs-ssh-keyfile" "/tmp/jrs-ssh-keyfile.pem"
            chmod 0600 /tmp/jrs-ssh-keyfile*
            ssh-keygen -p -N "" -m pem -f "/tmp/jrs-ssh-keyfile.pem"
            ssh-keygen -y -f "/tmp/jrs-ssh-keyfile" > "/tmp/jrs-ssh-keyfile.pub"

      - run:
          name: "Execute JRS Regression (<< parameters.config_file >>)"
          command: |
            set -x
            source /root/.bashrc; source /root/google-cloud-sdk/completion.bash.inc; source /root/google-cloud-sdk/path.bash.inc;
            cd /swirlds-platform
            REGRESSION_PATH="<< parameters.regression_path >>"
            if [[ ! -d "${REGRESSION_PATH}" ]]; then exit 15; fi

            if [[ -z "${CIRCLE_USERNAME}" ]]; then
              JRS_USER="hedera-services-automation"
            else
              JRS_USER="${CIRCLE_USERNAME}"
            fi

            if [[ -z "${CIRCLE_BRANCH}" ]]; then
              if [[ -n "${CIRCLE_TAG}" ]]; then
                JRS_BRANCH="${CIRCLE_TAG}"
              else
                JRS_BRANCH="${CIRCLE_JOB}"
              fi
            else
              JRS_BRANCH="${CIRCLE_BRANCH}"
            fi

            JRS_OPTIONS=""
            SLACK_SUMMARY="<< parameters.slack_summary_channel >>"
            SLACK_RESULTS="<< parameters.slack_results_channel >>"

            if [[ -n "${SLACK_SUMMARY}" ]]; then
              JRS_OPTIONS="${JRS_OPTIONS} -Djrs.circleci.slack.summary=${SLACK_SUMMARY}"
            fi

            if [[ -n "${SLACK_RESULTS}" ]]; then
              JRS_OPTIONS="${JRS_OPTIONS} -Djrs.circleci.slack.results=${SLACK_RESULTS}"
            fi


            pushd "${REGRESSION_PATH}" > /dev/null 2>&1
              CONFIG_PATH="<< parameters.config_file >>"
              if [[ ! -f "${CONFIG_PATH}" ]]; then
                echo
                echo "Configuration File '${CONFIG_PATH}' does not exist......"
                echo
                exit 20
              fi

              if [[ -z "${JAVA_OPTS}" ]]; then
                JAVA_OPTS="-Xmx4g"
              fi

              java ${JAVA_OPTS} \
              -Djrs.circleci=true \
              -Djrs.circleci.user="${JRS_USER}" \
              -Djrs.circleci.branch="${JRS_BRANCH}" \
              -Djrs.circleci.ssh.login="${JRS_SSH_USER_NAME}" \
              -Djrs.circleci.ssh.keyfile="/tmp/jrs-ssh-keyfile" \
              ${JRS_OPTIONS} \
              -Dlog4j.configurationFile=log4j2-jrs.xml \
              -Dspring.output.ansi.enabled=ALWAYS \
              -jar regression.jar "${CONFIG_PATH}" "<< parameters.hedera_services_path >>"
            popd > /dev/null 2>&1
          no_output_timeout: 30m


  jrs-regression-cmd:
    parameters:
      runtime:
        type: string
        default: ci-test-executor
      config_file:
        type: string
      regression_path:
        type: string
        default: "regression"
      result_path:
        type: string
        default: "regression/results"
      result_bucket:
        type: string
        default: "hedera-services-jrs-test-results"
      summary_path:
        type: string
        default: "summaryHistory"
      summary_bucket:
        type: string
        default: "hedera-services-jrs-summary-history/summaryHistory"
      automated_run:
        type: boolean
        default: false
      slack_results_channel:
        type: string
        default: ""
      slack_summary_channel:
        type: string
        default: ""
      workflow-name:
        type: string
        default: ""
      hedera_services_path:
        type: string
        default: "/repo"
    steps:
      - gcp_import_credentials:
          username_variable: GCLOUD_SERVICE_ACCOUNT_NAME
          keyfile_variable: GCLOUD_SERVICE_KEY
          project_variable: GOOGLE_PROJECT_ID
      - add_ssh_keys:
          fingerprints:
            - "96:47:c4:5c:e7:45:06:c5:26:a5:85:ef:41:22:2f:d6"
            - "14:21:e9:81:1f:ae:df:ec:11:60:4a:49:e0:b9:bb:58"
            - "e7:a6:3e:34:3e:d8:fe:64:2c:7f:b6:57:45:03:44:ac"
      - when:
          condition: << parameters.automated_run >>
          steps:
            - run:
                name: setup env
                command: |
                  source /root/.bashrc; source /root/google-cloud-sdk/completion.bash.inc; source /root/google-cloud-sdk/path.bash.inc;
            - jrs_history_retrieve:
                bucket_name: << parameters.summary_bucket >>
                summary_path: << parameters.summary_path >>
      - jrs_regression_execute:
          config_file: << parameters.config_file >>
          regression_path: << parameters.regression_path >>
          slack_results_channel: << parameters.slack_results_channel >>
          slack_summary_channel: << parameters.slack_summary_channel >>
          hedera_services_path: << parameters.hedera_services_path >>
      - when:
          condition: << parameters.automated_run >>
          steps:
            - jrs_history_store:
                bucket_name: << parameters.summary_bucket >>
                summary_path: << parameters.summary_path >>
      - jrs_results_store:
          bucket_name: << parameters.result_bucket >>
          result_path: << parameters.result_path >>
      - store_artifacts:
          path: /results.tar.gz


  ensure-env-vars:
    description: Ensure the builtin CircleCI env vars are available
    steps:
      - run:
          name: Ensure the builtin CircleCI env vars are available
          command: |
            /repo/.circleci/scripts/ensure-builtin-env-vars.sh

  send-report-to-slack:
    parameters:
      workflow-name:
        description: name of the workflow
        type: string
        default: "continuous integration"
      slack-channel:
        description: name of the slack channel to send report to
        type: string
        default: "hedera-cicd"
      status:
        description: status of the workflow
        type: string
        default: "Passed"
    steps:
      - run:
          name: Send a successful report to slack
          command: |
            /repo/.circleci/scripts/prepare-slack-message.sh \
                "<< parameters.workflow-name >>"
            echo "<< parameters.status >>"  >> /repo/diagnostics/slack_msg.txt
            /repo/.circleci/scripts/call-svcs-app-slack.sh \
                -c << parameters.slack-channel >> \
                -t /repo/diagnostics/slack_msg.txt \
                -s << parameters.status >>


  validate-feature-update-test-report:
    description: Validate feature update test result
    parameters:
      slack-channel:
        description: slack channel to publish to
        type: string
        default: 'hedera-cicd'
      status:
        description: test finishing status
        type: string
        default: 'Passed'
      workflow-name:
        description: test finishing status
        type: string
        default: 'none-workflow'

    steps:
      - run:
          name: Final summary of workflow
          command: |
            /repo/.circleci/scripts/final-summary.sh \
                << parameters.workflow-name >>

      - run:
          name: 'send feature update test result to slack'
          command: |
            /repo/.circleci/scripts/call-svcs-app-slack.sh \
                -c << parameters.slack-channel >> \
                -t /repo/client-logs/feature-update-regression-report.txt \
                -s << parameters.status >>

  validate-record-streams:
    description: Download and validate the record streaming data
    parameters:
      perf-run:
        description: If in perf run, the output handling needs to be tolerant of small portion of censensus time out cases.
        type: boolean
        default: false
    steps:
      - download-record-streams
      - run-record-stream-validator

  download-record-streams:
    description: Fetch the record files and sigs
    steps:
      - run:
          name: Fetch record stream data from testnet nodes
          command: |
            /repo/.circleci/scripts/trap-failable-for-tf-cleanup.sh \
              '/repo/.circleci/scripts/download_record_stream_data.sh'
  run-record-stream-validator:
    description: Check the record file sigs and running hashes
    parameters:
      perf-run:
        description: If in perf run, the output handling needs to be tolerant of small portion of censensus time out cases.
        type: boolean
        default: false
    steps:
      - run-eet-suites:
          dsl-args: "RecordStreamValidation"
          ci-properties-map: "recordStreamsDir=/repo/recordstreams"

# insight py is removed from services repo and is stages in platform regression repo.
# we no longer use this job for publishing stats.
  publish-platform-stats:
    description: Generate the insight.py PDF and publish it (e.g. to Slack)
    parameters:
      source-desc:
        type: string
        description: Human-readable summary of the source of these stats
        default: 'a variety of test scenarios'
      append-to-last-stats:
        type: string
        description: Append to last-downloaded stats b/c node restarted
        default: 'false'
      publish-to-slack:
        description: publish to slack channel
        type: boolean
        default: true
      workflow-name:
        type: string
        description: which workflow results to report
        default: 'nightly-regression'

    steps:
      - run:
          name: Fetch stats from spot nodes
          command: |
              /repo/.circleci/scripts/collect-node-stats.sh \
                '<< parameters.append-to-last-stats >>'
      - when:
          condition: << parameters.publish-to-slack >>
          steps:
            - run:
                name: Final summary of workflow
                command: |
                  /repo/.circleci/scripts/final-summary.sh \
                      << parameters.workflow-name >>
            - run:
                name: Generate the insight.py PDF
                command: |
                  /repo/.circleci/scripts/trap-failable-for-tf-cleanup.sh \
                     '/repo/.circleci/scripts/gen-stat-insight-pdf.sh'
            - run:
                name: 'Upload the PDF to Slack #hedera-regression channel'
                command: |
                  /repo/.circleci/scripts/publish-stats-pdf-to-slack.sh \
                     "<< parameters.source-desc >>"
  svc-app-slack-msg:
    description: Send a message to Slack via the Services Regression app
    parameters:
      text:
        description: Some literal content to send to Slack.
        type: string
      github-user:
        description: A GitHub user to mention
        type: string
        default: 'nobody-in-particular'
      channel:
        description: A channel ID to target.
        type: string
        default: hedera-regression
      readable:
        description: Human-readable channel description.
        type: string
        default: 'hedera-regression'
    steps:
      - run:
          name: Create a tmp file with the message text.
          command: |
            echo '<< parameters.text >>' > /repo/msg.txt
      - run:
          name: "Say '<< parameters.text >>' to #<< parameters.readable >>"
          command: |
            /repo/.circleci/scripts/call-svcs-app-slack.sh \
                -t /repo/msg.txt \
                -c << parameters.channel >> \
                --github-user << parameters.github-user >>
  svc-app-slack-upload:
    description: Upload a file to Slack via the Services Regression app
    parameters:
      file:
        description: Path of file to upload.
        type: string
      channel:
        description: A channel ID to target.
        type: string
        default: CKWHL8R9A
      readable:
        description: Human-readable channel description.
        type: string
        default: 'hedera-regression'
    steps:
      - run:
          name: "Upload << parameters.file >> to #<< parameters.readable >>"
          command: |
            /repo/.circleci/scripts/call-svcs-app-slack.sh \
                -f << parameters.file >> \
                -c << parameters.channel >>
  cleanup-client-log-storage:
    description: Cleanup test client log storage
    parameters:
      workflow-name:
        description: The current workflow tag
        type: string
        default: 'none-workflow'
    steps:
      - run:
          name: Cleanup old test client log storage
          command: |
            /repo/.circleci/scripts/cleanup-testclient-logs.sh \
               << parameters.workflow-name >>

  save-this-job-client-logs:
    description: Save this client side log files for this job
    parameters:
      workflow-name:
        description: The current workflow name
        type: string
        default: 'none-workflow'
    steps:
      - run:
          name: Save the client side log files for this job
          command: |
            /repo/.circleci/scripts/save-default-client-logs.sh \
               << parameters.workflow-name >>

  fetch-testnet-control-assets:
    description: Add SSH keys, HCL scripts, Ansible playbooks to start testnet
    parameters:
      infra-branch:
        description: Which branch of infrastructure repo to use
        type: string
        default: 'master'
      infra-sha1:
        description: Which commit sha1 of infrastructure repo to use
        type: string
        default: 'HEAD'
    steps:
      - attach_workspace:
          at: /
      - add_ssh_keys:
          fingerprints:
            - "cf:b2:68:a6:65:3f:98:d2:78:18:45:96:b4:fa:b9:1d"
            - "e7:a6:3e:34:3e:d8:fe:64:2c:7f:b6:57:45:03:44:ac"
            - "e7:fd:e2:48:9c:a1:b7:40:95:03:ab:a4:a5:5c:34:21"
      - run:
          name: Checkout infrastructure repo
          command: |
            /repo/.circleci/scripts/trap-failure-report.sh \
              '/repo/.circleci/scripts/clone-infra-repo.sh << parameters.infra-branch >> \
                  << parameters.infra-sha1 >>'
  provision-testnet-hosts:
    description: Provision hosts using Terraform
    parameters:
      num-hosts:
        description: Number of hosts to provision
        type: integer
        default: 4
      liveness-timeout-secs:
        description: Secs to wait for hosts to become available on port 22
        type: integer
        default: 60
      var-file:
        description: Terraform vars to use
        type: string
      var-region:
        description: Configurable region to override pre-defined in terraform config file.
        type: string
        default: 'us-east-1'
      var-ami-id:
        description: ami-id to override pre-defined. Need to be used together with var-region
        type: string
        default: \"\"
    steps:
      - run:
          name: Create Terraform workspace with << parameters.num-hosts >> hosts
          command: |
            /repo/.circleci/scripts/trap-failable-for-tf-cleanup.sh \
                '/repo/.circleci/scripts/create-tf-workspace.sh \
                    << parameters.num-hosts >> \
                    << parameters.liveness-timeout-secs >> \
                    << parameters.var-file >> \
                    << parameters.var-region >> \
                    << parameters.var-ami-id >> '
  pause:
    description: Pause for a given number of seconds
    parameters:
      forSecs:
        type: integer
      reason:
        type: string
        default: ''
    steps:
      - run:
          name: Sleep for << parameters.forSecs >> secs << parameters.reason >>
          command: sleep << parameters.forSecs >>

  prepare-testnet-hosts:
    description: Pickup an existing test net created by terraform through environment varible. No need to pass parameters here.
    steps:
      - run:
          name: Prepare an existing testnet
          command: |
            /repo/.circleci/scripts/trap-failable-for-tf-cleanup.sh \
               '/repo/.circleci/scripts/prepare-testnet.sh'
  deploy-testnet-nodes:
    description: Deploy testnet nodes using Ansible
    parameters:
      liveness-timeout-secs:
        description: Secs to wait for nodes to be reachable
        type: integer
      use-hugepage:
        description: let ansible to deploy in hugepage mode
        type: string
        default: 'false'
    steps:
      - run:
          name: Deploy testnet via Ansible
          command: |
            /repo/.circleci/scripts/trap-failable-for-tf-cleanup.sh \
                '/repo/.circleci/scripts/deploy-testnet.sh \
                     << parameters.liveness-timeout-secs >> << parameters.use-hugepage >>'
  ensure-testnet-for-reruns:
    description: Ensure reruns from failed jobs have a testnet
    steps:
      - run:
          name: Create a job-scoped testnet if none is available
          command: |
            /repo/.circleci/scripts/start-job-scoped-testnet-if-req.sh
      - run:
          name: Import certificates to Java cacerts keystore
          command: |
            /repo/.circleci/scripts/trap-failable-for-tf-cleanup.sh \
               '/repo/.circleci/scripts/import-certificates-to-java-cacerts-keystore.sh'
  cleanup-rerun-testnet-if-present:
    description: Cleanup any testnet created for a rerun job
    steps:
      - run:
          name: Teardown the job-scoped testnet if present
          command: |
            /repo/.circleci/scripts/stop-job-scoped-testnet-if-req.sh
  start-testnet:
    description: Create or use a testnet for the HAPI clients to exercise
    parameters:
      use-existing-network:
        description: tell Circleci to use pre-provisioned testnet instead of creating new a new one.
        type: boolean
        default: false
      var-file:
        description: Terraform vars to use
        type: string
        default: "ci.tfvars"
      infra-branch:
        description: Infrastructure branch to use
        type: string
        default: "hashgraph-hedera-services"
      use-hugepage:
        description: Tell ansible to use hugepage mode when deploying
        type: boolean
        default: false
    steps:
      - fetch-testnet-control-assets:
          infra-branch: << parameters.infra-branch >>
      - unless:
          condition: << parameters.use-existing-network >>
          steps:
            - run: echo "Need to create new spot test net"
            - provision-testnet-hosts:
                liveness-timeout-secs: 120
                var-file: '<< parameters.var-file >>'
                var-region: "us-east-1"
      - when:
          condition: << parameters.use-existing-network >>
          steps:
            - run: echo "Use existing network..."
            - prepare-testnet-hosts
      - run:
          name: Generate self signed certificates for nodes
          command: |
            /repo/.circleci/scripts/generate-self-signed-certificates.sh | \
              tee -a /repo/test-clients/output/hapi-client.log
      - unless:
          condition: << parameters.use-hugepage >>
          steps:
            - deploy-testnet-nodes:
                liveness-timeout-secs: 120
      - when:
          condition: << parameters.use-hugepage >>
          steps:
            - run: echo "Use hugepage mode..."
            - deploy-testnet-nodes:
                liveness-timeout-secs: 120
                use-hugepage: 'true'
      - pause:
          forSecs: 30
      - run:
          name: Disallow any postgres upgrade by apt
          command: |
            /repo/.circleci/scripts/trap-failable-for-tf-cleanup.sh \
                '/repo/.circleci/scripts/disallow-postgres-upgrade.sh'
      - run:
          name: Check logs to see if nodes are brought up with TLS GRPC servers
          command: |
            /repo/.circleci/scripts/show_logs.sh
      - run:
          name: Test TLS connections
          command: |
            /repo/.circleci/scripts/test-tls-connections.sh \
              | tee -a /repo/test-clients/output/hapi-client.log
      - persist_to_workspace:
          root: /
          paths:
            - repo/.circleci
            - repo/certificates
            - infrastructure
  postgres-status:
    description: Summarize PostgreSQL status on the nodes
    steps:
      - run:
          name: Summarize postgres status
          command: |
            /repo/.circleci/scripts/trap-failable-for-tf-cleanup.sh \
                '/repo/.circleci/scripts/check-postgres-status.sh'
  postgres-get-counts:
    description: Get the number of binary objects in the database
    steps:
      - run:
          name: Get Binary Object Counts
          command: |
            /repo/.circleci/scripts/trap-failable-for-tf-cleanup.sh \
                '/repo/.circleci/scripts/postgres-get-counts.sh'
  postgres-verify-counts:
    description: Verify the number of binary objects in the database
    parameters:
      expected-difference:
        description: Expected difference in number of binary objects
        type: integer
    steps:
      - run:
          name: Verify Binary Object Counts
          command: |
            /repo/.circleci/scripts/trap-failable-for-tf-cleanup.sh \
                '/repo/.circleci/scripts/postgres-verify-counts.sh \
                    << parameters.expected-difference >>'
  reboot-testnet:
    description: Reboot testnet nodes using Ansible
    parameters:
      liveness-timeout-secs:
        description: Secs to wait for nodes to be reachable
        type: integer
    steps:
      - run:
          name: Reboot testnet via Ansible
          command: |
            /repo/.circleci/scripts/trap-failable-for-tf-cleanup.sh \
                '/repo/.circleci/scripts/reboot-testnet.sh'
  cleanup-testnet:
    description: Cleanup Terraform resources for the testnet
    parameters:
      var-file:
        description: Terraform vars to use
        type: string
        default: "ci.tfvars"
    steps:
      - run:
          name: Process Terraform workspace at the end
          command: |
            /repo/.circleci/scripts/destroy-tf-workspace.sh \
                '<< parameters.var-file >>'
  check-logs-for-catastrophe:
    description: Scan the logs for any catastrophic failures in Services
    parameters:
      catastrophe-pattern-sh:
        description: Command returning the Services catastrophe pattern
        type: string
        default: /repo/.circleci/scripts/get-catastrophe-pattern.sh
    steps:
      - run:
          name: Scan logs for catastrophic failures
          command: |
            /repo/.circleci/scripts/trap-failable-for-tf-cleanup.sh \
                '/repo/.circleci/scripts/scan-logs-for-catastrophes.sh \
                    << parameters.catastrophe-pattern-sh >>'
  check-logs-for-iss:
    description: Scan the logs for any invalid state signatures
    parameters:
      iss-pattern-sh:
        description: A bash command returning the ISS pattern
        type: string
        default: /repo/.circleci/scripts/get-iss-pattern.sh
    steps:
      - run:
          name: Scan logs for ISS
          command: |
            /repo/.circleci/scripts/trap-failable-for-tf-cleanup.sh \
                '/repo/.circleci/scripts/scan-logs-for-iss.sh \
                    << parameters.iss-pattern-sh >>'

  run-jrs-experiment:
    description: Run JRS experiment json
    parameters:
      experiment-name:
        type: string
        default: ""
    steps:
      - run:
          name: Run experiment << parameters.experiment-name >>.json
          no_output_timeout: 30m
          command: |
            cd /swirlds-platform/regression;
            source /root/.bashrc; source /root/google-cloud-sdk/completion.bash.inc; source /root/google-cloud-sdk/path.bash.inc;
            ./regression_services_circleci.sh configs/services/suites/daily/<< parameters.experiment-name >>.json /repo

  run-eet-suites:
    description: Run end-to-end tests
    parameters:
      node-terraform-index:
        description: Index into array of Terraform-provisioned hosts
        type: integer
        default: 0
      node-account:
        description: Seq num of the Hedera account id for specified node.
        type: integer
        default: 3
      dsl-args:
        description: Args for the EET suite runner main method
        type: string
      ci-properties-map:
        description: Key=value pairs to configure suite behavior
        type: string
        default: ''
      perf-run:
        description: If in perf run, the output handling needs to be tolerant of small portion of censensus time out cases.
        type: boolean
        default: false
    steps:
      - postgres-status
      - unless:
          condition: << parameters.perf-run >>
          steps:
            - run:
                name: Run end-to-end tests '<< parameters.dsl-args >>'
                command: |
                  CI_PROPERTIES_MAP="<< parameters.ci-properties-map >>" \
                  DSL_SUITE_RUNNER_ARGS="<< parameters.dsl-args >>" \
                  /repo/.circleci/scripts/trap-failable-for-tf-cleanup.sh \
                      '/repo/.circleci/scripts/run-scenario-test.sh \
                          com.hedera.services.bdd.suites.SuiteRunner \
                          << parameters.node-terraform-index >> \
                          << parameters.node-account >>'
                no_output_timeout: 60m

      - when:
          condition: << parameters.perf-run >>
          steps:
            - run:
                name: Run end-to-end tests '<< parameters.dsl-args >>'
                command: |
                  CI_PROPERTIES_MAP="<< parameters.ci-properties-map >>" \
                  DSL_SUITE_RUNNER_ARGS="<< parameters.dsl-args >>" \
                  /repo/.circleci/scripts/trap-failable-for-tf-cleanup.sh \
                      '/repo/.circleci/scripts/run-umbrella-redux.sh \
                          com.hedera.services.bdd.suites.SuiteRunner \
                          << parameters.node-terraform-index >> \
                          << parameters.node-account >>'
                no_output_timeout: 60m
      - check-logs-for-iss
  run-property-driven-scenario-test:
    description: |
      Run a self-validating HAPI API scenario that takes non-standard args and
      gets all its host information from the various properties files.
    parameters:
      fqcn:
        description: Fully qualified class name of self-validating test.
        type: string
      args:
        description: Command line args to use.
        type: string
        default: ''
    steps:
      - postgres-status
      - run:
          name: Run self-validating HAPI scenario '<< parameters.fqcn >>'
          command: |
            /repo/.circleci/scripts/trap-failable-for-tf-cleanup.sh \
                '/repo/.circleci/scripts/run-property-driven-scenario-test.sh \
                    << parameters.fqcn >> \
                    << parameters.args >>'
      - check-logs-for-iss
  run-scenario-test:
    description: Run a self-validating HAPI API test scenario.
    parameters:
      fqcn:
        description: Fully qualified class name of self-validating test.
        type: string
      node-terraform-index:
        description: Index into array of Terraform-provisioned hosts.
        type: integer
        default: 0
      node-account:
        description: Seq num of the Hedera account id for specified node.
        type: integer
        default: 3
      other-args:
        description: Any other args consumed by the scenario main method.
        type: string
        default: ''
    steps:
      - postgres-status
      - run:
          name: Run self-validating HAPI scenario '<< parameters.fqcn >>'
          command: |
            /repo/.circleci/scripts/trap-failable-for-tf-cleanup.sh \
                '/repo/.circleci/scripts/run-scenario-test.sh \
                    << parameters.fqcn >> \
                    << parameters.node-terraform-index >> \
                    << parameters.node-account >> \
                    << parameters.other-args >>'
      - check-logs-for-iss
  wait-til-logs-contain:
    description: Wait up to timeout for all host logs to (repeat) a log pattern
    parameters:
      log:
        description: Which log should contain the pattern
        type: string
      pattern-sh:
        description: A bash command returning the pattern to-be-present
        type: string
      pattern-desc:
        description: Human-readable description of the pattern
        type: string
      times:
        description: How many repetitions of the pattern should occur
        type: integer
        default: 1
      timeout-secs:
        description: Timeout for repetitions to be present on all hosts
        type: integer
      sleep-secs:
        description: How long to wait between re-checking for pattern occurrences
        type: integer
    steps:
      - run:
          name: Require << parameters.times >> appearances of << parameters.pattern-desc >> in the << parameters.log >> of all hosts within << parameters.timeout-secs >> secs
          command: |
            /repo/.circleci/scripts/trap-failable-for-tf-cleanup.sh \
                '/repo/.circleci/scripts/wait-til-logs-contain.sh \
                    << parameters.log >> \
                    "<< parameters.pattern-sh >>" \
                    << parameters.times >> \
                    << parameters.timeout-secs >> \
                    << parameters.sleep-secs >>'
  start-freeze:
    description: Freeze the nodes for a short time
    parameters:
      node-terraform-index:
        description: Index into array of Terraform-provisioned hosts.
        type: integer
        default: 0
      node-account:
        description: Seq num of the Hedera account id for specified node.
        type: integer
        default: 3
      failure-log-pattern-sh:
        description: Pattern used to detect a scenario failure in the freeze logs
        type: string
    steps:
      - postgres-status
      - run:
          name: Run 'freeze' test with log-based validation
          command: |
            /repo/.circleci/scripts/trap-failable-for-tf-cleanup.sh \
                '/repo/.circleci/scripts/run-freeze-test.sh \
                    << parameters.node-terraform-index >> \
                    << parameters.node-account >> \
                    << parameters.failure-log-pattern-sh >>'
      - check-logs-for-iss
  validate-thaw:
    description: Complete validation that the nodes were frozen and now thawed
    parameters:
      freeze-start-timeout-secs:
        description: How long til the logs must all have the freeze pattern
        type: integer
        default: 90
      freeze-pattern-count:
        description: How many repetitions of the freeze pattern should occur
        type: integer
        default: 1
    steps:
      - wait-til-logs-contain:
          log: hgcaa.log
          pattern-sh: /repo/.circleci/scripts/get-freeze-pattern.sh
          pattern-desc: freeze pattern
          times: << parameters.freeze-pattern-count >>
          timeout-secs: << parameters.freeze-start-timeout-secs >>
          sleep-secs: 7
      - run:
          name: Validate freeze began in expected window
          command: |
            /repo/.circleci/scripts/trap-failable-for-tf-cleanup.sh \
                '/repo/.circleci/scripts/validate-freeze-start.sh'
      - wait-til-logs-contain:
          log: hgcaa.log
          pattern-sh: /repo/.circleci/scripts/get-thaw-message.sh
          pattern-desc: thaw pattern
          times: 1
          timeout-secs: 180
          sleep-secs: 29
  run-umbrella-test:
    description: Run the so-called 'umbrella' load/longevity test
    parameters:
      config-file:
        description: Properties file to use under test-clients/config/
        type: string
        default: 'umbrellaTest.properties'
      node-terraform-index:
        description: Index into array of Terraform-provisioned hosts.
        type: integer
        default: 0
      node-account:
        description: Seq num of the Hedera account id for specified node.
        type: integer
        default: 3
      expect-unavailable-nodes:
        type: boolean
        description: Flag for whether test is running against frozen nodes
        default: false
    steps:
      - postgres-status
      - run:
          name: Run umbrella test with << parameters.config-file >> <<# parameters.expect-unavailable-nodes >>(PLATFROM should be INACTIVE due to freeze)<</ parameters.expect-unavailable-nodes >>
          command: |
            /repo/.circleci/scripts/trap-failable-for-tf-cleanup.sh \
                '/repo/.circleci/scripts/run-umbrella-test.sh \
                    << parameters.config-file >> \
                    << parameters.node-terraform-index >> \
                    << parameters.node-account >> \
                    << parameters.expect-unavailable-nodes >>'
          no_output_timeout: 90m
      - check-logs-for-iss
  restart-with-validations:
    description: Restart the testnet, validate node logs
    parameters:
      active-status-timeout-secs:
        description: How long til nodes must come active
        type: integer
        default: 30
      valid-ss-timeout-secs:
        description: How long til nodes must confirm a valid signed state
        type: integer
        default: 120
      liveness-pattern-count:
        description: How many repetitions of the liveness pattern should occur
        type: integer
        default: 3
      signed-state-pattern-count:
        description: How many repetitions of the signed state pattern should occur
        type: integer
        default: 1
    steps:
      - postgres-status
      - reboot-testnet:
          liveness-timeout-secs: 60
      - pause:
          forSecs: 30
      - wait-til-logs-contain:
          log: hgcaa*.log
          pattern-sh: /repo/.circleci/scripts/get-liveness-pattern.sh
          pattern-desc: alive pattern
          times: << parameters.liveness-pattern-count >>
          timeout-secs: << parameters.active-status-timeout-secs >>
          sleep-secs: 7
      - wait-til-logs-contain:
          log: hgcaa*.log
          pattern-sh: /repo/.circleci/scripts/get-signed-state-pattern.sh
          pattern-desc: merkle state restored
          times: << parameters.signed-state-pattern-count >>
          timeout-secs: << parameters.valid-ss-timeout-secs >>
          sleep-secs: 7
      - wait-til-logs-contain:
          log: swirlds.log
          pattern-sh: /repo/.circleci/scripts/get-lateseq-pattern.sh
          pattern-desc: last known sequence numbers after restart pattern
          times: << parameters.signed-state-pattern-count >>
          timeout-secs: 60
          sleep-secs: 7
      - run:
          name: Scan log of node 0.0.3 for restart lateseq
          command: |
            /repo/.circleci/scripts/trap-failable-for-tf-cleanup.sh \
                '/repo/.circleci/scripts/await-default-node-lateseq.sh \
                    /repo/.circleci/scripts/get-lateseq-pattern.sh \
                    60 \
                    7'
      - wait-til-logs-contain:
          log: swirlds.log
          pattern-sh: /repo/.circleci/scripts/get-first-lateseq.sh
          pattern-desc: the same lateseq
          times: 1
          timeout-secs: 30
          sleep-secs: 7
      - check-logs-for-iss

  accessory-test-common-steps:
    description: shared steps for accessory tests
    steps:
      - run-eet-suites:
          dsl-args: "CryptoTransferSuite"
      - run-eet-suites:
          dsl-args: "ContractCallLocalSuite -TLS=on"
      - run-eet-suites:
          dsl-args: "ContractCallSuite -TLS=on"
      - run-eet-suites:
          dsl-args: "ChildStorageSpecs -TLS=on"
      - run-eet-suites:
          dsl-args: "BigArraySpec -TLS=on"
      - run-eet-suites:
          dsl-args: "SmartContractInlineAssemblySpec -TLS=on"
      - run-eet-suites:
          dsl-args: "OCTokenSpec -TLS=on"
      - run-eet-suites:
          dsl-args: "CharacterizationSuite -TLS=on"
      - run-eet-suites:
          dsl-args: "SmartContractFailFirstSpec -TLS=on"
      - run-eet-suites:
          dsl-args: "SmartContractSelfDestructSpec -TLS=on"
      - run-eet-suites:
          dsl-args: "CryptoTransferSuite"
      - run-eet-suites:
          dsl-args: "CryptoQueriesStressTests"
      - run-eet-suites:
          dsl-args: "FileQueriesStressTests"
      - run-eet-suites:
          dsl-args: "ConsensusQueriesStressTests"
      - run-eet-suites:
          dsl-args: "ContractQueriesStressTests"
      - run:
          name: Set log level to INFO
          command: /repo/.circleci/scripts/config-log4j-4normal.sh

executors:
  build-executor:
    parameters:
      workflow-name:
        type: string
        default: ""
    docker:
      - image: qnswirlds/java-builder:0.1.3
      - image: postgres:10
        environment:
          POSTGRES_USER: swirlds
          POSTGRES_PASSWORD: password
          POSTGRES_DB: fcfs
    environment:
      MAVEN_OPTS: -Xmx3200m
      IN_CIRCLE_CI: true
      REPO: /repo
      WORKFLOW-NAME: << parameters.workflow-name >>
    working_directory: /repo

  ci-test-executor:
    parameters:
      tf_workspace:
        type: string
        default: ""
      tf_dir:
        type: string
        default: "/infrastructure/terraform/deployments/aws-4-node-spot-net-swirlds"
      use_existing_network:
        type: string
        default: ""
      workflow-name:
        type: string
        default: ""
    docker:
      - image: qnswirlds/java-builder:0.1.3
    environment:
      TF_DIR: << parameters.tf_dir >>
      IN_CIRCLE_CI: true
      USE_EXISTING_NETWORK: <<parameters.use_existing_network>>
      TF_WORKSPACE: << parameters.tf_workspace >>
      REPO: /repo
      INFRASTRUCTURE_REPO: /infrastructure
      WORKFLOW-NAME: << parameters.workflow-name >>
    working_directory: /repo

workflows:
  GCP-Daily-Services-Crypto-Update-5N-1C:
    triggers:
      - schedule:
          cron: "35 4 * * *"
          filters:
            branches:
              only:
                - master
    jobs:
      - build-platform-and-services
      - jrs-regression:
          name: "GCP-Daily-Services-Crypto-Update-5N-1C"
          context: Slack
          result_path: results/5N_1C/Update
          config_file: "configs/services/suites/daily/GCP-Daily-Services-Crypto-Update-5N-1C.json"
          workflow-name: "GCP-Daily-Services-Crypto-Update-5N-1C"
<<<<<<< HEAD
=======
          requires:
            - build-platform-and-services
          pre-steps:
            - install-tools
            - attach_workspace:
                at: /
>>>>>>> 29dbea4f

  GCP-Weekly-Services-Crypto-Restart-Performance-15N-15C:
    triggers:
      - schedule:
          cron: "15 18 * * *"
          filters:
            branches:
              ignore:
                - 00984-D-enable-15-node-weekly-perf-regression
    jobs:
      - build-platform-and-services
      - jrs-regression:
          name: "GCP-Weekly-Services-Crypto-Restart-Performance-15N-15C"
          context: Slack
          regression_path: /swirlds-platform/regression
          result_path: results/15N_15C/
          config_file: "configs/services/suites/weekly/GCP-Weekly-Services-Crypto-Restart-Performance-15N-15C.json"
          workflow-name: "GCP-Weekly-Services-Crypto-Restart-Performance-15N-15C"
<<<<<<< HEAD

  GCP-Weekly-Services-HCS-Restart-Performance-15N-15C:
    triggers:
      - schedule:
          cron: "35 18 * * *"
          filters:
            branches:
              ignore:
                - 00984-D-enable-15-node-weekly-perf-regression
    jobs:
      - build-platform-and-services
      - weekly-run-HCS-start-from-saved-state-regression:
          context: Slack
=======
>>>>>>> 29dbea4f
          requires:
            - build-platform-and-services
          pre-steps:
            - install-tools
            - attach_workspace:
                at: /
<<<<<<< HEAD
          workflow-name: "GCP-Weekly-Services-HCS-Restart-Performance-15N-15C"
=======
>>>>>>> 29dbea4f

  GCP-Weekly-Services-HTS-Restart-Performance-15N-15C:
    triggers:
      - schedule:
          cron: "5 19 * * *"
          filters:
            branches:
              ignore:
                - 00984-D-enable-15-node-weekly-perf-regression
    jobs:
      - build-platform-and-services
<<<<<<< HEAD
      - weekly-run-HTS-start-from-saved-state-regression:
          context: Slack
          requires:
            - build-platform-and-services
          pre-steps:
            - install-tools
            - attach_workspace:
                at: /
          workflow-name: "GCP-Weekly-Services-HTS-Restart-Performance-15N-15C"

  AWS-Daily-Services-Comp-NetError-4N-1C:
    triggers:
      - schedule:
          cron: "15 5 * * *"
          filters:
            branches:
              only:
                - Disable-master
    jobs:
      - build-platform-and-services
      - run-network-error-regression:
          context: Slack
=======
      - jrs-regression:
          name: "GCP-Weekly-Services-HCS-Restart-Performance-15N-15C"
          context: Slack
          regression_path: /swirlds-platform/regression
          result_path: results/15N_15C/
          config_file: "configs/services/suites/weekly/GCP-Weekly-Services-HCS-Restart-Performance-15N-15C.json"
          workflow-name: "GCP-Weekly-Services-HCS-Restart-Performance-15N-15C"
>>>>>>> 29dbea4f
          requires:
            - build-platform-and-services
          pre-steps:
            - install-tools
            - attach_workspace:
                at: /

  GCP-Daily-Services-Comp-NetError-4N-1C:
    triggers:
      - schedule:
          cron: "20 5 * * *"
          filters:
            branches:
              only:
                - master
    jobs:
      - build-platform-and-services
      - jrs-regression:
          name: "GCP-Daily-Services-Comp-NetError-4N-1C"
          context: Slack
          regression_path: /swirlds-platform/regression
          result_path: results/4N_1C/NetError
          config_file: "configs/services/suites/daily/GCP-Daily-Services-Comp-NetError-4N-1C.json"
          workflow-name: "GCP-Daily-Services-Comp-NetError-4N-1C"
          requires:
            - build-platform-and-services
          pre-steps:
            - install-tools
            - attach_workspace:
                at: /

  # This workflow will be running normally in master branch on a daily basis

  GCP-Daily-Services-Crypto-Migration-5N-1C:
    triggers:
      - schedule:
          cron: "35 5 * * *"
          filters:
            branches:
              only:
                - master
    jobs:
      - build-platform-and-services
      - update-start-up-key:
          requires:
            - build-platform-and-services
      - jrs-regression:
          name: "GCP-Daily-Services-Crypto-Migration-5N-1C"
          context: Slack
          regression_path: /swirlds-platform/regression
          result_path: results/5N_1C/Migration
          config_file: "configs/services/suites/daily/GCP-Daily-Services-Crypto-Migration-5N-1C.json"
          workflow-name: "GCP-Daily-Services-Crypto-Migration-5N-1C"
          requires:
            - update-start-up-key
          pre-steps:
            - install-tools
            - attach_workspace:
                at: /

# The mainnet migration test needs to be run in a 13-node test network.
# Enable this workflow to run on a daily only when a new release branch is tagged and branched.
# Once this branch is released, disable this workflow.
  nightly-mainnet-migration-regression:
    triggers:
          - schedule:
              cron: "0 23,8 * * *"
              filters:
                branches:
                  only:
                    - release-branch-N
    jobs:
      - build-platform-and-services
      - run-mainnet-migration-regression:
          context: Slack
          requires:
            - build-platform-and-services
          pre-steps:
            - install-tools
            - attach_workspace:
                at: /
          workflow-name: "nightly-mainnet-migration-regression"

  GCP-Daily-Services-Crypto-Restart-4N-1C:
    triggers:
      - schedule:
          cron: "5 6 * * *"
          filters:
            branches:
              only:
                - master
    jobs:
      - build-platform-and-services
      - jrs-regression:
          name: "GCP-Daily-Services-Crypto-Restart-4N-1C"
          context: Slack
          regression_path: /swirlds-platform/regression
          result_path: results/4N_1C/Restart
          config_file: "configs/services/suites/daily/GCP-Daily-Services-Crypto-Restart-4N-1C.json"
          workflow-name: "GCP-Daily-Services-Crypto-Restart-4N-1C"
          requires:
            - build-platform-and-services
          pre-steps:
            - install-tools
            - attach_workspace:
                at: /

  GCP-Daily-Services-Recovery-4N-1C:
    triggers:
      - schedule:
          cron: "35 6 * * *"
          filters:
            branches:
              only:
                - master
    jobs:
      - build-platform-and-services
      - jrs-regression:
          name: "GCP-Daily-Services-Recovery-4N-1C"
          context: Slack
          regression_path: /swirlds-platform/regression
          result_path: results/4N_1C/Recovery
          config_file: "configs/services/suites/daily/GCP-Daily-Services-Recovery-4N-1C.json"
          workflow-name: "GCP-Daily-Services-Recovery-4N-1C"
          requires:
            - build-platform-and-services
          pre-steps:
            - install-tools
            - attach_workspace:
                at: /

  GCP-Daily-Services-Comp-Restart-Performance-Hotspot-4N-4C:
    triggers:
      - schedule:
          cron: "35 6 * * *"
          filters:
            branches:
              only:
                - master
    jobs:
      - build-platform-and-services
      - jrs-regression:
          name: "GCP-Daily-Services-Comp-Restart-Performance-Hotspot-4N-4C"
          context: Slack
          regression_path: /swirlds-platform/regression
          result_path: results/4N_4C/Restart
          config_file: "configs/services/suites/daily/GCP-Daily-Services-Comp-Restart-Performance-Hotspot-4N-4C.json"
          workflow-name: "GCP-Daily-Services-Comp-Restart-Performance-Hotspot-4N-4C"
          requires:
            - build-platform-and-services
          pre-steps:
            - install-tools
            - attach_workspace:
                at: /

  GCP-Daily-Services-Comp-Restart-Performance-Random-4N-4C:
    triggers:
      - schedule:
          cron: "30 4 * * *"
          filters:
            branches:
              only:
                - Disable-master
    jobs:
      - build-platform-and-services
      - jrs-regression:
          name: "GCP-Daily-Services-Comp-Restart-Performance-Random-4N-4C"
          context: Slack
          regression_path: /swirlds-platform/regression
          result_path: results/4N_4C/Restart
          config_file: "configs/services/suites/daily/GCP-Daily-Services-Comp-Restart-Performance-Random-4N-4C.json"
          workflow-name: "GCP-Daily-Services-Comp-Restart-Performance-Random-4N-4C"
          requires:
            - build-platform-and-services
          pre-steps:
            - install-tools
            - attach_workspace:
                at: /

  GCP-Daily-Services-Comp-Restart-HCS-Performance-Random-4N-4C:
    triggers:
      - schedule:
          cron: "30 4 * * *"
          filters:
            branches:
              only:
                - Disable-master
    jobs:
      - build-platform-and-services
      - jrs-regression:
          name: "GCP-Daily-Services-Comp-Restart-HCS-Performance-Random-4N-4C"
          context: Slack
          regression_path: /swirlds-platform/regression
          result_path: results/4N_4C/Restart
          config_file: "configs/services/suites/daily/GCP-Daily-Services-Comp-Restart-HCS-Performance-Random-4N-4C.json"
          workflow-name: "GCP-Daily-Services-Comp-Restart-HCS-Performance-Random-4N-4C"
          requires:
            - build-platform-and-services
          pre-steps:
            - install-tools
            - attach_workspace:
                at: /

  GCP-Daily-Services-Comp-Restart-HCS-Performance-Hotspot-4N-4C:
    triggers:
      - schedule:
          cron: "30 10 * * *"
          filters:
            branches:
              only:
                - master
    jobs:
      - build-platform-and-services
      - jrs-regression:
          name: "GCP-Daily-Services-Comp-Restart-HCS-Performance-Hotspot-4N-4C"
          context: Slack
          regression_path: /swirlds-platform/regression
          result_path: results/4N_4C/Restart
          config_file: "configs/services/suites/daily/GCP-Daily-Services-Comp-Restart-HCS-Performance-Hotspot-4N-4C.json"
          workflow-name: "GCP-Daily-Services-Comp-Restart-HCS-Performance-Hotspot-4N-4C"
          requires:
            - build-platform-and-services
          pre-steps:
            - install-tools
            - attach_workspace:
                at: /

  GCP-Daily-Services-Comp-Restart-Performance-6N-6C:
    triggers:
      - schedule:
          cron: "35 6 * * *"
          filters:
            branches:
              only:
                - master
    jobs:
      - build-platform-and-services
      - update-start-up-key:
          requires:
            - build-platform-and-services
      - jrs-regression:
          name: "GCP-Daily-Services-Comp-Restart-Performance-6N-6C"
          context: Slack
          regression_path: /swirlds-platform/regression
          result_path: results/6N_6C/Performance
          config_file: "configs/services/suites/daily/GCP-Daily-Services-Comp-Restart-Performance-6N-6C.json"
          workflow-name: "GCP-Daily-Services-Comp-Restart-Performance-6N-6C"
          requires:
            - update-start-up-key
          pre-steps:
            - install-tools
            - attach_workspace:
                at: /

  GCP-Daily-Services-Comp-Restart-HTS-Performance-6N-6C:
    triggers:
      - schedule:
          cron: "39 0 * * *"
          filters:
            branches:
              only:
                - master

    jobs:
      - build-platform-and-services
      - update-start-up-key:
          requires:
            - build-platform-and-services
      - jrs-regression:
          name: "GCP-Daily-Services-Comp-Restart-HTS-Performance-6N-6C"
          context: Slack
          regression_path: /swirlds-platform/regression
          result_path: results/6N_6C/Performance
          config_file: "configs/services/suites/daily/GCP-Daily-Services-Comp-Restart-HTS-Performance-6N-6C.json"
          workflow-name: "GCP-Daily-Services-Comp-Restart-HTS-Performance-6N-6C"
          requires:
            - update-start-up-key
          pre-steps:
            - install-tools
            - attach_workspace:
                at: /

  GCP-Daily-Services-Comp-Reconnect-4N-1C:
    triggers:
      - schedule:
          cron: "5 7 * * *"
          filters:
            branches:
              only:
                - master
    jobs:
      - build-platform-and-services
      - jrs-regression:
          name: "GCP-Daily-Services-Comp-Reconnect-4N-1C"
          context: Slack
          regression_path: /swirlds-platform/regression
          result_path: results/4N_1C/Reconnect
          config_file: "configs/services/suites/daily/GCP-Daily-Services-Comp-Reconnect-4N-1C.json"
          workflow-name: "GCP-Daily-Services-Comp-Reconnect-4N-1C"
          requires:
            - build-platform-and-services
          pre-steps:
            - install-tools
            - attach_workspace:
                at: /

  nightly-simulate-network-outage:
    triggers:
        - schedule:
            cron: "0 6 * * *"
            filters:
              branches:
                only:
                  - master
    jobs:
      - fast-build-artifact:
          context: Slack
          workflow-name: "nightly-simulate-network-outage"
      - start-singlejob-testnet:
          context: Slack
          requires:
            - fast-build-artifact
          workflow-name: "nightly-simulate-network-outage"
          infra-branch: hashgraph-hedera-services
      - run-accessory-tests:
          context: Slack
          requires:
            - start-singlejob-testnet
          pre-steps:
            - attach_workspace:
                at: /
            - run: /repo/.circleci/scripts/echo-env.sh
            - ensure-testnet-for-reruns
          post-steps:
            - cleanup-rerun-testnet-if-present
          workflow-name: "nightly-simulate-network-outage"
      - run-network-sim:
          context: Slack
          requires:
            - run-accessory-tests
          pre-steps:
            - attach_workspace:
                at: /
            - run: /repo/.circleci/scripts/echo-env.sh
            - ensure-testnet-for-reruns
          post-steps:
            - cleanup-rerun-testnet-if-present
          workflow-name: "nightly-simulate-network-outage"
      - rerun-accessory-tests:
          context: Slack
          requires:
            - run-network-sim
          pre-steps:
            - attach_workspace:
                at: /
            - run: /repo/.circleci/scripts/echo-env.sh
            - ensure-testnet-for-reruns
          post-steps:
            - send-report-to-slack:
                workflow-name: simulate network outage
                status: Passed
            - cleanup-rerun-testnet-if-present
          workflow-name: "nightly-simulate-network-outage"
      - cleanup-singlejob-testnet:
          context: Slack
          requires:
            - rerun-accessory-tests
          pre-steps:
            - attach_workspace:
                at: /

  feature-update-regression:
    triggers:
        - schedule:
            cron: "0 8 * * *"
            filters:
              branches:
                only:
                  - master
    jobs:
      - fast-build-artifact:
          context: Slack
          post-steps:
            - save-this-job-client-logs:
                workflow-name: "feature-update-regression"
          workflow-name: "feature-update-regression"
      - start-singlejob-testnet:
          context: Slack
          requires:
            - fast-build-artifact
          workflow-name: "feature-update-regression"
          infra-branch: hashgraph-hedera-services
          post-steps:
            - save-this-job-client-logs:
                workflow-name: "feature-update-regression"
      - run-accessory-tests:
          context: Slack
          requires:
            - start-singlejob-testnet
          post-steps:
            - save-this-job-client-logs:
                workflow-name: "feature-update-regression"
            - cleanup-rerun-testnet-if-present
          workflow-name: "feature-update-regression"
      - run-update-feature:
          context: Slack
          requires:
            - run-accessory-tests
          post-steps:
            - save-this-job-client-logs:
                workflow-name: "feature-update-regression"
            - cleanup-rerun-testnet-if-present
          workflow-name: "feature-update-regression"
      - run-update-jar-files:
          context: Slack
          requires:
            - run-update-feature
          post-steps:
            - save-this-job-client-logs:
                workflow-name: "feature-update-regression"
            - cleanup-rerun-testnet-if-present
          new-marker : "new marker string"
          workflow-name: "feature-update-regression"
      - rerun-accessory-tests:
          context: Slack
          requires:
            - run-update-jar-files
          post-steps:
            - save-this-job-client-logs:
                workflow-name: "feature-update-regression"
            - validate-feature-update-test-report:
                status: "Passed"
                workflow-name: "feature-update-regression"
            - cleanup-rerun-testnet-if-present
          workflow-name: "feature-update-regression"
      - cleanup-singlejob-testnet:
          context: Slack
          requires:
            - rerun-accessory-tests
          pre-steps:
            - attach_workspace:
                at: /

  nightly-freeze-restart:
    triggers:
      - schedule:
          cron: "0 5 * * *"
          filters:
            branches:
              only:
                - master
    jobs:
      - fast-build-artifact:
          context: Slack
          workflow-name: freeze restart
      - start-singlejob-testnet:
          context: Slack
          requires:
            - fast-build-artifact
          workflow-name: freeze restart
          infra-branch: hashgraph-hedera-services
      - run-umbrella-freeze-restart-test:
          context: Slack
          name: freeze-restart-first-round
          requires:
            - start-singlejob-testnet
          pre-steps:
            - attach_workspace:
                at: /
            - run: /repo/.circleci/scripts/echo-env.sh
            - ensure-testnet-for-reruns
          post-steps:
            - cleanup-rerun-testnet-if-present
          freeze-pattern-count: 1
          liveness-pattern-count: 3
          signed-state-pattern-count: 1
          workflow-name: freeze restart
      - run-umbrella-freeze-restart-test:
          context: Slack
          name: freeze-restart-second-round
          requires:
            - freeze-restart-first-round
          pre-steps:
            - attach_workspace:
                at: /
            - run: /repo/.circleci/scripts/echo-env.sh
            - ensure-testnet-for-reruns
          post-steps:
            - cleanup-rerun-testnet-if-present
          freeze-pattern-count: 2
          liveness-pattern-count: 5
          signed-state-pattern-count: 2
          workflow-name: freeze restart
      - run-umbrella-freeze-restart-test:
          context: Slack
          name: freeze-restart-third-round
          requires:
            - freeze-restart-second-round
          pre-steps:
            - attach_workspace:
                at: /
            - run: /repo/.circleci/scripts/echo-env.sh
            - ensure-testnet-for-reruns
          post-steps:
            - publish-platform-stats:
                source-desc: freeze restart
            - cleanup-rerun-testnet-if-present
          freeze-pattern-count: 3
          liveness-pattern-count: 7
          signed-state-pattern-count: 3
          workflow-name: freeze restart
      - cleanup-singlejob-testnet:
          context: Slack
          requires:
            - freeze-restart-third-round
          pre-steps:
            - attach_workspace:
                at: /

  daily-aws-summary:
    triggers:
      - schedule:
          cron: "15 14 * * *"
          filters:
            branches:
              only:
                - master
    jobs:
      - aws-summary:
          context: Slack

  nightly-comprehensive-functional-regression:
    triggers:
      - schedule:
          cron: "15 4 * * *"
          filters:
            branches:
              only:
                - master
    jobs:
      - fast-build-artifact:
          context: Slack
          workflow-name: "nightly-comprehensive-functional-regression"
      - start-singlejob-testnet:
          context: Slack
          requires:
            - fast-build-artifact
          workflow-name: "nightly-comprehensive-functional-regression"
      - run-comprehensive-functional-test:
          context: Slack
          requires:
            - start-singlejob-testnet
          pre-steps:
            - attach_workspace:
                at: /
            - ensure-testnet-for-reruns
          post-steps:
            - cleanup-rerun-testnet-if-present
          workflow-name: "nightly-comprehensive-functional-regression"

      - cleanup-singlejob-testnet:
          context: Slack
          requires:
            - run-comprehensive-functional-test
          pre-steps:
            - attach_workspace:
                at: /

  continuous-integration-gcp:
      jobs:
        - build-artifact:
            context: SonarCloud
            filters:
              branches:
                ignore:
                  - /.*-PERF/
<<<<<<< HEAD
                  - /.*-REGRESSION/
                  - 00984-D-enable-15-node-weekly-perf-regression
            workflow-name: "Continuous Integration GCP"

=======
            workflow-name: "Continuous integration"
        - build-platform-and-services:
            context: SonarCloud
            requires:
              - build-artifact
            workflow-name: "Continuous integration GCP"
>>>>>>> 29dbea4f
        - run-continuous-integration-gcp:
            context: Slack
            requires:
              - build-platform-and-services
            pre-steps:
              - install-tools
              - attach_workspace:
                  at: /
            workflow-name: "Continuous Integration GCP"

  continuous-integration:
    jobs:
      - build-artifact:
          context: SonarCloud
          filters:
            branches:
              ignore:
                - /.*-PERF/
                - /.*-REGRESSION/
<<<<<<< HEAD
                - 00984-D-enable-15-node-weekly-perf-regression
=======

>>>>>>> 29dbea4f
          workflow-name: "Continuous integration"
      - start-singlejob-testnet:
          context: Slack
          requires:
            - build-artifact
          workflow-name: "Continuous integration"
          infra-branch: hashgraph-hedera-services
      - run-token-scenarios:
          context: Slack
          requires:
            - start-singlejob-testnet
          pre-steps:
            - attach_workspace:
                at: /
            - ensure-testnet-for-reruns
          post-steps:
            - cleanup-rerun-testnet-if-present
          workflow-name: "Continuous integration"
      - run-file-scenarios:
          context: Slack
          requires:
            - run-token-scenarios
          pre-steps:
            - attach_workspace:
                at: /
            - ensure-testnet-for-reruns
          post-steps:
            - cleanup-rerun-testnet-if-present
          workflow-name: "Continuous integration"
      - run-consensus-and-crypto-scenarios:
          context: Slack
          requires:
            - run-file-scenarios
          pre-steps:
            - attach_workspace:
                at: /
            - run: /repo/.circleci/scripts/echo-env.sh
            - ensure-testnet-for-reruns
          post-steps:
            - cleanup-rerun-testnet-if-present
          workflow-name: "Continuous integration"
      - run-smart-contract-scenarios:
          context: Slack
          requires:
            - run-consensus-and-crypto-scenarios
          pre-steps:
            - attach_workspace:
                at: /
            - ensure-testnet-for-reruns
          post-steps:
            - send-report-to-slack:
                workflow-name: "Continuous integration"
                status: Passed
            - cleanup-rerun-testnet-if-present
          workflow-name: "Continuous integration"
      - cleanup-singlejob-testnet:
          context: Slack
          requires:
            - run-smart-contract-scenarios
          pre-steps:
            - attach_workspace:
                at: /
jobs:
  start-singlejob-testnet:
    parameters:
      infra-branch:
        description: Infrastructure branch to use
        type: string
        default: "hashgraph-hedera-services"
      workflow-name:
        type: string
        default: ""
    executor:
      name: ci-test-executor
      workflow-name:  << parameters.workflow-name >>
    steps:
      - start-testnet:
          infra-branch: << parameters.infra-branch >>
  cleanup-singlejob-testnet:
    executor: ci-test-executor
    steps:
      - cleanup-testnet
  start-multijob-testnet:
    executor: ci-test-executor
    steps:
      - attach_workspace:
          at: /
      - start-testnet:
          var-file: "regression.tfvars"
      - persist_to_workspace:
          root: /
          paths:
            - repo/.circleci
            - infrastructure

  build-artifact:
    parameters:
      sys-props:
        type: string
        description: System properties for mvn install
        default: ''
      mvn-args:
        type: string
        description: Args for mvn install
        default: ''
      workflow-name:
        type: string
        default: ""
    executor:
      name: build-executor
      workflow-name:  << parameters.workflow-name >>
    steps:
      - checkout
      - run:
          name: prepare log dir
          command: |
            mkdir -p /repo/test-clients/output
      - run:
          name: mvn install
          # use double quote otherwise the backslash of line continuation will be treated as part of mvn parameter
          command: |
            /repo/.circleci/scripts/trap-failure-report.sh \
              "mvn --no-transfer-progress -Dsonar.branch.name=${CIRCLE_BRANCH} -Dsonar.login=${SONAR_TOKEN} clean install sonar:sonar \
              | tee /repo/test-clients/output/hapi-client.log"
      - run:
          name: Save Unit Test Results
          command: |
            set -x
            JUNIT_PATH="${HOME}/junit"

            if [[ ! -d "${JUNIT_PATH}" ]]; then
              mkdir -pv "${JUNIT_PATH}"
            fi
            find . -type f -regex ".*/target/surefire-reports/.*xml" -exec cp -v {} "${JUNIT_PATH}" \;
          when: always
      - store_test_results:
          path: ~/junit
      - store_artifacts:
          path: ~/junit
      - run:
          name: Upload codecov
          command: |
            apt-get update
            apt-get install -y curl
            bash <(wget -O - https://codecov.io/bash)
      - run:
          name: Upload built artifacts to S3 (for Ansible download)
          command: |
            /repo/.circleci/scripts/trap-failure-report.sh \
               '/repo/.circleci/scripts/package-hapi-artifacts.sh hedera-node/data/lib'
            /repo/.circleci/scripts/trap-failure-report.sh \
               '/repo/.circleci/scripts/upload-dir-to-s3.sh \
                hedera-node/data lib SHA-${CIRCLE_SHA1}'
      - run:
          name: Reposition config for Ansible scripts
          command: |
            /repo/.circleci/scripts/trap-failure-report.sh \
                'mkdir -p /repo/HapiApp2.0'
            /repo/.circleci/scripts/trap-failure-report.sh \
                'cp /repo/hedera-node/log4j2.xml /repo/HapiApp2.0'
      - persist_to_workspace:
          root: /
          paths:
            - repo/.git
            - repo/.circleci
            - repo/hapiProto
            - repo/test-clients
            - repo/HapiApp2.0
            - root/.m2
            - repo/hedera-node

  fast-build-artifact:
    parameters:
      workflow-name:
        type: string
        default: ""
    executor:
      name: build-executor
      workflow-name:  << parameters.workflow-name >>
    steps:
      - checkout
      - cleanup-client-log-storage:
          workflow-name: << parameters.workflow-name >>
      - run:
          name: prepare log dir
          command: |
            mkdir -p /repo/test-clients/output
      - run:
          name: mvn install
          command: |
            /repo/.circleci/scripts/trap-failure-report.sh \
               'mvn --no-transfer-progress clean install -DskipTests | tee /repo/test-clients/output/hapi-client.log'
      - run:
          name: Upload built artifacts to S3 (for Ansible download)
          command: |
            /repo/.circleci/scripts/trap-failure-report.sh \
              '/repo/.circleci/scripts/package-hapi-artifacts.sh \
                     hedera-node/data/lib | tee -a /repo/test-clients/output/hapi-client.log'
            /repo/.circleci/scripts/trap-failure-report.sh \
              '/repo/.circleci/scripts/upload-dir-to-s3.sh \
                     hedera-node/data lib SHA-${CIRCLE_SHA1} | tee -a /repo/test-clients/output/hapi-client.log'
      - run:
          name: Reposition config for Ansible scripts
          command: |
            /repo/.circleci/scripts/trap-failure-report.sh \
               'mkdir -p /repo/HapiApp2.0'
            /repo/.circleci/scripts/trap-failure-report.sh \
               'cp /repo/hedera-node/log4j2.xml /repo/HapiApp2.0'
      - persist_to_workspace:
          root: /
          paths:
            - repo/.git
            - repo/.circleci
            - repo/hapiProto
            - repo/test-clients
            - repo/HapiApp2.0
            - root/.m2
            - repo/hedera-node

  run-mainnet-migration-regression:
    parameters:
      workflow-name:
        type: string
        default: ""
    executor:
      name: build-executor
      workflow-name:  << parameters.workflow-name >>
    steps:
      - run:
          name: Modify Payer account for Mainnet Migration test
          command: |
            sed -i 's/default.payer=0.0.2/default.payer=0.0.950/g' /repo/test-clients/src/main/resource/spec-default.properties;
            echo -n "$KEY_950" > /repo/test-clients/src/main/resource/StartUpAccount.txt;

      - run:
          name: Run Mainnet Migration test
          command: |
            cd /repo ; mvn --no-transfer-progress clean install -DskipTests;
            cd /swirlds-platform/regression;
            ./regression_services_circleci.sh configs/services/daily/13N_13C/AWS-Services-Daily-MainnetMigration-13N-1C.json /repo

      - run:
          name: Sync results of mainnet migration test to AWS
          command: |
            cd /swirlds-platform/regression/results/; find . -type d -name data -prune -exec rm -rf {} \;
            aws s3 sync /swirlds-platform/regression/results/ s3://hedera-service-regression-jrs;
            tar -czvf /results.tar.gz  /swirlds-platform/regression/results/*

      - store_artifacts:
          path: /results.tar.gz

  update-start-up-key:
    parameters:
      workflow-name:
        type: string
        default: ""
    executor:
      name: build-executor
    steps:
      - attach_workspace:
          at: /
      - run:
          name: Modify Payer account for Public testnet start from saved state test
          command: |
            echo -n "$KEY_DevTestNetTreasury" > /repo/test-clients/src/main/resource/StartUpAccount.txt;
      - persist_to_workspace:
          root: /
          paths:
            - repo/
            - swirlds-platform/

  run-continuous-integration-gcp:
    parameters:
      workflow-name:
        type: string
        default: ""
    executor:
      name: build-executor
      workflow-name: << parameters.workflow-name >>
    steps:
      - run:
          name: Run continuous integration tests
          no_output_timeout: 30m
          command: |
            cd /swirlds-platform/regression;
            source /root/.bashrc; source /root/google-cloud-sdk/completion.bash.inc; source /root/google-cloud-sdk/path.bash.inc;
            ./regression_services_circleci.sh configs/services/suites/ci/GCP-Commit-Services-Comp-Basic-4N-1C.json /repo $CIRCLE_USERNAME $CIRCLE_BUILD_URL

      - run:
          name: Sync results of continuous integration to circelCI job
          command: |
            tar -czvf /results.tar.gz  /swirlds-platform/regression/results/4N_1C/CI/*

      - store_artifacts:
          path: /results.tar.gz

<<<<<<< HEAD
  weekly-run-crypto-transfer-start-from-saved-state-regression:
    parameters:
      workflow-name:
        type: string
        default: ""
      test-name:
        type: string
        default: "GCP-Weekly-Services-Crypto-Restart-Performance-15N-15C.json"
    executor:
      name: build-executor
      workflow-name: << parameters.workflow-name >>
    steps:
      - run:
          name: Don't modify payer account as the state is generated in local
          command: |
            echo -n "$KEY_DevTestNetTreasury";    echo -n /repo/test-clients/src/main/resource/StartUpAccount.txt;
#            echo -n "$KEY_DevTestNetTreasury" > /repo/test-clients/src/main/resource/StartUpAccount.txt;
      - run:
          name: Run start from saved state regression tests
          no_output_timeout: 120m
          command: |
            cd /swirlds-platform/regression;
            source /root/.bashrc; source /root/google-cloud-sdk/completion.bash.inc; source /root/google-cloud-sdk/path.bash.inc;
            ./regression_services_circleci.sh configs/services/suites/weekly/<< parameters.test-name >> /repo

      - run:
          name: Sync results of software update regression to cloud storage
          command: |
            cd /swirlds-platform/regression/results/15N_15C/; find . -type d -name data -prune -exec rm -rf {} \;
            aws s3 sync /swirlds-platform/regression/results/15N_15C/ s3://hedera-service-regression-jrs;
            tar -czvf /results.tar.gz  /swirlds-platform/regression/results/15N_15C/*

      - store_artifacts:
          path: /results.tar.gz

  weekly-run-HCS-start-from-saved-state-regression:
    parameters:
      workflow-name:
        type: string
        default: ""
      test-name:
        type: string
        default: "GCP-Weekly-Services-HCS-Restart-Performance-15N-15C.json"
    executor:
      name: build-executor
      workflow-name: << parameters.workflow-name >>
    steps:
      - run:
          name: Don't modify payer account as the state is generated in local
          command: |
            echo -n "$KEY_DevTestNetTreasury";    echo -n /repo/test-clients/src/main/resource/StartUpAccount.txt;
#            echo -n "$KEY_DevTestNetTreasury" > /repo/test-clients/src/main/resource/StartUpAccount.txt;
      - run:
          name: Run start from saved state regression tests
          no_output_timeout: 180m
          command: |
            cd /swirlds-platform/regression;
            source /root/.bashrc; source /root/google-cloud-sdk/completion.bash.inc; source /root/google-cloud-sdk/path.bash.inc;
            ./regression_services_circleci.sh configs/services/suites/weekly/<< parameters.test-name >> /repo

      - run:
          name: Sync results of software update regression to cloud storage
          command: |
            cd /swirlds-platform/regression/results/15N_15C/; find . -type d -name data -prune -exec rm -rf {} \;
            aws s3 sync /swirlds-platform/regression/results/15N_15C/ s3://hedera-service-regression-jrs;
            tar -czvf /results.tar.gz  /swirlds-platform/regression/results/15N_15C/*

      - store_artifacts:
          path: /results.tar.gz

  weekly-run-HTS-start-from-saved-state-regression:
    parameters:
      workflow-name:
        type: string
        default: ""
      test-name:
        type: string
        default: "GCP-Weekly-Services-HTS-Restart-Performance-15N-15C.json"
    executor:
      name: build-executor
      workflow-name: << parameters.workflow-name >>
    steps:
      - run:
          name: Don't modify payer account as the state is generated in local
          command: |
            echo -n "$KEY_DevTestNetTreasury";    echo -n /repo/test-clients/src/main/resource/StartUpAccount.txt;
#            echo -n "$KEY_DevTestNetTreasury" > /repo/test-clients/src/main/resource/StartUpAccount.txt;
      - run:
          name: Run start from saved state regression tests
          no_output_timeout: 180m
          command: |
            cd /swirlds-platform/regression;
            source /root/.bashrc; source /root/google-cloud-sdk/completion.bash.inc; source /root/google-cloud-sdk/path.bash.inc;
            ./regression_services_circleci.sh configs/services/suites/weekly/<< parameters.test-name >> /repo

      - run:
          name: Sync results of software update regression to cloud storage
          command: |
            cd /swirlds-platform/regression/results/15N_15C/; find . -type d -name data -prune -exec rm -rf {} \;
            aws s3 sync /swirlds-platform/regression/results/15N_15C/ s3://hedera-service-regression-jrs;
            tar -czvf /results.tar.gz  /swirlds-platform/regression/results/15N_15C/*

      - store_artifacts:
          path: /results.tar.gz


=======
>>>>>>> 29dbea4f
  build-platform-and-services:
    parameters:
      workflow-name:
        type: string
        default: ""
    executor:
      name: build-executor
    steps:
      - attach_workspace:
          at: /
      - add_ssh_keys:
          fingerprints:
            - "96:47:c4:5c:e7:45:06:c5:26:a5:85:ef:41:22:2f:d6"
            - "14:21:e9:81:1f:ae:df:ec:11:60:4a:49:e0:b9:bb:58"
            - "e7:a6:3e:34:3e:d8:fe:64:2c:7f:b6:57:45:03:44:ac"
      - checkout
      - run:
          name: Build hedera-services repo
          command: |
                mvn --no-transfer-progress clean install -DskipTests
      - run:
          name: Checkout swirlds-platform repos and build
          command: |
            sed -i -e 's/Host services-jrs-regression/Host services-jrs-regression\n HostName github.com/g' ~/.ssh/config
            cd /; GIT_SSH_COMMAND="ssh -o UserKnownHostsFile=/dev/null -o StrictHostKeyChecking=no" \
            git clone ssh://git@services-jrs-regression/swirlds/swirlds-platform.git;
            cd /swirlds-platform;
            sed -i -e 's/github.com/services-jrs-regression/g' .gitmodules;
            git submodule update --init --recursive --checkout;
            cd regression; git checkout test-15-node;
            cd ..;
            mvn --no-transfer-progress clean install -DskipTests;

      - run:
          name: Save PEM file to keys folder
          command: |
            cp ~/.ssh/id_rsa_e7a63e343ed8fe642c7fb657450344ac /swirlds-platform/regression/keys/services-regression.pem

      - persist_to_workspace:
          root: /
          paths:
            - repo/
            - swirlds-platform/

  aws-summary:
    executor: ci-test-executor
    steps:
      - checkout
      - run:
          name: Summarize all AWS instances currently used by regions
          command: |
            /repo/.circleci/scripts/aws-summary.sh

  run-accessory-tests:
    parameters:
      runner:
        type: executor
        default: ci-test-executor
      workflow-name:
        type: string
        default: ""
    executor:
      name: ci-test-executor
      workflow-name:  << parameters.workflow-name >>
    steps:
      - attach_workspace:
          at: /
      - ensure-testnet-for-reruns
      - run:
          name:  Reset client log
          command: |
            cat /dev/null > /repo/test-clients/output/hapi-client.log
      - run: /repo/.circleci/scripts/echo-env.sh
      - accessory-test-common-steps

  rerun-accessory-tests:
    parameters:
      runner:
        type: executor
        default: ci-test-executor
      workflow-name:
        type: string
        default: ""
    executor:
      name: ci-test-executor
      workflow-name:  << parameters.workflow-name >>
    steps:
      - attach_workspace:
          at: /
      - ensure-testnet-for-reruns
      - run:
          name:  Reset client log
          command: |
            cat /dev/null > /repo/test-clients/output/hapi-client.log
      - run: /repo/.circleci/scripts/echo-env.sh
      - accessory-test-common-steps

  run-consensus-and-crypto-scenarios:
    parameters:
      runner:
        type: executor
        default: ci-test-executor
      workflow-name:
        type: string
        default: ""
    executor:
      name: ci-test-executor
      workflow-name:  << parameters.workflow-name >>
    steps:
      - run-eet-suites:
          dsl-args: "SignedTransactionBytesRecordsSuite"
      - run-eet-suites:
          dsl-args: "TopicCreateSpecs"
      - run-eet-suites:
          dsl-args: "TopicUpdateSpecs -TLS=on"
          node-terraform-index: 1
          node-account: 4
      - run-eet-suites:
          dsl-args: "TopicDeleteSpecs"
      - run-eet-suites:
          dsl-args: "SubmitMessageSpecs"
      - run-eet-suites:
          dsl-args: "HCSTopicFragmentationSuite -TLS=alternate"
      - run-eet-suites:
          dsl-args: "TopicGetInfoSpecs"
      - run-eet-suites:
          dsl-args: "BucketThrottlingSpec"
      - run-eet-suites:
          dsl-args: "ControlAccountsExemptForUpdates"
      - run-eet-suites:
          dsl-args: "CryptoTransferSuite"
      - run-eet-suites:
          dsl-args: "CryptoUpdateSuite -TLS=on"
      - run-eet-suites:
          dsl-args: "CryptoTransferSuite"
      - run-eet-suites:
          dsl-args: "CryptoRecordSanityChecks"
      - run-eet-suites:
          dsl-args: "SuperusersAreNeverThrottled"
      - run-eet-suites:
          dsl-args: "CannotDeleteSystemEntitiesSuite"

  run-token-scenarios:
    parameters:
      runner:
        type: executor
        default: ci-test-executor
      workflow-name:
        type: string
        default: ""
    executor:
      name: ci-test-executor
      workflow-name:  << parameters.workflow-name >>
    steps:
      - run-eet-suites:
          dsl-args: "TokenAssociationSpecs"
      - run-eet-suites:
          dsl-args: "TokenCreateSpecs"
      - run-eet-suites:
          dsl-args: "TokenUpdateSpecs"
      - run-eet-suites:
          dsl-args: "TokenDeleteSpecs"
      - run-eet-suites:
          dsl-args: "TokenManagementSpecs"
      - run-eet-suites:
          dsl-args: "TokenTransactSpecs"

  run-file-scenarios:
    parameters:
      runner:
        type: executor
        default: ci-test-executor
      workflow-name:
        type: string
        default: ""
    executor:
      name: ci-test-executor
      workflow-name:  << parameters.workflow-name >>
    steps:
      - run-eet-suites:
          dsl-args: "FileCreateSuite"
      - run-eet-suites:
          dsl-args: "FileAppendSuite"
      - run-eet-suites:
          dsl-args: "FileUpdateSuite"
      - run-eet-suites:
          dsl-args: "ProtectedFilesUpdateSuite"
      - run-eet-suites:
          dsl-args: "PermissionSemanticsSpec"
      - run-eet-suites:
          dsl-args: "ExchangeRateControlSuite"
      - run-eet-suites:
          dsl-args: "SysDelSysUndelSpec"
      - run-eet-suites:
          dsl-args: "ExchangeRateControlSuite"
      - run-eet-suites:
          dsl-args: "UpdateFailuresSpec"
      - run-eet-suites:
          dsl-args: "QueryFailuresSpec"
      - run-eet-suites:
          dsl-args: "FileRecordSanityChecks"
      - run-eet-suites:
          dsl-args: "FetchSystemFiles"
      - run:
          name: cat /repo/test-clients/remote-system-files/appProperties.txt
          command: |
            cat /repo/test-clients/remote-system-files/appProperties.txt

      - run-eet-suites:
          dsl-args: "VersionInfoSpec"

  run-smart-contract-scenarios:
    parameters:
      runner:
        type: executor
        default: ci-test-executor
      workflow-name:
        type: string
        default: ""
    executor:
      name: ci-test-executor
      workflow-name:  << parameters.workflow-name >>
    steps:
      - run-eet-suites:
          dsl-args: "NewOpInConstructorSpecs"
      - run-eet-suites:
          dsl-args: "MultipleSelfDestructsAreSafe"
      - postgres-get-counts
      - run-eet-suites:
          dsl-args: "ContractCallSuite -TLS=on"
      - postgres-verify-counts:
          expected-difference: 17
      - run-eet-suites:
          dsl-args: "ContractCallLocalSuite -TLS=on"
      - run-eet-suites:
          dsl-args: "ContractUpdateSuite -TLS=on"
      - run-eet-suites:
          dsl-args: "ContractDeleteSuite -TLS=on"
      - run-eet-suites:
          dsl-args: "ChildStorageSpecs -TLS=on"
      - run-eet-suites:
          dsl-args: "BigArraySpec -TLS=on"
      - run-eet-suites:
          dsl-args: "SmartContractInlineAssemblySpec -TLS=on"
      - run-eet-suites:
          dsl-args: "OCTokenSpec -TLS=on"
      - run-eet-suites:
          dsl-args: "CharacterizationSuite -TLS=on"
      - run-eet-suites:
          dsl-args: "SmartContractFailFirstSpec -TLS=on"
      - run-eet-suites:
          dsl-args: "SmartContractSelfDestructSpec -TLS=on"
      - run-eet-suites:
          dsl-args: "ChildStorageSpecs"
      - run-eet-suites:
          dsl-args: "-A DeprecatedContractKeySpecs"
      - run-eet-suites:
          dsl-args: "ThresholdRecordCreationSpecs"
      - run-eet-suites:
          dsl-args: "ContractRecordSanityChecks"
      - run-eet-suites:
          dsl-args: "ContractGetBytecodeSuite"

  run-umbrella-freeze-restart-test:
    parameters:
      freeze-pattern-count:
        description: How many repetitions of the freeze pattern should occur
        type: integer
        default: 1
      liveness-pattern-count:
        description: How many repetitions of the liveness pattern should occur
        type: integer
        default: 3
      signed-state-pattern-count:
        description: How many repetitions of the signed state pattern should occur
        type: integer
        default: 1
      workflow-name:
        type: string
        default: ""
    executor:
      name: ci-test-executor
      workflow-name:  << parameters.workflow-name >>
    steps:
      - run:
          name: Set log level to WARN
          command: /repo/.circleci/scripts/config-log4j-4reg.sh
      - run-umbrella-test
      - run-eet-suites:
          dsl-args: "OneOfEveryTxn"
      - run-eet-suites:
          dsl-args: "MigrationValidationPreSteps"
      - start-freeze:
          failure-log-pattern-sh: /repo/.circleci/scripts/frz-fail-pattern.sh
      - run-eet-suites:
          perf-run: true
          dsl-args: "UmbrellaRedux duration=2,unit=MINUTES,maxOpsPerSec=30,props=regression-mixed_ops.properties,maxPendingOps=50"
      - validate-thaw:
          freeze-pattern-count: << parameters.freeze-pattern-count >>
      - restart-with-validations:
          valid-ss-timeout-secs: 180
          active-status-timeout-secs: 180
          liveness-pattern-count: << parameters.liveness-pattern-count >>
          signed-state-pattern-count: << parameters.signed-state-pattern-count >>
      - run-eet-suites:
          dsl-args: "MigrationValidationPostSteps"
      - run-eet-suites:
          perf-run: true
          dsl-args: "UmbrellaRedux duration=1,unit=MINUTES,maxOpsPerSec=30,props=regression-mixed_ops.properties,maxPendingOps=50"
      - run:
          name: Set log level to INFO
          command: /repo/.circleci/scripts/config-log4j-4normal.sh
      - validate-record-streams


  run-update-feature:
    parameters:
      runner:
        type: executor
        default: ci-test-executor
      workflow-name:
        type: string
        default: ""
    executor:
      name: ci-test-executor
      workflow-name:  << parameters.workflow-name >>
    steps:
      - attach_workspace:
          at: /
      - run:
          name:  Reset client log
          command: |
            cat /dev/null > /repo/test-clients/output/hapi-client.log
      - ensure-testnet-for-reruns
      - run:
          name: Set environmental variable
          command: |
            /repo/.circleci/scripts/trap-failable-for-tf-cleanup.sh \
            '/repo/.circleci/scripts/append_bash_profile.sh'
      - run-eet-suites:
          dsl-args: "CryptoTransferSuite"
      - run:
          name: wait state is saved
          command: |
            sleep 60
      - run:
          name: Show java process
          command: |
            /repo/.circleci/scripts/trap-failable-for-tf-cleanup.sh \
            '/repo/.circleci/scripts/show_java_process.sh'
      - run-eet-suites:
          dsl-args: FreezeSuite
      - run:
          name: Show logs before HGCApp restart
          command: |
            /repo/.circleci/scripts/trap-failable-for-tf-cleanup.sh \
            '/repo/.circleci/scripts/show_logs.sh'
      - run:
          name: wait HGCApp restarted
          command: |
            sleep 300
      - run:
          name: Show java process
          command: |
            /repo/.circleci/scripts/trap-failable-for-tf-cleanup.sh \
            '/repo/.circleci/scripts/show_java_process.sh'
      - run:
          name: Show logs after HGCApp restart
          command: |
            /repo/.circleci/scripts/trap-failable-for-tf-cleanup.sh \
            '/repo/.circleci/scripts/show_logs.sh'
      - run-eet-suites:
          dsl-args: "CryptoRecordSanityChecks"
      - run:
          name: Scan new setttings message
          command: |
            /repo/.circleci/scripts/trap-failable-for-tf-cleanup.sh \
            '/repo/.circleci/scripts/scan-expected-logs.sh "ERROR: fakeParameter is not a valid setting name" swirlds.log'

  run-update-jar-files:
    parameters:
      runner:
        type: executor
        default: ci-test-executor
      new-marker:
        type: string
        description: New string to indicate the chang of source code and jar
        default: 'new version jar'
      workflow-name:
        type: string
        default: ""
    executor:
      name: ci-test-executor
      workflow-name:  << parameters.workflow-name >>
    steps:
      - attach_workspace:
          at: /
      - run:
          name:  Reset client log
          command: |
            cat /dev/null > /repo/test-clients/output/hapi-client.log
      - ensure-testnet-for-reruns
      - run:
          name: Set environmental variable
          command: |
            /repo/.circleci/scripts/trap-failable-for-tf-cleanup.sh \
            '/repo/.circleci/scripts/append_bash_profile.sh'
      - run:
          name: Scan old string before changing jar files
          command: |
            /repo/.circleci/scripts/trap-failable-for-tf-cleanup.sh \
            '/repo/.circleci/scripts/scan-expected-logs.sh "init finished" hgcaa.log'
      - run:
          name: Modify main.java and build new jars
          command: |
            /repo/.circleci/scripts/trap-failable-for-tf-cleanup.sh \
            '/repo/.circleci/scripts/build_new_jars.sh "<< parameters.new-marker >>"'
      - run:
          name: Show java process before freeze
          command: |
            /repo/.circleci/scripts/trap-failable-for-tf-cleanup.sh \
            '/repo/.circleci/scripts/show_java_process.sh'
      - run-eet-suites:
          dsl-args: "UpdateServerFiles"
      - run:
          name: wait HGCApp restarted
          no_output_timeout: 4m
          command: |
            sleep 200
      - run:
          name: Show java process
          command: |
            /repo/.circleci/scripts/trap-failable-for-tf-cleanup.sh \
            '/repo/.circleci/scripts/show_java_process.sh'
      - run:
          name: Show logs after HGCApp restart
          command: |
            /repo/.circleci/scripts/trap-failable-for-tf-cleanup.sh \
            '/repo/.circleci/scripts/show_logs.sh'
      - run:
          name: Scan new string after restarted
          command: |
            /repo/.circleci/scripts/trap-failable-for-tf-cleanup.sh \
            '/repo/.circleci/scripts/scan-expected-logs.sh "<< parameters.new-marker >>" hgcaa.log'

  run-network-sim:
    parameters:
      runner:
        type: executor
        default: ci-test-executor
      workflow-name:
        type: string
        default: ""
    executor:
      name: ci-test-executor
      workflow-name:  << parameters.workflow-name >> # "simulate network outage"
    steps:
      - attach_workspace:
          at: /
      - run:
          name: call script to block tcp ports
          command: |
            /repo/.circleci/scripts/trap-failable-for-tf-cleanup.sh \
            '/repo/.circleci/scripts/firewall_create_rules.sh'
      - run-eet-suites:
          dsl-args: "CryptoTransferLoadTest status.preResolve.pause.ms=8000"
          ci-properties-map: mins=50,tps=10,threads=3
      - run:
          name: call script to remove firewall rules
          command: |
            /repo/.circleci/scripts/trap-failable-for-tf-cleanup.sh \
            '/repo/.circleci/scripts/firewall_flush_rules.sh'
      - run:
          name: Show logs after HGCApp restart
          command: |
            /repo/.circleci/scripts/show_logs.sh

  run-comprehensive-functional-test:
    parameters:
      runner:
        type: executor
        default: ci-test-executor
      workflow-name:
        type: string
        default: ""
    executor:
      name: ci-test-executor
      workflow-name:  << parameters.workflow-name >>
    steps:
      - run-eet-suites:
          dsl-args: "BucketAndLegacyThrottlingSpec"
      - run-eet-suites:
          dsl-args: "ControlAccountsExemptForUpdates"
      - run-eet-suites:
          dsl-args: "TopicCreateSpecs"
      - run-eet-suites:
          dsl-args: "SubmitMessageSpecs"
      - run-eet-suites:
          dsl-args: "TopicUpdateSpecs"
      - run-eet-suites:
          dsl-args: "TopicGetInfoSpecs"
      - run-eet-suites:
          dsl-args: "CryptoCreateSuite -TLS=on"
      - run-eet-suites:
          dsl-args: "CryptoRecordSanityChecks -TLS=on"
      - run-eet-suites:
          dsl-args: "SignedTransactionBytesRecordsSuite -TLS=on"
      - run-eet-suites:
          dsl-args: "SuperusersAreNeverThrottled"
      - run-eet-suites:
          dsl-args: "FileRecordSanityChecks"
      - run-eet-suites:
          dsl-args: "VersionInfoSpec"
      - run-eet-suites:
          dsl-args: "PermissionSemanticsSpec"
      - run-eet-suites:
          dsl-args: "SysDelSysUndelSpec"
      - run-eet-suites:
          dsl-args: "NewOpInConstructorSpecs"
      - run-eet-suites:
          dsl-args: "MultipleSelfDestructsAreSafe"
      - run-eet-suites:
          dsl-args: "FetchSystemFiles"
      - run-eet-suites:
          dsl-args: "ChildStorageSpecs"
      - run-eet-suites:
          dsl-args: "DeprecatedContractKeySpecs"
      - run-eet-suites:
          dsl-args: "ThresholdRecordCreationSpecs"
      - run-eet-suites:
          dsl-args: "ContractRecordSanityChecks"
      - run-eet-suites:
          dsl-args: "TopicDeleteSpecs"
      - run-eet-suites:
          dsl-args: "ProtectedFilesUpdateSuite"
      - run-eet-suites:
          dsl-args: "TokenCreateSpecs"
      - run-eet-suites:
          dsl-args: "TokenUpdateSpecs"
      - run-eet-suites:
          dsl-args: "TokenDeleteSpecs"
      - run-eet-suites:
          dsl-args: "TokenTransactSpecs"
      - run-eet-suites:
          dsl-args: "TokenManagementSpecs"
      - run-eet-suites:
          dsl-args: "TokenAssociationSpecs"
      - run-eet-suites:
          dsl-args: "CannotDeleteSystemEntitiesSuite"
      - run-eet-suites:
          dsl-args: "UmbrellaRedux"



  ######################################################################################################################
  # Job Name:                     jrs_regression
  # Job Version:                  1.0
  # Target Operating Systems:     Ubuntu 18.04 (bionic), Ubuntu 20.04 (focal), CentOS 7, CentOS 8
  #
  # Parameters:
  #       runtime                 a CircleCI executor reference used to control the OpenJDK and other tool versions
  #
  #
  # Description:
  #
  #   Description goes here
  #
  #
  #
  # Executor Requirements:
  #   - git (>= 2.17.1)
  #   - wget (>= 1.19.4)
  #   - zip (>= 3.0)
  #   - unzip (>= 3.0)
  #   - gzip (>= 1.6)
  #   - tar (>= 1.29)
  #   - haveged (>= 1.9.1)
  #   - maven (>= 3.6.1)
  #   - openjdk (>= 12.0.2)
  #   - postgresql-server (>= 10.9)
  #   - gcloud-sdk (>= 323.0.0)
  #
  # References:
  #   - OpenJDK:          https://jdk.java.net/
  #   - Maven:            https://maven.apache.org/
  #
  ######################################################################################################################
  jrs-regression:
    parameters:
      runtime:
        type: string
        default: ci-test-executor
      config_file:
        type: string
      regression_path:
        type: string
        default: "regression"
      result_path:
        type: string
        default: "regression/results"
      result_bucket:
        type: string
        default: "hedera-services-jrs-test-results"
      summary_path:
        type: string
        default: "summaryHistory"
      summary_bucket:
        type: string
        default: "hedera-services-jrs-summary-history/summaryHistory"
      automated_run:
        type: boolean
        default: true
      slack_results_channel:
        type: string
        default: "hedera-regression-test"
      slack_summary_channel:
        type: string
        default: "hedera-regression-test"
      workflow-name:
        type: string
        default: ""
      hedera_services_path:
        type: string
        default: "/repo"
    executor:
      name: << parameters.runtime >>
      workflow-name:  << parameters.workflow-name >>
    steps:
      - gcp_import_credentials:
         username_variable: GCLOUD_SERVICE_ACCOUNT_NAME
         keyfile_variable: GCLOUD_SERVICE_KEY
         project_variable: GOOGLE_PROJECT_ID
      - add_ssh_keys:
          fingerprints:
            - "96:47:c4:5c:e7:45:06:c5:26:a5:85:ef:41:22:2f:d6"
            - "14:21:e9:81:1f:ae:df:ec:11:60:4a:49:e0:b9:bb:58"
            - "e7:a6:3e:34:3e:d8:fe:64:2c:7f:b6:57:45:03:44:ac"
      - when:
          condition: << parameters.automated_run >>
          steps:
            - run:
                name: setup env
                command: |
                  source /root/.bashrc; source /root/google-cloud-sdk/completion.bash.inc; source /root/google-cloud-sdk/path.bash.inc;
            - jrs_history_retrieve:
                bucket_name: << parameters.summary_bucket >>
                summary_path: << parameters.summary_path >>
      - jrs_regression_execute:
          config_file: << parameters.config_file >>
          regression_path: << parameters.regression_path >>
          slack_results_channel: << parameters.slack_results_channel >>
          slack_summary_channel: << parameters.slack_summary_channel >>
          hedera_services_path: << parameters.hedera_services_path >>
      - when:
          condition: << parameters.automated_run >>
          steps:
            - jrs_history_store:
                bucket_name: << parameters.summary_bucket >>
                summary_path: << parameters.summary_path >>
      - jrs_results_store:
          bucket_name: << parameters.result_bucket >>
          result_path: << parameters.result_path >>
      - store_artifacts:
          path: /results.tar.gz<|MERGE_RESOLUTION|>--- conflicted
+++ resolved
@@ -1393,94 +1393,47 @@
           result_path: results/5N_1C/Update
           config_file: "configs/services/suites/daily/GCP-Daily-Services-Crypto-Update-5N-1C.json"
           workflow-name: "GCP-Daily-Services-Crypto-Update-5N-1C"
-<<<<<<< HEAD
-=======
           requires:
             - build-platform-and-services
           pre-steps:
             - install-tools
             - attach_workspace:
                 at: /
->>>>>>> 29dbea4f
 
   GCP-Weekly-Services-Crypto-Restart-Performance-15N-15C:
     triggers:
       - schedule:
-          cron: "15 18 * * *"
-          filters:
-            branches:
-              ignore:
-                - 00984-D-enable-15-node-weekly-perf-regression
-    jobs:
-      - build-platform-and-services
-      - jrs-regression:
-          name: "GCP-Weekly-Services-Crypto-Restart-Performance-15N-15C"
-          context: Slack
-          regression_path: /swirlds-platform/regression
-          result_path: results/15N_15C/
-          config_file: "configs/services/suites/weekly/GCP-Weekly-Services-Crypto-Restart-Performance-15N-15C.json"
-          workflow-name: "GCP-Weekly-Services-Crypto-Restart-Performance-15N-15C"
-<<<<<<< HEAD
-
-  GCP-Weekly-Services-HCS-Restart-Performance-15N-15C:
-    triggers:
-      - schedule:
-          cron: "35 18 * * *"
-          filters:
-            branches:
-              ignore:
-                - 00984-D-enable-15-node-weekly-perf-regression
-    jobs:
-      - build-platform-and-services
-      - weekly-run-HCS-start-from-saved-state-regression:
-          context: Slack
-=======
->>>>>>> 29dbea4f
-          requires:
-            - build-platform-and-services
-          pre-steps:
-            - install-tools
-            - attach_workspace:
-                at: /
-<<<<<<< HEAD
-          workflow-name: "GCP-Weekly-Services-HCS-Restart-Performance-15N-15C"
-=======
->>>>>>> 29dbea4f
-
-  GCP-Weekly-Services-HTS-Restart-Performance-15N-15C:
-    triggers:
-      - schedule:
-          cron: "5 19 * * *"
-          filters:
-            branches:
-              ignore:
-                - 00984-D-enable-15-node-weekly-perf-regression
-    jobs:
-      - build-platform-and-services
-<<<<<<< HEAD
-      - weekly-run-HTS-start-from-saved-state-regression:
-          context: Slack
-          requires:
-            - build-platform-and-services
-          pre-steps:
-            - install-tools
-            - attach_workspace:
-                at: /
-          workflow-name: "GCP-Weekly-Services-HTS-Restart-Performance-15N-15C"
-
-  AWS-Daily-Services-Comp-NetError-4N-1C:
-    triggers:
-      - schedule:
-          cron: "15 5 * * *"
+          cron: "5 5 * * 6,0"
           filters:
             branches:
               only:
                 - Disable-master
     jobs:
       - build-platform-and-services
-      - run-network-error-regression:
-          context: Slack
-=======
+      - jrs-regression:
+          name: "GCP-Weekly-Services-Crypto-Restart-Performance-15N-15C"
+          context: Slack
+          regression_path: /swirlds-platform/regression
+          result_path: results/15N_15C/
+          config_file: "configs/services/suites/weekly/GCP-Weekly-Services-Crypto-Restart-Performance-15N-15C.json"
+          workflow-name: "GCP-Weekly-Services-Crypto-Restart-Performance-15N-15C"
+          requires:
+            - build-platform-and-services
+          pre-steps:
+            - install-tools
+            - attach_workspace:
+                at: /
+
+  GCP-Weekly-Services-HCS-Restart-Performance-15N-15C:
+    triggers:
+      - schedule:
+          cron: "5 10 * * 6,0"
+          filters:
+            branches:
+              only:
+                - Disable-master
+    jobs:
+      - build-platform-and-services
       - jrs-regression:
           name: "GCP-Weekly-Services-HCS-Restart-Performance-15N-15C"
           context: Slack
@@ -1488,7 +1441,6 @@
           result_path: results/15N_15C/
           config_file: "configs/services/suites/weekly/GCP-Weekly-Services-HCS-Restart-Performance-15N-15C.json"
           workflow-name: "GCP-Weekly-Services-HCS-Restart-Performance-15N-15C"
->>>>>>> 29dbea4f
           requires:
             - build-platform-and-services
           pre-steps:
@@ -2065,19 +2017,12 @@
               branches:
                 ignore:
                   - /.*-PERF/
-<<<<<<< HEAD
-                  - /.*-REGRESSION/
-                  - 00984-D-enable-15-node-weekly-perf-regression
-            workflow-name: "Continuous Integration GCP"
-
-=======
             workflow-name: "Continuous integration"
         - build-platform-and-services:
             context: SonarCloud
             requires:
               - build-artifact
             workflow-name: "Continuous integration GCP"
->>>>>>> 29dbea4f
         - run-continuous-integration-gcp:
             context: Slack
             requires:
@@ -2097,11 +2042,7 @@
               ignore:
                 - /.*-PERF/
                 - /.*-REGRESSION/
-<<<<<<< HEAD
-                - 00984-D-enable-15-node-weekly-perf-regression
-=======
-
->>>>>>> 29dbea4f
+
           workflow-name: "Continuous integration"
       - start-singlejob-testnet:
           context: Slack
@@ -2398,115 +2339,6 @@
       - store_artifacts:
           path: /results.tar.gz
 
-<<<<<<< HEAD
-  weekly-run-crypto-transfer-start-from-saved-state-regression:
-    parameters:
-      workflow-name:
-        type: string
-        default: ""
-      test-name:
-        type: string
-        default: "GCP-Weekly-Services-Crypto-Restart-Performance-15N-15C.json"
-    executor:
-      name: build-executor
-      workflow-name: << parameters.workflow-name >>
-    steps:
-      - run:
-          name: Don't modify payer account as the state is generated in local
-          command: |
-            echo -n "$KEY_DevTestNetTreasury";    echo -n /repo/test-clients/src/main/resource/StartUpAccount.txt;
-#            echo -n "$KEY_DevTestNetTreasury" > /repo/test-clients/src/main/resource/StartUpAccount.txt;
-      - run:
-          name: Run start from saved state regression tests
-          no_output_timeout: 120m
-          command: |
-            cd /swirlds-platform/regression;
-            source /root/.bashrc; source /root/google-cloud-sdk/completion.bash.inc; source /root/google-cloud-sdk/path.bash.inc;
-            ./regression_services_circleci.sh configs/services/suites/weekly/<< parameters.test-name >> /repo
-
-      - run:
-          name: Sync results of software update regression to cloud storage
-          command: |
-            cd /swirlds-platform/regression/results/15N_15C/; find . -type d -name data -prune -exec rm -rf {} \;
-            aws s3 sync /swirlds-platform/regression/results/15N_15C/ s3://hedera-service-regression-jrs;
-            tar -czvf /results.tar.gz  /swirlds-platform/regression/results/15N_15C/*
-
-      - store_artifacts:
-          path: /results.tar.gz
-
-  weekly-run-HCS-start-from-saved-state-regression:
-    parameters:
-      workflow-name:
-        type: string
-        default: ""
-      test-name:
-        type: string
-        default: "GCP-Weekly-Services-HCS-Restart-Performance-15N-15C.json"
-    executor:
-      name: build-executor
-      workflow-name: << parameters.workflow-name >>
-    steps:
-      - run:
-          name: Don't modify payer account as the state is generated in local
-          command: |
-            echo -n "$KEY_DevTestNetTreasury";    echo -n /repo/test-clients/src/main/resource/StartUpAccount.txt;
-#            echo -n "$KEY_DevTestNetTreasury" > /repo/test-clients/src/main/resource/StartUpAccount.txt;
-      - run:
-          name: Run start from saved state regression tests
-          no_output_timeout: 180m
-          command: |
-            cd /swirlds-platform/regression;
-            source /root/.bashrc; source /root/google-cloud-sdk/completion.bash.inc; source /root/google-cloud-sdk/path.bash.inc;
-            ./regression_services_circleci.sh configs/services/suites/weekly/<< parameters.test-name >> /repo
-
-      - run:
-          name: Sync results of software update regression to cloud storage
-          command: |
-            cd /swirlds-platform/regression/results/15N_15C/; find . -type d -name data -prune -exec rm -rf {} \;
-            aws s3 sync /swirlds-platform/regression/results/15N_15C/ s3://hedera-service-regression-jrs;
-            tar -czvf /results.tar.gz  /swirlds-platform/regression/results/15N_15C/*
-
-      - store_artifacts:
-          path: /results.tar.gz
-
-  weekly-run-HTS-start-from-saved-state-regression:
-    parameters:
-      workflow-name:
-        type: string
-        default: ""
-      test-name:
-        type: string
-        default: "GCP-Weekly-Services-HTS-Restart-Performance-15N-15C.json"
-    executor:
-      name: build-executor
-      workflow-name: << parameters.workflow-name >>
-    steps:
-      - run:
-          name: Don't modify payer account as the state is generated in local
-          command: |
-            echo -n "$KEY_DevTestNetTreasury";    echo -n /repo/test-clients/src/main/resource/StartUpAccount.txt;
-#            echo -n "$KEY_DevTestNetTreasury" > /repo/test-clients/src/main/resource/StartUpAccount.txt;
-      - run:
-          name: Run start from saved state regression tests
-          no_output_timeout: 180m
-          command: |
-            cd /swirlds-platform/regression;
-            source /root/.bashrc; source /root/google-cloud-sdk/completion.bash.inc; source /root/google-cloud-sdk/path.bash.inc;
-            ./regression_services_circleci.sh configs/services/suites/weekly/<< parameters.test-name >> /repo
-
-      - run:
-          name: Sync results of software update regression to cloud storage
-          command: |
-            cd /swirlds-platform/regression/results/15N_15C/; find . -type d -name data -prune -exec rm -rf {} \;
-            aws s3 sync /swirlds-platform/regression/results/15N_15C/ s3://hedera-service-regression-jrs;
-            tar -czvf /results.tar.gz  /swirlds-platform/regression/results/15N_15C/*
-
-      - store_artifacts:
-          path: /results.tar.gz
-
-
-=======
->>>>>>> 29dbea4f
   build-platform-and-services:
     parameters:
       workflow-name:
@@ -2536,7 +2368,7 @@
             cd /swirlds-platform;
             sed -i -e 's/github.com/services-jrs-regression/g' .gitmodules;
             git submodule update --init --recursive --checkout;
-            cd regression; git checkout test-15-node;
+            cd regression;
             cd ..;
             mvn --no-transfer-progress clean install -DskipTests;
 
