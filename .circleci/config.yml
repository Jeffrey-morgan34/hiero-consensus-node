--- conflicted
+++ resolved
@@ -1731,13 +1731,9 @@
               branches:
                 ignore:
                   - /.*-PERF/
-<<<<<<< HEAD
                   - /.*-REGRESSION/
                   - 00984-D-enable-15-node-weekly-perf-regression
             workflow-name: "Continuous Integration GCP"
-=======
-            workflow-name: "Continuous integration GCP"
->>>>>>> 9d07081c
 
         - run-continuous-integration-gcp:
             context: Slack
