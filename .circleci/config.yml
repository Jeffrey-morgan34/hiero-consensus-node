--- conflicted
+++ resolved
@@ -75,8 +75,8 @@
             - run:
                 name: 'Upload the PDF to Slack #hedera-regression channel'
                 command: |
-                    /repo/.circleci/scripts/publish-stats-pdf-to-slack.sh \
-                       "<< parameters.source-desc >>"
+                  /repo/.circleci/scripts/publish-stats-pdf-to-slack.sh \
+                     "<< parameters.source-desc >>"
   svc-app-slack-msg:
     description: Send a message to Slack via the Services Regression app
     parameters:
@@ -141,7 +141,6 @@
           command: |
             /repo/.circleci/scripts/cleanup-testclient-logs.sh \
                << parameters.client-log-folder >>
-
   save-this-job-client-logs:
     description: Save this client side log files for this job
     steps:
@@ -150,14 +149,13 @@
           command: |
             /repo/.circleci/scripts/save-default-client-logs.sh \
                "regression-testclient-logs"
-
   fetch-testnet-control-assets:
     description: Add SSH keys, HCL scripts, Ansible playbooks to start testnet
     parameters:
       infra-branch:
         description: Which branch of infrastructure repo to use
         type: string
-        default: 'testMigrationWithDiffStates'
+        default: 'master'
     steps:
       - attach_workspace:
           at: /
@@ -276,10 +274,6 @@
         description: Tell ansible to use hugepage mode when deploying
         type: boolean
         default: false
-      test-net-name:
-        description: The testnetwork to be used
-        type: string
-        default: net-hashgraph-regression
     steps:
       - fetch-testnet-control-assets:
           infra-branch: "hashgraph-hedera-services"
@@ -288,9 +282,9 @@
           steps:
             - run: echo "Need to create new spot test net"
             - provision-testnet-hosts:
-                 liveness-timeout-secs: 120
-                 var-file: '<< parameters.var-file >>'
-                 var-region: "us-west-2"
+                liveness-timeout-secs: 120
+                var-file: '<< parameters.var-file >>'
+                var-region: "us-west-2"
       - when:
           condition: << parameters.use-existing-network >>
           steps:
@@ -725,7 +719,6 @@
     working_directory: /repo
 
 workflows:
-<<<<<<< HEAD
   custom-migration:
     jobs:
       - fast-build-artifact
@@ -736,29 +729,16 @@
             - start-testnet:
                 use-existing-network: true
                 use-hugepage: true
-      - run-custom-migration:
-
-
-
-  nightly-regression:
-    triggers:
-       - schedule:
-           cron: "0 5,9,13 * * *"
-           filters:
-             branches:
-               only:
-                 - master
-=======
+      - run-custom-migration
   nightly-simulate-network-outrage:
     triggers:
-        - schedule:
-            cron: "0 0,12 * * *"
-            filters:
-              branches:
-                only:
-                  - master
-                  - ci-job-network-sim
->>>>>>> 96d9785c
+      - schedule:
+          cron: "0 0,12 * * *"
+          filters:
+            branches:
+              only:
+                - master
+                - ci-job-network-sim
     jobs:
       - fast-build-artifact
       - start-singlejob-testnet:
@@ -782,12 +762,12 @@
                 at: /
   nightly-regression:
     triggers:
-        - schedule:
-            cron: "0 5,9,13 * * *"
-            filters:
-              branches:
-                only:
-                  - master
+      - schedule:
+          cron: "0 5,9,13 * * *"
+          filters:
+            branches:
+              only:
+                - master
     jobs:
       - fast-build-artifact:
           post-steps:
@@ -953,7 +933,7 @@
               ignore:
                 - /.*-PERF/
                 - /.*-REGRESSION/
-#                - 0241-E-Refactor-CircleCi-build-scripts
+      #                - 0241-E-Refactor-CircleCi-build-scripts
       - start-singlejob-testnet:
           requires:
             - build-artifact
@@ -2204,36 +2184,16 @@
           command: |
             /repo/.circleci/scripts/trap-failable-for-tf-cleanup.sh \
             '/repo/.circleci/scripts/scan-expected-logs.sh "<< parameters.new-marker >>" hgcaa.log'
-<<<<<<< HEAD
-  run-custom-migration:
-    parameters:
-      custom-migration-params:
-        type: string
-        description: parameters for customMigration script
-        default: '/repo/.circleci/scripts/resources/customMigrationConfig.json'
-    executor:
-      name: ci-test-executor
-      tf_dir: "/infrastructure/terraform/deployments/aws-4-node-psql-swirlds"
-      tf_workspace: "customMigration-test"
-      use_existing_network: "1"
-    parallelism: 1
-=======
   run-network-sim:
     parameters:
       runner:
         type: executor
         default: ci-test-executor
     executor: << parameters.runner >>
->>>>>>> 96d9785c
-    steps:
-      - attach_workspace:
-          at: /
-      - run:
-<<<<<<< HEAD
-          name: Run Custom Migration Script
-          command: |
-            /repo/.circleci/scripts/automateCustomMigration.py "<< parameters.custom-migration-params >>"
-=======
+    steps:
+      - attach_workspace:
+          at: /
+      - run:
           name: call script to block tcp ports
           command: |
             /repo/.circleci/scripts/trap-failable-for-tf-cleanup.sh \
@@ -2250,4 +2210,22 @@
           name: Show swirlds logs after HGCApp restart
           command: |
             /repo/.circleci/scripts/show_logs.sh
->>>>>>> 96d9785c
+  run-custom-migration:
+    parameters:
+      custom-migration-params:
+        type: string
+        description: parameters for customMigration script
+        default: '/repo/.circleci/scripts/resources/customMigrationConfig.json'
+    executor:
+      name: ci-test-executor
+      tf_dir: "/infrastructure/terraform/deployments/aws-4-node-psql-swirlds"
+      tf_workspace: "customMigration-test"
+      use_existing_network: "1"
+    parallelism: 1
+    steps:
+      - attach_workspace:
+          at: /
+      - run:
+          name: Run Custom Migration Script
+          command: |
+            /repo/.circleci/scripts/automateCustomMigration.py "<< parameters.custom-migration-params >>"