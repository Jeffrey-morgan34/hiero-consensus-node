--- conflicted
+++ resolved
@@ -18,11 +18,7 @@
     id("org.hiero.gradle.module.library")
     id("org.hiero.gradle.feature.protobuf")
     id("org.hiero.gradle.feature.test-fixtures")
-<<<<<<< HEAD
-    id("com.hedera.pbj.pbj-compiler") version "0.9.16"
-=======
     id("com.hedera.pbj.pbj-compiler") version "0.9.17"
->>>>>>> c3649f6f
 }
 
 description = "Hedera API"
