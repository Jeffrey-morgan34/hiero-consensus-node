--- conflicted
+++ resolved
@@ -36,30 +36,6 @@
 option java_multiple_files = true;
 
 /**
-<<<<<<< HEAD
- * Representation of a Hedera Consensus Service topic in the network Merkle tree.
- * 
- * As with all network entities, a topic has a unique entity number, which is usually given along 
- * with the network's shard and realm in the form of a shard.realm.number id.
- * 
- * A topic consists of just two pieces of data:
- *   1. The total number of messages sent to the topic; and,
- *   2. The running hash of all those messages.
- * It also has several metadata elements:
- *   1. A consensus expiration time in seconds since the epoch.
- *   2. (Optional) The number of an auto-renew account, in the same shard and realm as the topic, that 
- *   has signed a transaction allowing the network to use its balance to automatically extend the topic's 
- *   expiration time when it passes.
- *   3. The number of seconds the network should automatically extend the topic's expiration by, if the 
- *   topic has a valid auto-renew account, and is not deleted upon expiration.
- *   4. A boolean marking if the topic has been deleted.
- *   5. A memo string whose UTF-8 encoding is at most 100 bytes.
- *   6. (Optional) An admin key whose signature must be active for the topic's metadata to be updated.
- *   7. (Optional) A submit key whose signature must be active for the topic to receive a message.
- *   8. (Optional) A fee schedule key whose signature must be active for the topic's custom fees to be updated.
- *   9. (Optional) A list of keys that can submit messages without paying custom fees.
- *   10. (Optional) A list of custom fees to be assessed for each message submitted to the topic.
-=======
  * Representation of an Hedera Consensus Service(HCS) topic.
  *
  * As with all network entities, a topic has a unique entity number, which is
@@ -73,7 +49,6 @@
  * The messages on a topic SHALL NOT be stored in network state, but are
  * available in the network block stream, and may be queried via the
  * Mirror Node system.
->>>>>>> 4aa1d5f6
  */
 message Topic {
     /**
