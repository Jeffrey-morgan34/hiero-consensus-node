/**
 * # Response Code Enumeration
 * An enumeration of possible response codes.
 *
 * ### Keywords
 * The key words "MUST", "MUST NOT", "REQUIRED", "SHALL", "SHALL NOT",
 * "SHOULD", "SHOULD NOT", "RECOMMENDED", "MAY", and "OPTIONAL" in this
 * document are to be interpreted as described in
 * [RFC2119](https://www.ietf.org/rfc/rfc2119) and clarified in
 * [RFC8174](https://www.ietf.org/rfc/rfc8174).
 */
syntax = "proto3";

package proto;

/*
 * Copyright (C) 2018-2024 Hedera Hashgraph, LLC
 *
 * Licensed under the Apache License, Version 2.0 (the "License");
 * you may not use this file except in compliance with the License.
 * You may obtain a copy of the License at
 *
 *      http://www.apache.org/licenses/LICENSE-2.0
 *
 * Unless required by applicable law or agreed to in writing, software
 * distributed under the License is distributed on an "AS IS" BASIS,
 * WITHOUT WARRANTIES OR CONDITIONS OF ANY KIND, either express or implied.
 * See the License for the specific language governing permissions and
 * limitations under the License.
 */

option java_package = "com.hederahashgraph.api.proto.java";
// <<<pbj.java_package = "com.hedera.hapi.node.base">>> This comment is special code for setting PBJ Compiler java package
option java_multiple_files = true;

/**
 * An enumeration of possible response codes.
 */
enum ResponseCodeEnum {
    /**
     * The transaction passed the precheck validations.
     */
    OK = 0;

    /**
     * For any error not handled by specific error codes listed below.
     */
    INVALID_TRANSACTION = 1;

    /**
     * Payer account does not exist.
     */
    PAYER_ACCOUNT_NOT_FOUND = 2;

    /**
     * Node Account provided does not match the node account of the node the transaction was submitted
     * to.
     */
    INVALID_NODE_ACCOUNT = 3;

    /**
     * Pre-Check error when TransactionValidStart + transactionValidDuration is less than current
     * consensus time.
     */
    TRANSACTION_EXPIRED = 4;

    /**
     * Transaction start time is greater than current consensus time
     */
    INVALID_TRANSACTION_START = 5;

    /**
     * The given transactionValidDuration was either non-positive, or greater than the maximum
     * valid duration of 180 secs.
     *
     */
    INVALID_TRANSACTION_DURATION = 6;

    /**
     * The transaction signature is not valid
     */
    INVALID_SIGNATURE = 7;

    /**
     * Transaction memo size exceeded 100 bytes
     */
    MEMO_TOO_LONG = 8;

    /**
     * The fee provided in the transaction is insufficient for this type of transaction
     */
    INSUFFICIENT_TX_FEE = 9;

    /**
     * The payer account has insufficient cryptocurrency to pay the transaction fee
     */
    INSUFFICIENT_PAYER_BALANCE = 10;

    /**
     * This transaction ID is a duplicate of one that was submitted to this node or reached consensus
     * in the last 180 seconds (receipt period)
     */
    DUPLICATE_TRANSACTION = 11;

    /**
     * If API is throttled out
     */
    BUSY = 12;

    /**
     * The API is not currently supported
     */
    NOT_SUPPORTED = 13;

    /**
     * The file id is invalid or does not exist
     */
    INVALID_FILE_ID = 14;

    /**
     * The account id is invalid or does not exist
     */
    INVALID_ACCOUNT_ID = 15;

    /**
     * The contract id is invalid or does not exist
     */
    INVALID_CONTRACT_ID = 16;

    /**
     * Transaction id is not valid
     */
    INVALID_TRANSACTION_ID = 17;

    /**
     * Receipt for given transaction id does not exist
     */
    RECEIPT_NOT_FOUND = 18;

    /**
     * Record for given transaction id does not exist
     */
    RECORD_NOT_FOUND = 19;

    /**
     * The solidity id is invalid or entity with this solidity id does not exist
     */
    INVALID_SOLIDITY_ID = 20;

    /**
     * The responding node has submitted the transaction to the network. Its final status is still
     * unknown.
     */
    UNKNOWN = 21;

    /**
     * The transaction succeeded
     */
    SUCCESS = 22;

    /**
     * There was a system error and the transaction failed because of invalid request parameters.
     */
    FAIL_INVALID = 23;

    /**
     * There was a system error while performing fee calculation, reserved for future.
     */
    FAIL_FEE = 24;

    /**
     * There was a system error while performing balance checks, reserved for future.
     */
    FAIL_BALANCE = 25;

    /**
     * Key not provided in the transaction body
     */
    KEY_REQUIRED = 26;

    /**
     * Unsupported algorithm/encoding used for keys in the transaction
     */
    BAD_ENCODING = 27;

    /**
     * When the account balance is not sufficient for the transfer
     */
    INSUFFICIENT_ACCOUNT_BALANCE = 28;

    /**
     * During an update transaction when the system is not able to find the Users Solidity address
     */
    INVALID_SOLIDITY_ADDRESS = 29;

    /**
     * Not enough gas was supplied to execute transaction
     */
    INSUFFICIENT_GAS = 30;

    /**
     * contract byte code size is over the limit
     */
    CONTRACT_SIZE_LIMIT_EXCEEDED = 31;

    /**
     * local execution (query) is requested for a function which changes state
     */
    LOCAL_CALL_MODIFICATION_EXCEPTION = 32;

    /**
     * Contract REVERT OPCODE executed
     */
    CONTRACT_REVERT_EXECUTED = 33;

    /**
     * For any contract execution related error not handled by specific error codes listed above.
     */
    CONTRACT_EXECUTION_EXCEPTION = 34;

    /**
     * In Query validation, account with +ve(amount) value should be Receiving node account, the
     * receiver account should be only one account in the list
     */
    INVALID_RECEIVING_NODE_ACCOUNT = 35;

    /**
     * Header is missing in Query request
     */
    MISSING_QUERY_HEADER = 36;

    /**
     * The update of the account failed
     */
    ACCOUNT_UPDATE_FAILED = 37;

    /**
     * Provided key encoding was not supported by the system
     */
    INVALID_KEY_ENCODING = 38;

    /**
     * null solidity address
     */
    NULL_SOLIDITY_ADDRESS = 39;

    /**
     * update of the contract failed
     */
    CONTRACT_UPDATE_FAILED = 40;

    /**
     * the query header is invalid
     */
    INVALID_QUERY_HEADER = 41;

    /**
     * Invalid fee submitted
     */
    INVALID_FEE_SUBMITTED = 42;

    /**
     * Payer signature is invalid
     */
    INVALID_PAYER_SIGNATURE = 43;

    /**
     * The keys were not provided in the request.
     */
    KEY_NOT_PROVIDED = 44;

    /**
     * Expiration time provided in the transaction was invalid.
     */
    INVALID_EXPIRATION_TIME = 45;

    /**
     * WriteAccess Control Keys are not provided for the file
     */
    NO_WACL_KEY = 46;

    /**
     * The contents of file are provided as empty.
     */
    FILE_CONTENT_EMPTY = 47;

    /**
     * The crypto transfer credit and debit do not sum equal to 0
     */
    INVALID_ACCOUNT_AMOUNTS = 48;

    /**
     * Transaction body provided is empty
     */
    EMPTY_TRANSACTION_BODY = 49;

    /**
     * Invalid transaction body provided
     */
    INVALID_TRANSACTION_BODY = 50;

    /**
     * the type of key (base ed25519 key, KeyList, or ThresholdKey) does not match the type of
     * signature (base ed25519 signature, SignatureList, or ThresholdKeySignature)
     */
    INVALID_SIGNATURE_TYPE_MISMATCHING_KEY = 51;

    /**
     * the number of key (KeyList, or ThresholdKey) does not match that of signature (SignatureList,
     * or ThresholdKeySignature). e.g. if a keyList has 3 base keys, then the corresponding
     * signatureList should also have 3 base signatures.
     */
    INVALID_SIGNATURE_COUNT_MISMATCHING_KEY = 52;

    /**
     * the livehash body is empty
     */
    EMPTY_LIVE_HASH_BODY = 53;

    /**
     * the livehash data is missing
     */
    EMPTY_LIVE_HASH = 54;

    /**
     * the keys for a livehash are missing
     */
    EMPTY_LIVE_HASH_KEYS = 55;

    /**
     * the livehash data is not the output of a SHA-384 digest
     */
    INVALID_LIVE_HASH_SIZE = 56;

    /**
     * the query body is empty
     */
    EMPTY_QUERY_BODY = 57;

    /**
     * the crypto livehash query is empty
     */
    EMPTY_LIVE_HASH_QUERY = 58;

    /**
     * the livehash is not present
     */
    LIVE_HASH_NOT_FOUND = 59;

    /**
     * the account id passed has not yet been created.
     */
    ACCOUNT_ID_DOES_NOT_EXIST = 60;

    /**
     * the livehash already exists for a given account
     */
    LIVE_HASH_ALREADY_EXISTS = 61;

    /**
     * File WACL keys are invalid
     */
    INVALID_FILE_WACL = 62;

    /**
     * Serialization failure
     */
    SERIALIZATION_FAILED = 63;

    /**
     * The size of the Transaction is greater than transactionMaxBytes
     */
    TRANSACTION_OVERSIZE = 64;

    /**
     * The Transaction has more than 50 levels
     */
    TRANSACTION_TOO_MANY_LAYERS = 65;

    /**
     * Contract is marked as deleted
     */
    CONTRACT_DELETED = 66;

    /**
     * the platform node is either disconnected or lagging behind.
     */
    PLATFORM_NOT_ACTIVE = 67;

    /**
     * one public key matches more than one prefixes on the signature map
     */
    KEY_PREFIX_MISMATCH = 68;

    /**
     * transaction not created by platform due to large backlog
     */
    PLATFORM_TRANSACTION_NOT_CREATED = 69;

    /**
     * auto renewal period is not a positive number of seconds
     */
    INVALID_RENEWAL_PERIOD = 70;

    /**
     * the response code when a smart contract id is passed for a crypto API request
     */
    INVALID_PAYER_ACCOUNT_ID = 71;

    /**
     * the account has been marked as deleted
     */
    ACCOUNT_DELETED = 72;

    /**
     * the file has been marked as deleted
     */
    FILE_DELETED = 73;

    /**
     * same accounts repeated in the transfer account list
     */
    ACCOUNT_REPEATED_IN_ACCOUNT_AMOUNTS = 74;

    /**
     * attempting to set negative balance value for crypto account
     */
    SETTING_NEGATIVE_ACCOUNT_BALANCE = 75;

    /**
     * when deleting smart contract that has crypto balance either transfer account or transfer smart
     * contract is required
     */
    OBTAINER_REQUIRED = 76;

    /**
     * when deleting smart contract that has crypto balance you can not use the same contract id as
     * transferContractId as the one being deleted
     */
    OBTAINER_SAME_CONTRACT_ID = 77;

    /**
     * transferAccountId or transferContractId specified for contract delete does not exist
     */
    OBTAINER_DOES_NOT_EXIST = 78;

    /**
     * attempting to modify (update or delete a immutable smart contract, i.e. one created without a
     * admin key)
     */
    MODIFYING_IMMUTABLE_CONTRACT = 79;

    /**
     * Unexpected exception thrown by file system functions
     */
    FILE_SYSTEM_EXCEPTION = 80;

    /**
     * the duration is not a subset of [MINIMUM_AUTORENEW_DURATION,MAXIMUM_AUTORENEW_DURATION]
     */
    AUTORENEW_DURATION_NOT_IN_RANGE = 81;

    /**
     * Decoding the smart contract binary to a byte array failed. Check that the input is a valid hex
     * string.
     */
    ERROR_DECODING_BYTESTRING = 82;

    /**
     * File to create a smart contract was of length zero
     */
    CONTRACT_FILE_EMPTY = 83;

    /**
     * Bytecode for smart contract is of length zero
     */
    CONTRACT_BYTECODE_EMPTY = 84;

    /**
     * Attempt to set negative initial balance
     */
    INVALID_INITIAL_BALANCE = 85;

    /**
     * Attempt to set negative receive record threshold
     */
    INVALID_RECEIVE_RECORD_THRESHOLD = 86 [deprecated = true];

    /**
     * Attempt to set negative send record threshold
     */
    INVALID_SEND_RECORD_THRESHOLD = 87 [deprecated = true];

    /**
     * Special Account Operations should be performed by only Genesis account, return this code if it
     * is not Genesis Account
     */
    ACCOUNT_IS_NOT_GENESIS_ACCOUNT = 88;

    /**
     * The fee payer account doesn't have permission to submit such Transaction
     */
    PAYER_ACCOUNT_UNAUTHORIZED = 89;

    /**
     * FreezeTransactionBody is invalid
     */
    INVALID_FREEZE_TRANSACTION_BODY = 90;

    /**
     * FreezeTransactionBody does not exist
     */
    FREEZE_TRANSACTION_BODY_NOT_FOUND = 91;

    /**
     * Exceeded the number of accounts (both from and to) allowed for crypto transfer list
     */
    TRANSFER_LIST_SIZE_LIMIT_EXCEEDED = 92;

    /**
     * Smart contract result size greater than specified maxResultSize
     */
    RESULT_SIZE_LIMIT_EXCEEDED = 93;

    /**
     * The payer account is not a special account(account 0.0.55)
     */
    NOT_SPECIAL_ACCOUNT = 94;

    /**
     * Negative gas was offered in smart contract call
     */
    CONTRACT_NEGATIVE_GAS = 95;

    /**
     * Negative value / initial balance was specified in a smart contract call / create
     */
    CONTRACT_NEGATIVE_VALUE = 96;

    /**
     * Failed to update fee file
     */
    INVALID_FEE_FILE = 97;

    /**
     * Failed to update exchange rate file
     */
    INVALID_EXCHANGE_RATE_FILE = 98;

    /**
     * Payment tendered for contract local call cannot cover both the fee and the gas
     */
    INSUFFICIENT_LOCAL_CALL_GAS = 99;

    /**
     * Entities with Entity ID below 1000 are not allowed to be deleted
     */
    ENTITY_NOT_ALLOWED_TO_DELETE = 100;

    /**
     * Violating one of these rules: 1) treasury account can update all entities below 0.0.1000, 2)
     * account 0.0.50 can update all entities from 0.0.51 - 0.0.80, 3) Network Function Master Account
     * A/c 0.0.50 - Update all Network Function accounts & perform all the Network Functions listed
     * below, 4) Network Function Accounts: i) A/c 0.0.55 - Update Address Book files (0.0.101/102),
     * ii) A/c 0.0.56 - Update Fee schedule (0.0.111), iii) A/c 0.0.57 - Update Exchange Rate
     * (0.0.112).
     */
    AUTHORIZATION_FAILED = 101;

    /**
     * Fee Schedule Proto uploaded but not valid (append or update is required)
     */
    FILE_UPLOADED_PROTO_INVALID = 102;

    /**
     * Fee Schedule Proto uploaded but not valid (append or update is required)
     */
    FILE_UPLOADED_PROTO_NOT_SAVED_TO_DISK = 103;

    /**
     * Fee Schedule Proto File Part uploaded
     */
    FEE_SCHEDULE_FILE_PART_UPLOADED = 104;

    /**
     * The change on Exchange Rate exceeds Exchange_Rate_Allowed_Percentage
     */
    EXCHANGE_RATE_CHANGE_LIMIT_EXCEEDED = 105;

    /**
     * Contract permanent storage exceeded the currently allowable limit
     */
    MAX_CONTRACT_STORAGE_EXCEEDED = 106;

    /**
     * Transfer Account should not be same as Account to be deleted
     */
    TRANSFER_ACCOUNT_SAME_AS_DELETE_ACCOUNT = 107;

    TOTAL_LEDGER_BALANCE_INVALID = 108;
    /**
     * The expiration date/time on a smart contract may not be reduced
     */
    EXPIRATION_REDUCTION_NOT_ALLOWED = 110;

    /**
     * Gas exceeded currently allowable gas limit per transaction
     */
    MAX_GAS_LIMIT_EXCEEDED = 111;

    /**
     * File size exceeded the currently allowable limit
     */
    MAX_FILE_SIZE_EXCEEDED = 112;

    /**
     * When a valid signature is not provided for operations on account with receiverSigRequired=true
     */
    RECEIVER_SIG_REQUIRED = 113;

    /**
     * The Topic ID specified is not in the system.
     */
    INVALID_TOPIC_ID = 150;

    /**
     * A provided admin key was invalid. Verify the bytes for an Ed25519 public key are exactly 32 bytes; and the bytes for a compressed ECDSA(secp256k1) key are exactly 33 bytes, with the first byte either 0x02 or 0x03..
     */
    INVALID_ADMIN_KEY = 155;

    /**
     * A provided submit key was invalid.
     */
    INVALID_SUBMIT_KEY = 156;

    /**
     * An attempted operation was not authorized (ie - a deleteTopic for a topic with no adminKey).
     */
    UNAUTHORIZED = 157;

    /**
     * A ConsensusService message is empty.
     */
    INVALID_TOPIC_MESSAGE = 158;

    /**
     * The autoRenewAccount specified is not a valid, active account.
     */
    INVALID_AUTORENEW_ACCOUNT = 159;

    /**
     * An adminKey was not specified on the topic, so there must not be an autoRenewAccount.
     */
    AUTORENEW_ACCOUNT_NOT_ALLOWED = 160;

    /**
     * The topic has expired, was not automatically renewed, and is in a 7 day grace period before the
     * topic will be deleted unrecoverably. This error response code will not be returned until
     * autoRenew functionality is supported by HAPI.
     */
    TOPIC_EXPIRED = 162;

    INVALID_CHUNK_NUMBER = 163; // chunk number must be from 1 to total (chunks) inclusive.
    INVALID_CHUNK_TRANSACTION_ID = 164; // For every chunk, the payer account that is part of initialTransactionID must match the Payer Account of this transaction. The entire initialTransactionID should match the transactionID of the first chunk, but this is not checked or enforced by Hedera except when the chunk number is 1.
    ACCOUNT_FROZEN_FOR_TOKEN = 165; // Account is frozen and cannot transact with the token
    TOKENS_PER_ACCOUNT_LIMIT_EXCEEDED = 166; // An involved account already has more than <tt>tokens.maxPerAccount</tt> associations with non-deleted tokens.
    INVALID_TOKEN_ID = 167; // The token is invalid or does not exist
    INVALID_TOKEN_DECIMALS = 168; // Invalid token decimals
    INVALID_TOKEN_INITIAL_SUPPLY = 169; // Invalid token initial supply
    INVALID_TREASURY_ACCOUNT_FOR_TOKEN = 170; // Treasury Account does not exist or is deleted
    INVALID_TOKEN_SYMBOL = 171; // Token Symbol is not UTF-8 capitalized alphabetical string
    TOKEN_HAS_NO_FREEZE_KEY = 172; // Freeze key is not set on token
    TRANSFERS_NOT_ZERO_SUM_FOR_TOKEN = 173; // Amounts in transfer list are not net zero
    MISSING_TOKEN_SYMBOL = 174; // A token symbol was not provided
    TOKEN_SYMBOL_TOO_LONG = 175; // The provided token symbol was too long
    ACCOUNT_KYC_NOT_GRANTED_FOR_TOKEN = 176; // KYC must be granted and account does not have KYC granted
    TOKEN_HAS_NO_KYC_KEY = 177; // KYC key is not set on token
    INSUFFICIENT_TOKEN_BALANCE = 178; // Token balance is not sufficient for the transaction
    TOKEN_WAS_DELETED = 179; // Token transactions cannot be executed on deleted token
    TOKEN_HAS_NO_SUPPLY_KEY = 180; // Supply key is not set on token
    TOKEN_HAS_NO_WIPE_KEY = 181; // Wipe key is not set on token
    INVALID_TOKEN_MINT_AMOUNT = 182; // The requested token mint amount would cause an invalid total supply
    INVALID_TOKEN_BURN_AMOUNT = 183; // The requested token burn amount would cause an invalid total supply
    TOKEN_NOT_ASSOCIATED_TO_ACCOUNT = 184; // A required token-account relationship is missing
    CANNOT_WIPE_TOKEN_TREASURY_ACCOUNT = 185; // The target of a wipe operation was the token treasury account
    INVALID_KYC_KEY = 186; // The provided KYC key was invalid.
    INVALID_WIPE_KEY = 187; // The provided wipe key was invalid.
    INVALID_FREEZE_KEY = 188; // The provided freeze key was invalid.
    INVALID_SUPPLY_KEY = 189; // The provided supply key was invalid.
    MISSING_TOKEN_NAME = 190; // Token Name is not provided
    TOKEN_NAME_TOO_LONG = 191; // Token Name is too long
    INVALID_WIPING_AMOUNT = 192; // The provided wipe amount must not be negative, zero or bigger than the token holder balance
    TOKEN_IS_IMMUTABLE = 193; // Token does not have Admin key set, thus update/delete transactions cannot be performed
    TOKEN_ALREADY_ASSOCIATED_TO_ACCOUNT = 194; // An <tt>associateToken</tt> operation specified a token already associated to the account
    TRANSACTION_REQUIRES_ZERO_TOKEN_BALANCES = 195; // An attempted operation is invalid until all token balances for the target account are zero
    ACCOUNT_IS_TREASURY = 196; // An attempted operation is invalid because the account is a treasury
    TOKEN_ID_REPEATED_IN_TOKEN_LIST = 197; // Same TokenIDs present in the token list
    TOKEN_TRANSFER_LIST_SIZE_LIMIT_EXCEEDED = 198; // Exceeded the number of token transfers (both from and to) allowed for token transfer list
    EMPTY_TOKEN_TRANSFER_BODY = 199; // TokenTransfersTransactionBody has no TokenTransferList
    EMPTY_TOKEN_TRANSFER_ACCOUNT_AMOUNTS = 200; // TokenTransfersTransactionBody has a TokenTransferList with no AccountAmounts

    /**
     * The Scheduled entity does not exist; or has now expired, been deleted, or been executed
     */
    INVALID_SCHEDULE_ID = 201;

    /**
     * The Scheduled entity cannot be modified. Admin key not set
     */
    SCHEDULE_IS_IMMUTABLE = 202;

    /**
     * The provided Scheduled Payer does not exist
     */
    INVALID_SCHEDULE_PAYER_ID = 203;

    /**
     * The Schedule Create Transaction TransactionID account does not exist
     */
    INVALID_SCHEDULE_ACCOUNT_ID = 204;

    /**
     * The provided sig map did not contain any new valid signatures from required signers of the scheduled transaction
     */
    NO_NEW_VALID_SIGNATURES = 205;

    /**
     * The required signers for a scheduled transaction cannot be resolved, for example because they do not exist or have been deleted
     */
    UNRESOLVABLE_REQUIRED_SIGNERS = 206;

    /**
     * Only whitelisted transaction types may be scheduled
     */
    SCHEDULED_TRANSACTION_NOT_IN_WHITELIST = 207;

    /**
     * At least one of the signatures in the provided sig map did not represent a valid signature for any required signer
     */
    SOME_SIGNATURES_WERE_INVALID = 208;

    /**
     * The scheduled field in the TransactionID may not be set to true
     */
    TRANSACTION_ID_FIELD_NOT_ALLOWED = 209;

    /**
     * A schedule already exists with the same identifying fields of an attempted ScheduleCreate (that is, all fields other than scheduledPayerAccountID)
     */
    IDENTICAL_SCHEDULE_ALREADY_CREATED = 210;

    /**
     * A string field in the transaction has a UTF-8 encoding with the prohibited zero byte
     */
    INVALID_ZERO_BYTE_IN_STRING = 211;

    /**
     * A schedule being signed or deleted has already been deleted
     */
    SCHEDULE_ALREADY_DELETED = 212;

    /**
     * A schedule being signed or deleted has already been executed
     */
    SCHEDULE_ALREADY_EXECUTED = 213;

    /**
     * ConsensusSubmitMessage request's message size is larger than allowed.
     */
    MESSAGE_SIZE_TOO_LARGE = 214;

    /**
     * An operation was assigned to more than one throttle group in a given bucket
     */
    OPERATION_REPEATED_IN_BUCKET_GROUPS = 215;

    /**
     * The capacity needed to satisfy all opsPerSec groups in a bucket overflowed a signed 8-byte integral type
     */
    BUCKET_CAPACITY_OVERFLOW = 216;

    /**
     * Given the network size in the address book, the node-level capacity for an operation would never be enough to accept a single request; usually means a bucket burstPeriod should be increased
     */
    NODE_CAPACITY_NOT_SUFFICIENT_FOR_OPERATION = 217;

    /**
     * A bucket was defined without any throttle groups
     */
    BUCKET_HAS_NO_THROTTLE_GROUPS = 218;

    /**
     * A throttle group was granted zero opsPerSec
     */
    THROTTLE_GROUP_HAS_ZERO_OPS_PER_SEC = 219;

    /**
     * The throttle definitions file was updated, but some supported operations were not assigned a bucket
     */
    SUCCESS_BUT_MISSING_EXPECTED_OPERATION = 220;

    /**
     * The new contents for the throttle definitions system file were not valid protobuf
     */
    UNPARSEABLE_THROTTLE_DEFINITIONS = 221;

    /**
     * The new throttle definitions system file were invalid, and no more specific error could be divined
     */
    INVALID_THROTTLE_DEFINITIONS = 222;

    /**
     * The transaction references an account which has passed its expiration without renewal funds available, and currently remains in the ledger only because of the grace period given to expired entities
     */
    ACCOUNT_EXPIRED_AND_PENDING_REMOVAL = 223;

    /**
     * Invalid token max supply
     */
    INVALID_TOKEN_MAX_SUPPLY = 224;

    /**
     * Invalid token nft serial number
     */
    INVALID_TOKEN_NFT_SERIAL_NUMBER = 225;

    /**
     * Invalid nft id
     */
    INVALID_NFT_ID = 226;

    /**
     * Nft metadata is too long
     */
    METADATA_TOO_LONG = 227;

    /**
     * Repeated operations count exceeds the limit
     */
    BATCH_SIZE_LIMIT_EXCEEDED = 228;

    /**
     * The range of data to be gathered is out of the set boundaries
     */
    INVALID_QUERY_RANGE = 229;

    /**
     * A custom fractional fee set a denominator of zero
     */
    FRACTION_DIVIDES_BY_ZERO = 230;

    /**
     * The transaction payer could not afford a custom fee
     */
    INSUFFICIENT_PAYER_BALANCE_FOR_CUSTOM_FEE = 231 [deprecated = true];

    /**
     * More than 10 custom fees were specified
     */
    CUSTOM_FEES_LIST_TOO_LONG = 232;

    /**
     * Any of the feeCollector accounts for customFees is invalid
     */
    INVALID_CUSTOM_FEE_COLLECTOR = 233;

    /**
     * Any of the token Ids in customFees is invalid
     */
    INVALID_TOKEN_ID_IN_CUSTOM_FEES = 234;

    /**
     * Any of the token Ids in customFees are not associated to feeCollector
     */
    TOKEN_NOT_ASSOCIATED_TO_FEE_COLLECTOR = 235;

    /**
     * A token cannot have more units minted due to its configured supply ceiling
     */
    TOKEN_MAX_SUPPLY_REACHED = 236;

    /**
     * The transaction attempted to move an NFT serial number from an account other than its owner
     */
    SENDER_DOES_NOT_OWN_NFT_SERIAL_NO = 237;

    /**
     * A custom fee schedule entry did not specify either a fixed or fractional fee
     */
    CUSTOM_FEE_NOT_FULLY_SPECIFIED = 238;

    /**
     * Only positive fees may be assessed at this time
     */
    CUSTOM_FEE_MUST_BE_POSITIVE = 239;

    /**
     * Fee schedule key is not set on token
     */
    TOKEN_HAS_NO_FEE_SCHEDULE_KEY = 240;

    /**
     * A fractional custom fee exceeded the range of a 64-bit signed integer
     */
    CUSTOM_FEE_OUTSIDE_NUMERIC_RANGE = 241;

    /**
     * A royalty cannot exceed the total fungible value exchanged for an NFT
     */
    ROYALTY_FRACTION_CANNOT_EXCEED_ONE = 242;

    /**
     * Each fractional custom fee must have its maximum_amount, if specified, at least its minimum_amount
     */
    FRACTIONAL_FEE_MAX_AMOUNT_LESS_THAN_MIN_AMOUNT = 243;

    /**
     * A fee schedule update tried to clear the custom fees from a token whose fee schedule was already empty
     */
    CUSTOM_SCHEDULE_ALREADY_HAS_NO_FEES = 244;

    /**
     * Only tokens of type FUNGIBLE_COMMON can be used to as fee schedule denominations
     */
    CUSTOM_FEE_DENOMINATION_MUST_BE_FUNGIBLE_COMMON = 245;

    /**
     * Only tokens of type FUNGIBLE_COMMON can have fractional fees
     */
    CUSTOM_FRACTIONAL_FEE_ONLY_ALLOWED_FOR_FUNGIBLE_COMMON = 246;

    /**
     * The provided custom fee schedule key was invalid
     */
    INVALID_CUSTOM_FEE_SCHEDULE_KEY = 247;

    /**
     * The requested token mint metadata was invalid
     */
    INVALID_TOKEN_MINT_METADATA = 248;

    /**
     * The requested token burn metadata was invalid
     */
    INVALID_TOKEN_BURN_METADATA = 249;

    /**
     * The treasury for a unique token cannot be changed until it owns no NFTs
     */
    CURRENT_TREASURY_STILL_OWNS_NFTS = 250;

    /**
     * An account cannot be dissociated from a unique token if it owns NFTs for the token
     */
    ACCOUNT_STILL_OWNS_NFTS = 251;

    /**
     * A NFT can only be burned when owned by the unique token's treasury
     */
    TREASURY_MUST_OWN_BURNED_NFT = 252;

    /**
     * An account did not own the NFT to be wiped
     */
    ACCOUNT_DOES_NOT_OWN_WIPED_NFT = 253;

    /**
     * An AccountAmount token transfers list referenced a token type other than FUNGIBLE_COMMON
     */
    ACCOUNT_AMOUNT_TRANSFERS_ONLY_ALLOWED_FOR_FUNGIBLE_COMMON = 254;

    /**
     * All the NFTs allowed in the current price regime have already been minted
     */
    MAX_NFTS_IN_PRICE_REGIME_HAVE_BEEN_MINTED = 255;

    /**
     * The payer account has been marked as deleted
     */
    PAYER_ACCOUNT_DELETED = 256;

    /**
     * The reference chain of custom fees for a transferred token exceeded the maximum length of 2
     */
    CUSTOM_FEE_CHARGING_EXCEEDED_MAX_RECURSION_DEPTH = 257;

    /**
     * More than 20 balance adjustments were to satisfy a CryptoTransfer and its implied custom fee payments
     */
    CUSTOM_FEE_CHARGING_EXCEEDED_MAX_ACCOUNT_AMOUNTS = 258;

    /**
     * The sender account in the token transfer transaction could not afford a custom fee
     */
    INSUFFICIENT_SENDER_ACCOUNT_BALANCE_FOR_CUSTOM_FEE = 259;

    /**
     * Currently no more than 4,294,967,295 NFTs may be minted for a given unique token type
     */
    SERIAL_NUMBER_LIMIT_REACHED = 260;

    /**
     * Only tokens of type NON_FUNGIBLE_UNIQUE can have royalty fees
     */
    CUSTOM_ROYALTY_FEE_ONLY_ALLOWED_FOR_NON_FUNGIBLE_UNIQUE = 261;

    /**
     * The account has reached the limit on the automatic associations count.
     */
    NO_REMAINING_AUTOMATIC_ASSOCIATIONS = 262;

    /**
     * Already existing automatic associations are more than the new maximum automatic associations.
     */
    EXISTING_AUTOMATIC_ASSOCIATIONS_EXCEED_GIVEN_LIMIT = 263;

    /**
     * Cannot set the number of automatic associations for an account more than the maximum allowed
     * token associations <tt>tokens.maxPerAccount</tt>.
     */
    REQUESTED_NUM_AUTOMATIC_ASSOCIATIONS_EXCEEDS_ASSOCIATION_LIMIT = 264;

    /**
     * Token is paused. This Token cannot be a part of any kind of Transaction until unpaused.
     */
    TOKEN_IS_PAUSED = 265;

    /**
     * Pause key is not set on token
     */
    TOKEN_HAS_NO_PAUSE_KEY = 266;

    /**
     * The provided pause key was invalid
     */
    INVALID_PAUSE_KEY = 267;

    /**
     * The update file in a freeze transaction body must exist.
     */
    FREEZE_UPDATE_FILE_DOES_NOT_EXIST = 268;

    /**
     * The hash of the update file in a freeze transaction body must match the in-memory hash.
     */
    FREEZE_UPDATE_FILE_HASH_DOES_NOT_MATCH = 269;

    /**
     * A FREEZE_UPGRADE transaction was handled with no previous update prepared.
     */
    NO_UPGRADE_HAS_BEEN_PREPARED = 270;

    /**
     * A FREEZE_ABORT transaction was handled with no scheduled freeze.
     */
    NO_FREEZE_IS_SCHEDULED = 271;

    /**
     * The update file hash when handling a FREEZE_UPGRADE transaction differs from the file
     * hash at the time of handling the PREPARE_UPGRADE transaction.
     */
    UPDATE_FILE_HASH_CHANGED_SINCE_PREPARE_UPGRADE = 272;

    /**
     * The given freeze start time was in the (consensus) past.
     */
    FREEZE_START_TIME_MUST_BE_FUTURE = 273;

    /**
     * The prepared update file cannot be updated or appended until either the upgrade has
     * been completed, or a FREEZE_ABORT has been handled.
     */
    PREPARED_UPDATE_FILE_IS_IMMUTABLE = 274;

    /**
     * Once a freeze is scheduled, it must be aborted before any other type of freeze can
     * can be performed.
     */
    FREEZE_ALREADY_SCHEDULED = 275;

    /**
     * If an NMT upgrade has been prepared, the following operation must be a FREEZE_UPGRADE.
     * (To issue a FREEZE_ONLY, submit a FREEZE_ABORT first.)
     */
    FREEZE_UPGRADE_IN_PROGRESS = 276;

    /**
     * If an NMT upgrade has been prepared, the subsequent FREEZE_UPGRADE transaction must
     * confirm the id of the file to be used in the upgrade.
     */
    UPDATE_FILE_ID_DOES_NOT_MATCH_PREPARED = 277;

    /**
     * If an NMT upgrade has been prepared, the subsequent FREEZE_UPGRADE transaction must
     * confirm the hash of the file to be used in the upgrade.
     */
    UPDATE_FILE_HASH_DOES_NOT_MATCH_PREPARED = 278;

    /**
     * Consensus throttle did not allow execution of this transaction. System is throttled at
     * consensus level.
     */
    CONSENSUS_GAS_EXHAUSTED = 279;

    /**
     * A precompiled contract succeeded, but was later reverted.
     */
    REVERTED_SUCCESS = 280;

    /**
     * All contract storage allocated to the current price regime has been consumed.
     */
    MAX_STORAGE_IN_PRICE_REGIME_HAS_BEEN_USED = 281;

    /**
     * An alias used in a CryptoTransfer transaction is not the serialization of a primitive Key
     * message--that is, a Key with a single Ed25519 or ECDSA(secp256k1) public key and no
     * unknown protobuf fields.
     */
    INVALID_ALIAS_KEY = 282;

    /**
     * A fungible token transfer expected a different number of decimals than the involved
     * type actually has.
     */
    UNEXPECTED_TOKEN_DECIMALS = 283;

    /**
     * The proxy account id is invalid or does not exist.
     */
    INVALID_PROXY_ACCOUNT_ID = 284 [deprecated = true];

    /**
     * The transfer account id in CryptoDelete transaction is invalid or does not exist.
     */
    INVALID_TRANSFER_ACCOUNT_ID = 285;

    /**
     * The fee collector account id in TokenFeeScheduleUpdate is invalid or does not exist.
     */
    INVALID_FEE_COLLECTOR_ACCOUNT_ID = 286;

    /**
     * The alias already set on an account cannot be updated using CryptoUpdate transaction.
     */
    ALIAS_IS_IMMUTABLE = 287;

    /**
     * An approved allowance specifies a spender account that is the same as the hbar/token
     * owner account.
     */
    SPENDER_ACCOUNT_SAME_AS_OWNER = 288;

    /**
     * The establishment or adjustment of an approved allowance cause the token allowance
     * to exceed the token maximum supply.
     */
    AMOUNT_EXCEEDS_TOKEN_MAX_SUPPLY = 289;

    /**
     * The specified amount for an approved allowance cannot be negative.
     */
    NEGATIVE_ALLOWANCE_AMOUNT = 290;

    /**
     * The approveForAll flag cannot be set for a fungible token.
     */
    CANNOT_APPROVE_FOR_ALL_FUNGIBLE_COMMON = 291 [deprecated = true];

    /**
     * The spender does not have an existing approved allowance with the hbar/token owner.
     */
    SPENDER_DOES_NOT_HAVE_ALLOWANCE = 292;

    /**
     * The transfer amount exceeds the current approved allowance for the spender account.
     */
    AMOUNT_EXCEEDS_ALLOWANCE = 293;

    /**
     * The payer account of an approveAllowances or adjustAllowance transaction is attempting
     * to go beyond the maximum allowed number of allowances.
     */
    MAX_ALLOWANCES_EXCEEDED = 294;

    /**
     * No allowances have been specified in the approval transaction.
     */
    EMPTY_ALLOWANCES = 295;

    /**
     * Spender is repeated more than once in Crypto or Token or NFT allowance lists in a single
     * CryptoApproveAllowance transaction.
     */
    SPENDER_ACCOUNT_REPEATED_IN_ALLOWANCES = 296 [deprecated = true];

    /**
     * Serial numbers are repeated in nft allowance for a single spender account
     */
    REPEATED_SERIAL_NUMS_IN_NFT_ALLOWANCES = 297 [deprecated = true];

    /**
     * Fungible common token used in NFT allowances
     */
    FUNGIBLE_TOKEN_IN_NFT_ALLOWANCES = 298;

    /**
     * Non fungible token used in fungible token allowances
     */
    NFT_IN_FUNGIBLE_TOKEN_ALLOWANCES = 299;

    /**
     * The account id specified as the owner is invalid or does not exist.
     */
    INVALID_ALLOWANCE_OWNER_ID = 300;

    /**
     * The account id specified as the spender is invalid or does not exist.
     */
    INVALID_ALLOWANCE_SPENDER_ID = 301;

    /**
     * [Deprecated] If the CryptoDeleteAllowance transaction has repeated crypto or token or Nft allowances to delete.
     */
    REPEATED_ALLOWANCES_TO_DELETE = 302 [deprecated = true];

    /**
     * If the account Id specified as the delegating spender is invalid or does not exist.
     */
    INVALID_DELEGATING_SPENDER = 303;

    /**
     * The delegating Spender cannot grant approveForAll allowance on a NFT token type for another spender.
     */
    DELEGATING_SPENDER_CANNOT_GRANT_APPROVE_FOR_ALL = 304;

    /**
     * The delegating Spender cannot grant allowance on a NFT serial for another spender as it doesnt not have approveForAll
     * granted on token-owner.
     */
    DELEGATING_SPENDER_DOES_NOT_HAVE_APPROVE_FOR_ALL = 305;

    /**
     * The scheduled transaction could not be created because it's expiration_time was too far in the future.
     */
    SCHEDULE_EXPIRATION_TIME_TOO_FAR_IN_FUTURE = 306;

    /**
     * The scheduled transaction could not be created because it's expiration_time was less than or equal to the consensus time.
     */
    SCHEDULE_EXPIRATION_TIME_MUST_BE_HIGHER_THAN_CONSENSUS_TIME = 307;

    /**
     * The scheduled transaction could not be created because it would cause throttles to be violated on the specified expiration_time.
     */
    SCHEDULE_FUTURE_THROTTLE_EXCEEDED = 308;

    /**
     * The scheduled transaction could not be created because it would cause the gas limit to be violated on the specified expiration_time.
     */
    SCHEDULE_FUTURE_GAS_LIMIT_EXCEEDED = 309;

    /**
     * The ethereum transaction either failed parsing or failed signature validation, or some other EthereumTransaction error not covered by another response code.
     */
    INVALID_ETHEREUM_TRANSACTION = 310;

    /**
     * EthereumTransaction was signed against a chainId that this network does not support.
     */
    WRONG_CHAIN_ID = 311;

    /**
     * This transaction specified an ethereumNonce that is not the current ethereumNonce of the account.
     */
    WRONG_NONCE = 312;

    /**
     * The ethereum transaction specified an access list, which the network does not support.
     */
    ACCESS_LIST_UNSUPPORTED = 313;

    /**
     * A schedule being signed or deleted has passed it's expiration date and is pending execution if needed and then expiration.
     */
    SCHEDULE_PENDING_EXPIRATION = 314;

    /**
     * A selfdestruct or ContractDelete targeted a contract that is a token treasury.
     */
    CONTRACT_IS_TOKEN_TREASURY = 315;

    /**
     * A selfdestruct or ContractDelete targeted a contract with non-zero token balances.
     */
    CONTRACT_HAS_NON_ZERO_TOKEN_BALANCES = 316;

    /**
     * A contract referenced by a transaction is "detached"; that is, expired and lacking any
     * hbar funds for auto-renewal payment---but still within its post-expiry grace period.
     */
    CONTRACT_EXPIRED_AND_PENDING_REMOVAL = 317;

    /**
     * A ContractUpdate requested removal of a contract's auto-renew account, but that contract has
     * no auto-renew account.
     */
    CONTRACT_HAS_NO_AUTO_RENEW_ACCOUNT = 318;

    /**
     * A delete transaction submitted via HAPI set permanent_removal=true
     */
    PERMANENT_REMOVAL_REQUIRES_SYSTEM_INITIATION = 319;

    /*
     * A CryptoCreate or ContractCreate used the deprecated proxyAccountID field.
     */
    PROXY_ACCOUNT_ID_FIELD_IS_DEPRECATED = 320;

    /**
     * An account set the staked_account_id to itself in CryptoUpdate or ContractUpdate transactions.
     */
    SELF_STAKING_IS_NOT_ALLOWED = 321;

    /**
     * The staking account id or staking node id given is invalid or does not exist.
     */
    INVALID_STAKING_ID = 322;

    /**
     * Native staking, while implemented, has not yet enabled by the council.
     */
    STAKING_NOT_ENABLED = 323;

    /**
     * The range provided in UtilPrng transaction is negative.
     */
    INVALID_PRNG_RANGE = 324;

    /**
     * The maximum number of entities allowed in the current price regime have been created.
     */
    MAX_ENTITIES_IN_PRICE_REGIME_HAVE_BEEN_CREATED = 325;

    /**
    * The full prefix signature for precompile is not valid
    */
    INVALID_FULL_PREFIX_SIGNATURE_FOR_PRECOMPILE = 326;

    /**
    * The combined balances of a contract and its auto-renew account (if any) did not cover
    * the rent charged for net new storage used in a transaction.
    */
    INSUFFICIENT_BALANCES_FOR_STORAGE_RENT = 327;

    /**
    * A contract transaction tried to use more than the allowed number of child records, via
    * either system contract records or internal contract creations.
    */
    MAX_CHILD_RECORDS_EXCEEDED = 328;

    /**
    * The combined balances of a contract and its auto-renew account (if any) or balance of an account did not cover
    * the auto-renewal fees in a transaction.
    */
    INSUFFICIENT_BALANCES_FOR_RENEWAL_FEES = 329;

    /**
    * A transaction's protobuf message includes unknown fields; could mean that a client
    * expects not-yet-released functionality to be available.
    */
    TRANSACTION_HAS_UNKNOWN_FIELDS = 330;

    /**
     * The account cannot be modified. Account's key is not set
     */
    ACCOUNT_IS_IMMUTABLE = 331;

    /**
     * An alias that is assigned to an account or contract cannot be assigned to another account or contract.
     */
    ALIAS_ALREADY_ASSIGNED = 332;

    /**
     * A provided metadata key was invalid. Verification includes, for example, checking the size of Ed25519 and ECDSA(secp256k1) public keys.
     */
    INVALID_METADATA_KEY = 333;

    /**
     * Metadata key is not set on token
     */
    TOKEN_HAS_NO_METADATA_KEY = 334;

    /**
     * Token Metadata is not provided
     */
    MISSING_TOKEN_METADATA = 335;
    /**
     * NFT serial numbers are missing in the TokenUpdateNftsTransactionBody
     */
    MISSING_SERIAL_NUMBERS = 336;

    /**
     * Admin key is not set on token
     */
    TOKEN_HAS_NO_ADMIN_KEY = 337;

    /**
     * A transaction failed because the consensus node identified is
     * deleted from the address book.
     */
    NODE_DELETED = 338;

    /**
     * A transaction failed because the consensus node identified is not valid or
     * does not exist in state.
     */
    INVALID_NODE_ID = 339;

    /**
     * A transaction failed because one or more entries in the list of
     * service endpoints for the `gossip_endpoint` field is invalid.<br/>
     * The most common cause for this response is a service endpoint that has
     * the domain name (DNS) set rather than address and port.
     */
    INVALID_GOSSIP_ENDPOINT = 340;

    /**
     * A transaction failed because the node account identifier provided
     * does not exist or is not valid.<br/>
     * One common source of this error is providing a node account identifier
     * using the "alias" form rather than "numeric" form.
     */
    INVALID_NODE_ACCOUNT_ID = 341;

    /**
     * A transaction failed because the description field cannot be encoded
     * as UTF-8 or is more than 100 bytes when encoded.
     */
    INVALID_NODE_DESCRIPTION = 342;

    /**
     * A transaction failed because one or more entries in the list of
     * service endpoints for the `service_endpoint` field is invalid.<br/>
     * The most common cause for this response is a service endpoint that has
     * the domain name (DNS) set rather than address and port.
     */
    INVALID_SERVICE_ENDPOINT = 343;

    /**
     * A transaction failed because the TLS certificate provided for the
     * node is missing or invalid.
     * <p>
     * #### Probable Causes
     * The certificate MUST be a TLS certificate of a type permitted for gossip
     * signatures.<br/>
     * The value presented MUST be a UTF-8 NFKD encoding of the TLS
     * certificate.<br/>
     * The certificate encoded MUST be in PEM format.<br/>
     * The `gossip_ca_certificate` field is REQUIRED and MUST NOT be empty.
     */
    INVALID_GOSSIP_CA_CERTIFICATE = 344;

    /**
     * A transaction failed because the hash provided for the gRPC certificate
     * is present but invalid.
     * <p>
     * #### Probable Causes
     * The `grpc_certificate_hash` MUST be a SHA-384 hash.<br/>
     * The input hashed MUST be a UTF-8 NFKD encoding of the actual TLS
     * certificate.<br/>
     * The certificate to be encoded MUST be in PEM format.
     */
    INVALID_GRPC_CERTIFICATE = 345;

    /**
     * The maximum automatic associations value is not valid.<br/>
     * The most common cause for this error is a value less than `-1`.
     */
    INVALID_MAX_AUTO_ASSOCIATIONS = 346;

    /**
     * The maximum number of nodes allowed in the address book have been created.
     */
    MAX_NODES_CREATED = 347;

    /**
     * In ServiceEndpoint, domain_name and ipAddressV4 are mutually exclusive
     */
    IP_FQDN_CANNOT_BE_SET_FOR_SAME_ENDPOINT = 348;

    /**
     *  Fully qualified domain name is not allowed in gossip_endpoint
     */
    GOSSIP_ENDPOINT_CANNOT_HAVE_FQDN = 349;

    /**
     * In ServiceEndpoint, domain_name size too large
     */
    FQDN_SIZE_TOO_LARGE = 350;

    /**
     * ServiceEndpoint is invalid
     */
    INVALID_ENDPOINT = 351;

    /**
     * The number of gossip endpoints exceeds the limit
     */
    GOSSIP_ENDPOINTS_EXCEEDED_LIMIT = 352;

    /**
     * The transaction attempted to use duplicate `TokenReference`.<br/>
     * This affects `TokenReject` attempting to reject same token reference more than once.
     */
    TOKEN_REFERENCE_REPEATED = 353;

    /**
     * The account id specified as the owner in `TokenReject` is invalid or does not exist.
     */
    INVALID_OWNER_ID = 354;

    /**
     * The transaction attempted to use more than the allowed number of `TokenReference`.
     */
    TOKEN_REFERENCE_LIST_SIZE_LIMIT_EXCEEDED = 355;

    /**
     * The number of service endpoints exceeds the limit
     */
    SERVICE_ENDPOINTS_EXCEEDED_LIMIT = 356;

    /*
     * The IPv4 address is invalid
     */
    INVALID_IPV4_ADDRESS = 357;

    /**
     * The transaction attempted to use empty `TokenReference` list.
     */
    EMPTY_TOKEN_REFERENCE_LIST = 358;

    /*
     * The node account is not allowed to be updated
     */
    UPDATE_NODE_ACCOUNT_NOT_ALLOWED = 359;

    /*
     * The token has no metadata or supply key
     */
    TOKEN_HAS_NO_METADATA_OR_SUPPLY_KEY = 360;

    /**
    * The list of `PendingAirdropId`s is empty and MUST NOT be empty.
    */
    EMPTY_PENDING_AIRDROP_ID_LIST = 361;

    /**
    * A `PendingAirdropId` is repeated in a `claim` or `cancel` transaction.
    */
    PENDING_AIRDROP_ID_REPEATED = 362;

    /**
    * The number of `PendingAirdropId` values in the list exceeds the maximum
    * allowable number.
    */
    PENDING_AIRDROP_ID_LIST_TOO_LONG = 363;

    /*
    * A pending airdrop already exists for the specified NFT.
    */
    PENDING_NFT_AIRDROP_ALREADY_EXISTS = 364;

    /*
     * The identified account is sender for one or more pending airdrop(s)
     * and cannot be deleted.
     * <p>
     * The requester SHOULD cancel all pending airdrops before resending
     * this transaction.
     */
    ACCOUNT_HAS_PENDING_AIRDROPS = 365;

    /**
     * Consensus throttle did not allow execution of this transaction.<br/>
     * The transaction should be retried after a modest delay.
     */
    THROTTLED_AT_CONSENSUS = 366;

    /**
     * The provided pending airdrop id is invalid.<br/>
     * This pending airdrop MAY already be claimed or cancelled.
     * <p>
     * The client SHOULD query a mirror node to determine the current status of
     * the pending airdrop.
     */
    INVALID_PENDING_AIRDROP_ID = 367;

    /**
     * The token to be airdropped has a fallback royalty fee and cannot be
     * sent or claimed via an airdrop transaction.
     */
    TOKEN_AIRDROP_WITH_FALLBACK_ROYALTY = 368;

    /**
     * This airdrop claim is for a pending airdrop with an invalid token.<br/>
     * The token might be deleted, or the sender may not have enough tokens
     * to fulfill the offer.
     * <p>
     * The client SHOULD query mirror node to determine the status of the
     * pending airdrop and whether the sender can fulfill the offer.
     */
    INVALID_TOKEN_IN_PENDING_AIRDROP = 369;

    /**
     * A scheduled transaction configured to wait for expiry to execute was given
     * an expiry time at which there is already too many transactions scheduled to
     * expire; its creation must be retried with a different expiry.
     */
    SCHEDULE_EXPIRY_IS_BUSY = 370;

    /**
     * The provided gRPC certificate hash is invalid.
     */
    INVALID_GRPC_CERTIFICATE_HASH = 371;

    /**
     * A scheduled transaction configured to wait for expiry to execute was not
     * given an explicit expiration time.
     */
    MISSING_EXPIRY_TIME = 372;

    /**
     * A contract operation attempted to schedule another transaction after it
     * had already scheduled a recursive contract call.
     */
    NO_SCHEDULING_ALLOWED_AFTER_SCHEDULED_RECURSION = 373;

    /**
     * A contract can schedule recursive calls a finite number of times (this is
     * approximately four million times with typical network configuration.)
     */
    RECURSIVE_SCHEDULING_LIMIT_REACHED = 374;

    /**
<<<<<<< HEAD
    * The list of batch transactions is empty
    */
  BATCH_LIST_EMPTY = 375;

    /**
    * The list of batch transactions contains duplicated transactions
    */
  BATCH_LIST_CONTAINS_DUPLICATES = 376;

    /**
    * The list of batch transactions contains null values
    */
  BATCH_LIST_CONTAINS_NULL_VALUES = 377;
=======
     * The target network is waiting for the ledger ID to be set, which is a
     * side effect of finishing the network's TSS construction.
     */
    WAITING_FOR_LEDGER_ID = 375;

    /**
     * The provided fee exempt key list size exceeded the limit.
     */
    MAX_ENTRIES_FOR_FEE_EXEMPT_KEY_LIST_EXCEEDED = 376;

    /**
     * The provided fee exempt key list contains duplicated keys.
     */
    FEE_EXEMPT_KEY_LIST_CONTAINS_DUPLICATED_KEYS = 377;

    /**
     * The provided fee exempt key list contains an invalid key.
     */
    INVALID_KEY_IN_FEE_EXEMPT_KEY_LIST = 378;

    /**
     * The provided fee schedule key contains an invalid key.
     */
    INVALID_FEE_SCHEDULE_KEY = 379;

    /**
     * If a fee schedule key is not set when we create a topic
     * we cannot add it on update.
     */
    FEE_SCHEDULE_KEY_CANNOT_BE_UPDATED = 380;

    /**
     * If the topic's custom fees are updated the topic SHOULD have a
     * fee schedule key
     */
    FEE_SCHEDULE_KEY_NOT_SET = 381;

    /**
     * The fee amount is exceeding the amount that the payer
     * is willing to pay.
     */
    MAX_CUSTOM_FEE_LIMIT_EXCEEDED = 382;

    /**
     * There are no corresponding custom fees.
     */
    NO_VALID_MAX_CUSTOM_FEE = 383;

    /**
     * The provided list contains invalid max custom fee.
     */
    INVALID_MAX_CUSTOM_FEES = 384;

    /**
     * The provided max custom fee list contains fees with
     * duplicate denominations.
     */
    DUPLICATE_DENOMINATION_IN_MAX_CUSTOM_FEE_LIST = 385;

    /**
     * The provided max custom fee list contains fees with
     * duplicate account id.
     */
    DUPLICATE_ACCOUNT_ID_IN_MAX_CUSTOM_FEE_LIST = 386;

    /**
     * Max custom fees list is not supported for this operation.
     */
    MAX_CUSTOM_FEES_IS_NOT_SUPPORTED = 387;
>>>>>>> bf3c8377
}<|MERGE_RESOLUTION|>--- conflicted
+++ resolved
@@ -1642,89 +1642,88 @@
     RECURSIVE_SCHEDULING_LIMIT_REACHED = 374;
 
     /**
-<<<<<<< HEAD
+     * The target network is waiting for the ledger ID to be set, which is a
+     * side effect of finishing the network's TSS construction.
+     */
+    WAITING_FOR_LEDGER_ID = 375;
+
+    /**
+     * The provided fee exempt key list size exceeded the limit.
+     */
+    MAX_ENTRIES_FOR_FEE_EXEMPT_KEY_LIST_EXCEEDED = 376;
+
+    /**
+     * The provided fee exempt key list contains duplicated keys.
+     */
+    FEE_EXEMPT_KEY_LIST_CONTAINS_DUPLICATED_KEYS = 377;
+
+    /**
+     * The provided fee exempt key list contains an invalid key.
+     */
+    INVALID_KEY_IN_FEE_EXEMPT_KEY_LIST = 378;
+
+    /**
+     * The provided fee schedule key contains an invalid key.
+     */
+    INVALID_FEE_SCHEDULE_KEY = 379;
+
+    /**
+     * If a fee schedule key is not set when we create a topic
+     * we cannot add it on update.
+     */
+    FEE_SCHEDULE_KEY_CANNOT_BE_UPDATED = 380;
+
+    /**
+     * If the topic's custom fees are updated the topic SHOULD have a
+     * fee schedule key
+     */
+    FEE_SCHEDULE_KEY_NOT_SET = 381;
+
+    /**
+     * The fee amount is exceeding the amount that the payer
+     * is willing to pay.
+     */
+    MAX_CUSTOM_FEE_LIMIT_EXCEEDED = 382;
+
+    /**
+     * There are no corresponding custom fees.
+     */
+    NO_VALID_MAX_CUSTOM_FEE = 383;
+
+    /**
+     * The provided list contains invalid max custom fee.
+     */
+    INVALID_MAX_CUSTOM_FEES = 384;
+
+    /**
+     * The provided max custom fee list contains fees with
+     * duplicate denominations.
+     */
+    DUPLICATE_DENOMINATION_IN_MAX_CUSTOM_FEE_LIST = 385;
+
+    /**
+     * The provided max custom fee list contains fees with
+     * duplicate account id.
+     */
+    DUPLICATE_ACCOUNT_ID_IN_MAX_CUSTOM_FEE_LIST = 386;
+
+    /**
+     * Max custom fees list is not supported for this operation.
+     */
+    MAX_CUSTOM_FEES_IS_NOT_SUPPORTED = 387;
+
+    /**
     * The list of batch transactions is empty
     */
-  BATCH_LIST_EMPTY = 375;
+    BATCH_LIST_EMPTY = 388;
 
     /**
     * The list of batch transactions contains duplicated transactions
     */
-  BATCH_LIST_CONTAINS_DUPLICATES = 376;
+    BATCH_LIST_CONTAINS_DUPLICATES = 389;
 
     /**
     * The list of batch transactions contains null values
     */
-  BATCH_LIST_CONTAINS_NULL_VALUES = 377;
-=======
-     * The target network is waiting for the ledger ID to be set, which is a
-     * side effect of finishing the network's TSS construction.
-     */
-    WAITING_FOR_LEDGER_ID = 375;
-
-    /**
-     * The provided fee exempt key list size exceeded the limit.
-     */
-    MAX_ENTRIES_FOR_FEE_EXEMPT_KEY_LIST_EXCEEDED = 376;
-
-    /**
-     * The provided fee exempt key list contains duplicated keys.
-     */
-    FEE_EXEMPT_KEY_LIST_CONTAINS_DUPLICATED_KEYS = 377;
-
-    /**
-     * The provided fee exempt key list contains an invalid key.
-     */
-    INVALID_KEY_IN_FEE_EXEMPT_KEY_LIST = 378;
-
-    /**
-     * The provided fee schedule key contains an invalid key.
-     */
-    INVALID_FEE_SCHEDULE_KEY = 379;
-
-    /**
-     * If a fee schedule key is not set when we create a topic
-     * we cannot add it on update.
-     */
-    FEE_SCHEDULE_KEY_CANNOT_BE_UPDATED = 380;
-
-    /**
-     * If the topic's custom fees are updated the topic SHOULD have a
-     * fee schedule key
-     */
-    FEE_SCHEDULE_KEY_NOT_SET = 381;
-
-    /**
-     * The fee amount is exceeding the amount that the payer
-     * is willing to pay.
-     */
-    MAX_CUSTOM_FEE_LIMIT_EXCEEDED = 382;
-
-    /**
-     * There are no corresponding custom fees.
-     */
-    NO_VALID_MAX_CUSTOM_FEE = 383;
-
-    /**
-     * The provided list contains invalid max custom fee.
-     */
-    INVALID_MAX_CUSTOM_FEES = 384;
-
-    /**
-     * The provided max custom fee list contains fees with
-     * duplicate denominations.
-     */
-    DUPLICATE_DENOMINATION_IN_MAX_CUSTOM_FEE_LIST = 385;
-
-    /**
-     * The provided max custom fee list contains fees with
-     * duplicate account id.
-     */
-    DUPLICATE_ACCOUNT_ID_IN_MAX_CUSTOM_FEE_LIST = 386;
-
-    /**
-     * Max custom fees list is not supported for this operation.
-     */
-    MAX_CUSTOM_FEES_IS_NOT_SUPPORTED = 387;
->>>>>>> bf3c8377
+    BATCH_LIST_CONTAINS_NULL_VALUES = 390;
 }