--- conflicted
+++ resolved
@@ -1595,48 +1595,47 @@
     INVALID_TOKEN_IN_PENDING_AIRDROP = 369;
 
     /**
-<<<<<<< HEAD
+     * A scheduled transaction configured to wait for expiry to execute was given
+     * an expiry time at which there is already too many transactions scheduled to
+     * expire; its creation must be retried with a different expiry.
+     */
+    SCHEDULE_EXPIRY_IS_BUSY = 370;
+
+    /**
+     * The provided gRPC certificate hash is invalid.
+     */
+    INVALID_GRPC_CERTIFICATE_HASH = 371;
+
+    /**
+     * A scheduled transaction configured to wait for expiry to execute was not
+     * given an explicit expiration time.
+     */
+    MISSING_EXPIRY_TIME = 372;
+
+    /**
     * The provided fee exempt key list size exceeded the limit.
     */
-    MAX_ENTRIES_FOR_FEE_EXEMPT_KEY_LIST_EXCEEDED = 370;
+    MAX_ENTRIES_FOR_FEE_EXEMPT_KEY_LIST_EXCEEDED = 373;
 
     /**
     * The provided fee exempt key list contains duplicated keys.
     */
-    FEE_EXEMPT_KEY_LIST_CONTAINS_DUPLICATED_KEYS = 371;
+    FEE_EXEMPT_KEY_LIST_CONTAINS_DUPLICATED_KEYS = 374;
 
     /**
     * The provided fee exempt key list contains an invalid key.
     */
-    INVALID_KEY_IN_FEE_EXEMPT_KEY_LIST = 372;
-    
+    INVALID_KEY_IN_FEE_EXEMPT_KEY_LIST = 375;
+
     /**
     * The provided fee schedule key contains an invalid key.
     */
-    INVALID_FEE_SCHEDULE_KEY = 374;
+    INVALID_FEE_SCHEDULE_KEY = 376;
 
     /**
     * If a fee schedule key is not set when we create a topic
     * we cannot add it on update.
     */
-    FEE_SCHEDULE_KEY_CANNOT_BE_UPDATED = 375;
-    
-=======
-     * A scheduled transaction configured to wait for expiry to execute was given
-     * an expiry time at which there is already too many transactions scheduled to
-     * expire; its creation must be retried with a different expiry.
-     */
-    SCHEDULE_EXPIRY_IS_BUSY = 370;
-
-    /**
-     * The provided gRPC certificate hash is invalid.
-     */
-    INVALID_GRPC_CERTIFICATE_HASH = 371;
-
-    /**
-     * A scheduled transaction configured to wait for expiry to execute was not
-     * given an explicit expiration time.
-     */
-    MISSING_EXPIRY_TIME = 372;
->>>>>>> a838b95b
+    FEE_SCHEDULE_KEY_CANNOT_BE_UPDATED = 377;
+
 }