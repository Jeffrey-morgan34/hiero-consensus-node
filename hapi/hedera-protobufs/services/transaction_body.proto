--- conflicted
+++ resolved
@@ -89,13 +89,8 @@
 import "node_update.proto";
 import "node_delete.proto";
 
-<<<<<<< HEAD
-import "tss_message_transaction.proto";
-import "tss_vote_transaction.proto";
-=======
 import "tss_message.proto";
 import "tss_vote.proto";
->>>>>>> debdc9a5
 
 /**
  * A single transaction. All transaction types are possible here.
