syntax = "proto3";

package proto;

/*
 * Copyright (C) 2024 Hedera Hashgraph, LLC
 *
 * Licensed under the Apache License, Version 2.0 (the "License");
 * you may not use this file except in compliance with the License.
 * You may obtain a copy of the License at
 *
 *      http://www.apache.org/licenses/LICENSE-2.0
 *
 * Unless required by applicable law or agreed to in writing, software
 * distributed under the License is distributed on an "AS IS" BASIS,
 * WITHOUT WARRANTIES OR CONDITIONS OF ANY KIND, either express or implied.
 * See the License for the specific language governing permissions and
 * limitations under the License.
 */

option java_package = "com.hederahashgraph.api.proto.java";
// <<<pbj.java_package = "com.hedera.hapi.node.transaction">>> This comment is special code for setting PBJ Compiler java package
option java_multiple_files = true;

import "system_delete.proto";
import "system_undelete.proto";
import "freeze.proto";

import "contract_call.proto";
import "contract_create.proto";
import "contract_update.proto";

import "crypto_add_live_hash.proto";
import "crypto_create.proto";
import "crypto_delete.proto";
import "crypto_delete_live_hash.proto";
import "crypto_transfer.proto";
import "crypto_update.proto";
import "crypto_approve_allowance.proto";
import "crypto_delete_allowance.proto";

import "ethereum_transaction.proto";

import "file_append.proto";
import "file_create.proto";
import "file_delete.proto";
import "file_update.proto";

import "duration.proto";
import "basic_types.proto";
import "contract_delete.proto";

import "consensus_create_topic.proto";
import "consensus_update_topic.proto";
import "consensus_delete_topic.proto";
import "consensus_submit_message.proto";

import "unchecked_submit.proto";

import "token_create.proto";
import "token_freeze_account.proto";
import "token_unfreeze_account.proto";
import "token_grant_kyc.proto";
import "token_revoke_kyc.proto";
import "token_delete.proto";
import "token_update.proto";
import "token_mint.proto";
import "token_burn.proto";
import "token_wipe_account.proto";
import "token_associate.proto";
import "token_dissociate.proto";
import "token_fee_schedule_update.proto";
import "token_pause.proto";
import "token_unpause.proto";
import "token_update_nfts.proto";
import "token_reject.proto";
import "token_airdrop.proto";
import "token_cancel_airdrop.proto";
import "token_claim_airdrop.proto";

import "schedule_create.proto";
import "schedule_delete.proto";
import "schedule_sign.proto";

import "node_stake_update.proto";
import "util_prng.proto";

import "node_create.proto";
import "node_update.proto";
import "node_delete.proto";

<<<<<<< HEAD
import "tss_message.proto";
import "tss_vote.proto";
=======
import "auxiliary/tss/tss_message.proto";
import "auxiliary/tss/tss_vote.proto";
>>>>>>> 11b8218a

/**
 * A single transaction. All transaction types are possible here.
 */
message TransactionBody {
    /**
     * The ID for this transaction, which includes the payer's account (the account paying the
     * transaction fee). If two transactions have the same transactionID, they won't both have an
     * effect
     */
    TransactionID transactionID = 1;

    /**
     * The account of the node that submits the client's transaction to the network
     */
    AccountID nodeAccountID = 2;

    /**
     * The maximum transaction fee the client is willing to pay
     */
    uint64 transactionFee = 3;

    /**
     * The transaction is invalid if consensusTimestamp > transactionID.transactionValidStart +
     * transactionValidDuration
     */
    Duration transactionValidDuration = 4;

    /**
     * Should a record of this transaction be generated? (A receipt is always generated, but the
     * record is optional)
     */
    bool generateRecord = 5 [deprecated = true];

    /**
     * Any notes or descriptions that should be put into the record (max length 100)
     */
    string memo = 6;

    /**
     * The choices here are arranged by service in roughly lexicographical order. The field ordinals are non-sequential, and a result of the historical order of implementation.
     */
    oneof data {
        /**
         * Calls a function of a contract instance
         */
        ContractCallTransactionBody contractCall = 7;

        /**
         * Creates a contract instance
         */
        ContractCreateTransactionBody contractCreateInstance = 8;

        /**
         * Updates a contract
         */
        ContractUpdateTransactionBody contractUpdateInstance = 9;

        /**
         * Attach a new livehash to an account
         */
        CryptoAddLiveHashTransactionBody cryptoAddLiveHash = 10;

        /**
         * Create a new cryptocurrency account
         */
        CryptoCreateTransactionBody cryptoCreateAccount = 11;

        /**
         * Delete a cryptocurrency account (mark as deleted, and transfer hbars out)
         */
        CryptoDeleteTransactionBody cryptoDelete = 12;

        /**
         * Remove a livehash from an account
         */
        CryptoDeleteLiveHashTransactionBody cryptoDeleteLiveHash = 13;

        /**
         * Transfer amount between accounts
         */
        CryptoTransferTransactionBody cryptoTransfer = 14;

        /**
         * Modify information such as the expiration date for an account
         */
        CryptoUpdateTransactionBody cryptoUpdateAccount = 15;

        /**
         * Add bytes to the end of the contents of a file
         */
        FileAppendTransactionBody fileAppend = 16;

        /**
         * Create a new file
         */
        FileCreateTransactionBody fileCreate = 17;

        /**
         * Delete a file (remove contents and mark as deleted until it expires)
         */
        FileDeleteTransactionBody fileDelete = 18;

        /**
         * Modify information such as the expiration date for a file
         */
        FileUpdateTransactionBody fileUpdate = 19;

        /**
         * Hedera administrative deletion of a file or smart contract
         */
        SystemDeleteTransactionBody systemDelete = 20;

        /**
         * To undelete an entity deleted by SystemDelete
         */
        SystemUndeleteTransactionBody systemUndelete = 21;

        /**
         * Delete contract and transfer remaining balance into specified account
         */
        ContractDeleteTransactionBody contractDeleteInstance = 22;

        /**
         * Freeze the nodes
         */
        FreezeTransactionBody freeze = 23;

        /**
         * Creates a topic
         */
        ConsensusCreateTopicTransactionBody consensusCreateTopic = 24;

        /**
         * Updates a topic
         */
        ConsensusUpdateTopicTransactionBody consensusUpdateTopic = 25;

        /**
         * Deletes a topic
         */
        ConsensusDeleteTopicTransactionBody consensusDeleteTopic = 26;

        /**
         * Submits message to a topic
         */
        ConsensusSubmitMessageTransactionBody consensusSubmitMessage = 27;

        /**
         * UNDOCUMENTED
         */
        UncheckedSubmitBody uncheckedSubmit = 28;

        /**
         * Creates a token instance
         */
        TokenCreateTransactionBody tokenCreation = 29;

        /**
         * Freezes account not to be able to transact with a token
         */
        TokenFreezeAccountTransactionBody tokenFreeze = 31;

        /**
         * Unfreezes account for a token
         */
        TokenUnfreezeAccountTransactionBody tokenUnfreeze = 32;

        /**
         * Grants KYC to an account for a token
         */
        TokenGrantKycTransactionBody tokenGrantKyc = 33;

        /**
         * Revokes KYC of an account for a token
         */
        TokenRevokeKycTransactionBody tokenRevokeKyc = 34;

        /**
         * Deletes a token instance
         */
        TokenDeleteTransactionBody tokenDeletion = 35;

        /**
         * Updates a token instance
         */
        TokenUpdateTransactionBody tokenUpdate = 36;

        /**
         * Mints new tokens to a token's treasury account
         */
        TokenMintTransactionBody tokenMint = 37;

        /**
         * Burns tokens from a token's treasury account
         */
        TokenBurnTransactionBody tokenBurn = 38;

        /**
         * Wipes amount of tokens from an account
         */
        TokenWipeAccountTransactionBody tokenWipe = 39;

        /**
         * Associate tokens to an account
         */
        TokenAssociateTransactionBody tokenAssociate = 40;

        /**
         * Dissociate tokens from an account
         */
        TokenDissociateTransactionBody tokenDissociate = 41;

        /**
         * Creates a schedule in the network's action queue
         */
        ScheduleCreateTransactionBody scheduleCreate = 42;

        /**
         * Deletes a schedule from the network's action queue
         */
        ScheduleDeleteTransactionBody scheduleDelete = 43;

        /**
         * Adds one or more Ed25519 keys to the affirmed signers of a scheduled transaction
         */
        ScheduleSignTransactionBody scheduleSign = 44;

        /**
         * Updates a token's custom fee schedule
         */
        TokenFeeScheduleUpdateTransactionBody token_fee_schedule_update = 45;

        /**
         * Pauses the Token
         */
        TokenPauseTransactionBody token_pause = 46;

        /**
         * Unpauses the Token
         */
        TokenUnpauseTransactionBody token_unpause = 47;

        /**
         * Adds one or more approved allowances for spenders to transfer the paying account's hbar or tokens.
         */
        CryptoApproveAllowanceTransactionBody cryptoApproveAllowance = 48;

        /**
         * Deletes one or more of the specific approved NFT serial numbers on an owner account.
         */
        CryptoDeleteAllowanceTransactionBody cryptoDeleteAllowance = 49;

        /**
         * An Ethereum encoded transaction.
         */
        EthereumTransactionBody ethereumTransaction = 50;

        /**
         * Updates the staking info at the end of staking period to indicate new staking period has started.
         */
        NodeStakeUpdateTransactionBody node_stake_update = 51;

        /**
         * Generates a pseudorandom number.
         */
        UtilPrngTransactionBody util_prng = 52;

        /**
         * Update the metadata of one or more NFT's of a specific token type.
         */
        TokenUpdateNftsTransactionBody token_update_nfts = 53;

        /**
         * A transaction body for a `createNode` request.
         * <p>
         * This transaction SHALL create a new consensus node record and add
         * that record to the network address book.
         */
        com.hedera.hapi.node.addressbook.NodeCreateTransactionBody nodeCreate = 54;

        /**
         * A transaction body for an `updateNode` request.
         * <p>
         * This transaction SHALL update an existing consensus node record in
         * the network address book.
         */
        com.hedera.hapi.node.addressbook.NodeUpdateTransactionBody nodeUpdate = 55;

        /**
         * A transaction body for a `deleteNode` request.
         * <p>
         * This transaction SHALL remove an existing consensus node record from
         * the network address book.
         */
        com.hedera.hapi.node.addressbook.NodeDeleteTransactionBody nodeDelete = 56;

        /**
         * A transaction body to "reject" undesired tokens.<br/>
         * This transaction will transfer one or more tokens or token
         * balances held by the requesting account to the treasury
         * for each token type.
         * <p>
         * Each transfer MUST be one of the following:
         * <ul>
         *   <li>A single non-fungible/unique token.</li>
         *   <li>The full balance held for a fungible/common
         *       token type.</li>
         * </ul>
         * When complete, the requesting account SHALL NOT hold the
         * rejected tokens.<br/>
         * Custom fees and royalties defined for the tokens rejected
         * SHALL NOT be charged for this transaction.
         */
        TokenRejectTransactionBody tokenReject = 57;

        /**
         * A transaction body for a `tokenAirdrop` request.
         */
        TokenAirdropTransactionBody tokenAirdrop = 58;

        /**
        * A transaction body for a `cancelAirdrop` request.
        */
        TokenCancelAirdropTransactionBody tokenCancelAirdrop = 59;

        /**
        * A transaction body for a `claimAirdrop` request.
         */
        TokenClaimAirdropTransactionBody tokenClaimAirdrop = 60;

        /**
         * A transaction body for a `tssMessage` request.
         */
<<<<<<< HEAD
        TssMessageTransactionBody tssMessage = 61;
=======
        com.hedera.hapi.services.auxiliary.tss.TssMessageTransactionBody tssMessage = 61;
>>>>>>> 11b8218a

        /**
         * A transaction body for a `tssVote` request.
         */
<<<<<<< HEAD
        TssVoteTransactionBody tssVote = 62;
=======
        com.hedera.hapi.services.auxiliary.tss.TssVoteTransactionBody tssVote = 62;
>>>>>>> 11b8218a
    }
}<|MERGE_RESOLUTION|>--- conflicted
+++ resolved
@@ -89,13 +89,8 @@
 import "node_update.proto";
 import "node_delete.proto";
 
-<<<<<<< HEAD
-import "tss_message.proto";
-import "tss_vote.proto";
-=======
 import "auxiliary/tss/tss_message.proto";
 import "auxiliary/tss/tss_vote.proto";
->>>>>>> 11b8218a
 
 /**
  * A single transaction. All transaction types are possible here.
@@ -430,19 +425,11 @@
         /**
          * A transaction body for a `tssMessage` request.
          */
-<<<<<<< HEAD
-        TssMessageTransactionBody tssMessage = 61;
-=======
         com.hedera.hapi.services.auxiliary.tss.TssMessageTransactionBody tssMessage = 61;
->>>>>>> 11b8218a
 
         /**
          * A transaction body for a `tssVote` request.
          */
-<<<<<<< HEAD
-        TssVoteTransactionBody tssVote = 62;
-=======
         com.hedera.hapi.services.auxiliary.tss.TssVoteTransactionBody tssVote = 62;
->>>>>>> 11b8218a
     }
 }