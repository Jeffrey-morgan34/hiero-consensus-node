--- conflicted
+++ resolved
@@ -1660,25 +1660,24 @@
     StateSignatureTransaction = 100;
 
     /**
-<<<<<<< HEAD
+     * Sign a particular history assembly.
+     */
+    HistoryAssemblySignature = 104;
+
+    /**
+     * Publish a roster history proof key to the network.
+     */
+    HistoryProofKeyPublication = 105;
+
+    /**
+     * Vote for a particular history proof.
+     */
+    HistoryProofVote = 106;
+
+    /**
      * Submit a batch of transactions to run atomically
      */
-    AtomicBatch = 101;
-=======
-     * Sign a particular history assembly.
-     */
-    HistoryAssemblySignature = 104;
-
-    /**
-     * Publish a roster history proof key to the network.
-     */
-    HistoryProofKeyPublication = 105;
-
-    /**
-     * Vote for a particular history proof.
-     */
-    HistoryProofVote = 106;
->>>>>>> bf3c8377
+    AtomicBatch = 107;
 }
 
 /**
