--- conflicted
+++ resolved
@@ -1760,20 +1760,19 @@
     HistoryProofVote = 106;
 
     /**
-<<<<<<< HEAD
+     * Publish a random CRS to the network.
+     */
+    CrsPublication = 107;
+
+    /**
      * Update one or more storage slots in a lambda.
      */
-    LambdaSStore = 107;
+    LambdaSStore = 108;
 
     /**
      * (Internal-only) Dispatch a lambda action.
      */
-    LambdaDispatch = 108;
-=======
-     * Publish a random CRS to the network.
-     */
-    CrsPublication = 107;
->>>>>>> deeb01dc
+    LambdaDispatch = 109;
 }
 
 /**
