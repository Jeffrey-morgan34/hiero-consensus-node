syntax = "proto3";

package com.hedera.hapi.node.addressbook;

/*
 * Copyright (C) 2024 Hedera Hashgraph, LLC
 *
 * Licensed under the Apache License, Version 2.0 (the "License");
 * you may not use this file except in compliance with the License.
 * You may obtain a copy of the License at
 *
 *      http://www.apache.org/licenses/LICENSE-2.0
 *
 * Unless required by applicable law or agreed to in writing, software
 * distributed under the License is distributed on an "AS IS" BASIS,
 * WITHOUT WARRANTIES OR CONDITIONS OF ANY KIND, either express or implied.
 * See the License for the specific language governing permissions and
 * limitations under the License.
 */

option java_package = "com.hederahashgraph.api.proto.java";
// <<<pbj.java_package = "com.hedera.hapi.node.addressbook">>> This comment is special code for setting PBJ Compiler java package
option java_multiple_files = true;

import "basic_types.proto";

/**
 * A transaction body to add a new consensus node to the network address book.
 *
 * This transaction body SHALL be considered a "privileged transaction".
 *
 * This message supports a transaction to create a new node in the network
 * address book. The transaction, once complete, enables a new consensus node
 * to join the network, and requires governing council authorization.
 *
 * - A `NodeCreateTransactionBody` MUST be signed by the governing council.
 * - A `NodeCreateTransactionBody` MUST be signed by the `Key` assigned to the
 *   `admin_key` field.
 * - The newly created node information SHALL be added to the network address
 *   book information in the network state.
 * - The new entry SHALL be created in "state" but SHALL NOT participate in
 *   network consensus and SHALL NOT be present in network "configuration"
 *   until the next "upgrade" transaction (as noted below).
 * - All new address book entries SHALL be added to the active network
 *   configuration during the next `freeze` transaction with the field
 *   `freeze_type` set to `PREPARE_UPGRADE`.
 *
 * ### Record Stream Effects
 * Upon completion the newly assigned `node_id` SHALL be in the transaction
 * receipt.
 */
message NodeCreateTransactionBody {
    /**
     * A Node account identifier.
     * <p>
     * This account identifier MUST be in the "account number" form.<br/>
     * This account identifier MUST NOT use the alias field.<br/>
     * If the identified account does not exist, this transaction SHALL fail.<br/>
     * Multiple nodes MAY share the same node account.<br/>
     * This field is REQUIRED.
     */
    proto.AccountID account_id = 1;

    /**
     * A short description of the node.
     * <p>
     * This value, if set, MUST NOT exceed 100 bytes when encoded as UTF-8.<br/>
     * This field is OPTIONAL.
     */
    string description = 2;

    /**
     * A list of service endpoints for gossip.
     * <p>
     * These endpoints SHALL represent the published endpoints to which other
     * consensus nodes may _gossip_ transactions.<br/>
     * These endpoints MUST specify a port.<br/>
     * This list MUST NOT be empty.<br/>
     * This list MUST NOT contain more than `10` entries.<br/>
     * The first two entries in this list SHALL be the endpoints published to
     * all consensus nodes.<br/>
     * All other entries SHALL be reserved for future use.
     * <p>
     * Each network may have additional requirements for these endpoints.
     * A client MUST check network-specific documentation for those
     * details.<br/>
     * If the network configuration value `gossipFqdnRestricted` is set, then
     * all endpoints in this list MUST supply only IP address.<br/>
     * If the network configuration value `gossipFqdnRestricted` is _not_ set,
     * then endpoints in this list MAY supply either IP address or FQDN, but
     * MUST NOT supply both values for the same endpoint.
     */
    repeated proto.ServiceEndpoint gossip_endpoint = 3;

    /**
     * A list of service endpoints for gRPC calls.
     * <p>
     * These endpoints SHALL represent the published gRPC endpoints to which
     * clients may submit transactions.<br/>
     * These endpoints MUST specify a port.<br/>
     * Endpoints in this list MAY supply either IP address or FQDN, but MUST
     * NOT supply both values for the same endpoint.<br/>
     * This list MUST NOT be empty.<br/>
     * This list MUST NOT contain more than `8` entries.
     */
    repeated proto.ServiceEndpoint service_endpoint = 4;

    /**
     * A certificate used to sign gossip events.
     * <p>
     * This value MUST be a certificate of a type permitted for gossip
     * signatures.<br/>
     * This value MUST be the DER encoding of the certificate presented.<br/>
     * This field is REQUIRED and MUST NOT be empty.
     */
    bytes gossip_ca_certificate = 5;

    /**
     * A hash of the node gRPC TLS certificate.
     * <p>
     * This value MAY be used to verify the certificate presented by the node
     * during TLS negotiation for gRPC.<br/>
     * This value MUST be a SHA-384 hash.<br/>
     * The TLS certificate to be hashed MUST first be in PEM format and MUST be
     * encoded with UTF-8 NFKD encoding to a stream of bytes provided to
     * the hash algorithm.<br/>
     * This field is OPTIONAL.
     */
    bytes grpc_certificate_hash = 6;

    /**
    * An administrative key controlled by the node operator.
     * <p>
     * This key MUST sign this transaction.<br/>
     * This key MUST sign each transaction to update this node.<br/>
     * This field MUST contain a valid `Key` value.<br/>
     * This field is REQUIRED and MUST NOT be set to an empty `KeyList`.
     */
    proto.Key admin_key = 7;

    /**
     * An ALT_BN128 elliptic curve public encryption key.<br/>
     * This is controlled by the node operator and specific to this
     * node's TSS operations.
     * <p>
     * The elliptic curve type MAY change in the future. For example,
     * if the Ethereum ecosystem creates precompiles for BLS12_381,
     * we may switch to that curve.<br/>
<<<<<<< HEAD
     * This value SHALL be specified according to EIP-196 and EIP-197 standards,
     * See [EIP-196](https://eips.ethereum.org/EIPS/eip-196#encoding) and
     * (EIP-197](https://eips.ethereum.org/EIPS/eip-197#encoding)<br/>
     * This field is OPTIONAL (that is, it can initially be null)
     * but once set, it MUST NOT be null.<br/>
     * If this field is set:
     * <ul>
     *   <li>This key MUST sign this transaction.</li>
     *   <li>This key MUST be used to encrypt all of this node's future TSS messages.</li>
     *   <li>This field MUST contain a valid `Key` value.</li>
     *   <li>This field MUST NOT be set to an empty `KeyList`.</li>
     * </ul>
     */
    proto.Key tss_encryption_key = 8;
=======
     * This value SHALL be specified according to EIP-196 and EIP-197 standards.
     * See [EIP-196](https://eips.ethereum.org/EIPS/eip-196#encoding) and
     * (EIP-197](https://eips.ethereum.org/EIPS/eip-197#encoding)<br/>
     * This field is OPTIONAL (that is, it can initially be null),
     * but once set, it MUST NOT be null.<br/>
     * If this field is set:
     * <ul>
     *   <li>This field MUST contain the bytes of a standard ALT_BN128 key value.</li>
     *   <li>This key MUST only be used for node TSS operations.</li>
     *   <li>This key MUST be unique in all future rosters.</li>
     *   <li>This key MUST be used to encrypt all of this node's future TSS messages.</li>
     * </ul>
     */
    bytes tss_encryption_key = 8;
>>>>>>> bbfebec6
}<|MERGE_RESOLUTION|>--- conflicted
+++ resolved
@@ -146,22 +146,6 @@
      * The elliptic curve type MAY change in the future. For example,
      * if the Ethereum ecosystem creates precompiles for BLS12_381,
      * we may switch to that curve.<br/>
-<<<<<<< HEAD
-     * This value SHALL be specified according to EIP-196 and EIP-197 standards,
-     * See [EIP-196](https://eips.ethereum.org/EIPS/eip-196#encoding) and
-     * (EIP-197](https://eips.ethereum.org/EIPS/eip-197#encoding)<br/>
-     * This field is OPTIONAL (that is, it can initially be null)
-     * but once set, it MUST NOT be null.<br/>
-     * If this field is set:
-     * <ul>
-     *   <li>This key MUST sign this transaction.</li>
-     *   <li>This key MUST be used to encrypt all of this node's future TSS messages.</li>
-     *   <li>This field MUST contain a valid `Key` value.</li>
-     *   <li>This field MUST NOT be set to an empty `KeyList`.</li>
-     * </ul>
-     */
-    proto.Key tss_encryption_key = 8;
-=======
      * This value SHALL be specified according to EIP-196 and EIP-197 standards.
      * See [EIP-196](https://eips.ethereum.org/EIPS/eip-196#encoding) and
      * (EIP-197](https://eips.ethereum.org/EIPS/eip-197#encoding)<br/>
@@ -176,5 +160,4 @@
      * </ul>
      */
     bytes tss_encryption_key = 8;
->>>>>>> bbfebec6
 }