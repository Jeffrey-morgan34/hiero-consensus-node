{
  "buckets": [
	{
	  "name": "ThroughputLimits",
	  "burstPeriod": 1,
	  "throttleGroups": [
		{
		  "opsPerSec": 20000,
		  "operations": [
			"CryptoCreate",
			"CryptoTransfer",
			"CryptoUpdate",
			"CryptoDelete",
			"CryptoGetInfo",
			"CryptoGetAccountRecords",
			"CryptoApproveAllowance",
			"CryptoDeleteAllowance",
			"UtilPrng",
			"ConsensusCreateTopic",
			"ConsensusSubmitMessage",
			"ConsensusUpdateTopic",
			"ConsensusDeleteTopic",
			"ConsensusGetTopicInfo",
			"TokenGetInfo",
			"TokenGetNftInfo",
			"TokenGetNftInfos",
			"TokenGetAccountNftInfos",
			"ScheduleDelete",
			"ScheduleGetInfo",
			"FileGetContents",
			"FileGetInfo",
			"ContractUpdate",
			"ContractDelete",
			"ContractGetInfo",
			"ContractGetBytecode",
			"ContractGetRecords",
			"ContractCallLocal",
			"TransactionGetRecord",
			"GetVersionInfo"
		  ]
		},
		{
		  "opsPerSec": 1000,
		  "operations": [
			"ContractCall",
			"ContractCreate",
			"FileCreate",
			"FileUpdate",
			"FileAppend",
			"FileDelete",
            "EthereumTransaction"
          ]
		},
		{
		  "opsPerSec": 6000,
		  "operations": [
			"ScheduleSign",
			"TokenCreate",
			"TokenDelete",
			"TokenMint",
			"TokenBurn",
			"TokenPause",
			"TokenUnpause",
			"TokenUpdate",
			"TokenFeeScheduleUpdate",
			"TokenAssociateToAccount",
			"TokenAccountWipe",
			"TokenDissociateFromAccount",
			"TokenFreezeAccount",
			"TokenUnfreezeAccount",
			"TokenGrantKycToAccount",
			"TokenRevokeKycFromAccount",
<<<<<<< HEAD
			  "TokenUpdateNfts",
			  "TokenAirdrop"
=======
			"TokenUpdateNfts",
			"TokenReject"
>>>>>>> 072812b3
		  ]
		}
	  ]
	},
	{
	  "name": "PriorityReservations",
	  "burstPeriod": 1,
	  "throttleGroups": [
		{
		  "opsPerSec": 1000,
		  "operations": [
			"ContractCall",
			"ContractCreate",
			"FileCreate",
			"FileUpdate",
			"FileAppend",
			"FileDelete",
            "EthereumTransaction"
          ]
		}
	  ]
	},
	{
	  "name": "DevCreationLimits",
	  "burstPeriod": 10,
	  "throttleGroups": [
		{
		  "opsPerSec": 2000,
		  "operations": [
			"CryptoCreate"
		  ]
		},
		{
		  "opsPerSec": 1000,
		  "operations": [
			"FileCreate"
		  ]
		},
		{
		  "opsPerSec": 5000,
		  "operations": [
			"ConsensusCreateTopic"
		  ]
		},
		{
		  "opsPerSec": 10000,
		  "operations": [
			"TokenCreate",
			"TokenAssociateToAccount",
			"ScheduleCreate"
		  ]
		}
	  ]
	},
	{
	  "name": "FreeQueryLimits",
	  "burstPeriod": 1,
	  "throttleGroups": [
		{
		  "opsPerSec": 1000000,
		  "operations": [
			"CryptoGetAccountBalance",
			"TransactionGetReceipt"
		  ]
		}
	  ]
	}
  ]
}<|MERGE_RESOLUTION|>--- conflicted
+++ resolved
@@ -70,13 +70,9 @@
 			"TokenUnfreezeAccount",
 			"TokenGrantKycToAccount",
 			"TokenRevokeKycFromAccount",
-<<<<<<< HEAD
 			  "TokenUpdateNfts",
-			  "TokenAirdrop"
-=======
-			"TokenUpdateNfts",
-			"TokenReject"
->>>>>>> 072812b3
+			  "TokenAirdrop",
+        "TokenReject"
 		  ]
 		}
 	  ]
