--- conflicted
+++ resolved
@@ -20,6 +20,7 @@
 import static com.hedera.hapi.node.base.ResponseCodeEnum.TOKEN_IS_IMMUTABLE;
 import static com.hedera.node.app.service.token.impl.handlers.BaseTokenHandler.isExpiryOnlyUpdateOp;
 import static com.hedera.node.app.service.token.impl.handlers.BaseTokenHandler.isMetadataOnlyUpdateOp;
+import static com.hedera.node.app.service.token.impl.handlers.BaseTokenHandler.isLowPriorityKeyUpdate;
 import static com.hedera.node.app.service.token.impl.util.TokenHandlerHelper.getIfUsable;
 import static com.hedera.node.app.spi.key.KeyUtils.isEmpty;
 import static com.hedera.node.app.spi.validation.ExpiryMeta.NA;
@@ -57,20 +58,17 @@
         final var tokenId = op.tokenOrThrow();
         final var token = getIfUsable(tokenId, tokenStore);
         final var tokensConfig = context.configuration().getConfigData(TokensConfig.class);
-<<<<<<< HEAD
         // If the token has an empty admin key it can't be updated
         if (isEmpty(token.adminKey())) {
             validateTrue(
-                    BaseTokenHandler.isExpiryOnlyUpdateOp(op) || BaseTokenHandler.isLowPriorityKeyUpdate(op),
+                    isExpiryOnlyUpdateOp(op) || isLowPriorityKeyUpdate(op),
                     TOKEN_IS_IMMUTABLE);
-=======
         // If the token has an empty admin key it can't be updated for any other fields other than metadata
         // For updating only metadata the transaction should have admin key or metadata key
         if (isMetadataOnlyUpdateOp(op)) {
             validateTrue(token.hasAdminKey() || token.hasMetadataKey(), TOKEN_IS_IMMUTABLE);
         } else if (!isExpiryOnlyUpdateOp(op)) {
             validateFalse(isEmpty(token.adminKey()), TOKEN_IS_IMMUTABLE);
->>>>>>> dda6b070
         }
         // validate memo
         if (op.hasMemo()) {
