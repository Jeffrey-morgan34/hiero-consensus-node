--- conflicted
+++ resolved
@@ -79,8 +79,6 @@
         entityCounters.incrementEntityTypeCount(EntityType.AIRDROP);
     }
 
-<<<<<<< HEAD
-=======
     /**
      * Removes a {@link PendingAirdropId} from the state.
      *
@@ -91,7 +89,6 @@
         entityCounters.decrementEntityTypeCounter(EntityType.AIRDROP);
     }
 
->>>>>>> 63cdf34b
     public boolean contains(final PendingAirdropId pendingId) {
         return airdropState.contains(pendingId);
     }
