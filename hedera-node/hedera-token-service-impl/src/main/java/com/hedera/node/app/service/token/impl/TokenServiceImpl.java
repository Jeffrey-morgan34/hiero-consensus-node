/*
 * Copyright (C) 2020-2023 Hedera Hashgraph, LLC
 *
 * Licensed under the Apache License, Version 2.0 (the "License");
 * you may not use this file except in compliance with the License.
 * You may obtain a copy of the License at
 *
 *      http://www.apache.org/licenses/LICENSE-2.0
 *
 * Unless required by applicable law or agreed to in writing, software
 * distributed under the License is distributed on an "AS IS" BASIS,
 * WITHOUT WARRANTIES OR CONDITIONS OF ANY KIND, either express or implied.
 * See the License for the specific language governing permissions and
 * limitations under the License.
 */

package com.hedera.node.app.service.token.impl;

import static java.util.Objects.requireNonNull;

<<<<<<< HEAD
import com.hedera.hapi.node.base.SemanticVersion;
=======
import com.hedera.hapi.node.state.token.Account;
>>>>>>> 3d59673d
import com.hedera.node.app.service.token.TokenService;
import com.hedera.node.app.service.token.impl.schemas.SyntheticRecordsGenerator;
import com.hedera.node.app.service.token.impl.schemas.TokenSchema;
import com.hedera.node.app.spi.state.SchemaRegistry;
import edu.umd.cs.findbugs.annotations.NonNull;
import java.util.Collections;
import java.util.SortedSet;
import java.util.function.Supplier;

/** An implementation of the {@link TokenService} interface. */
public class TokenServiceImpl implements TokenService {
    public static final String NFTS_KEY = "NFTS";
    public static final String TOKENS_KEY = "TOKENS";
    public static final String ALIASES_KEY = "ALIASES";
    public static final String ACCOUNTS_KEY = "ACCOUNTS";
    public static final String TOKEN_RELS_KEY = "TOKEN_RELS";
    public static final String STAKING_INFO_KEY = "STAKING_INFOS";
    public static final String STAKING_NETWORK_REWARDS_KEY = "STAKING_NETWORK_REWARDS";
    private final Supplier<SortedSet<Account>> sysAccts;
    private final Supplier<SortedSet<Account>> stakingAccts;
    private final Supplier<SortedSet<Account>> treasuryAccts;
    private final Supplier<SortedSet<Account>> miscAccts;
    private final Supplier<SortedSet<Account>> blocklistAccts;

    /**
     * Constructor for the token service. Each of the given suppliers should produce a {@link SortedSet}
     * of {@link Account} objects, where each account object represents a SYNTHETIC RECORD (see {@link
     * SyntheticRecordsGenerator} for more details). Even though these sorted sets contain account objects,
     * these account objects may or may not yet exist in state. They're needed for event recovery circumstances
     * @param sysAccts
     * @param stakingAccts
     * @param treasuryAccts
     * @param miscAccts
     * @param blocklistAccts
     */
    public TokenServiceImpl(
            @NonNull final Supplier<SortedSet<Account>> sysAccts,
            @NonNull final Supplier<SortedSet<Account>> stakingAccts,
            @NonNull final Supplier<SortedSet<Account>> treasuryAccts,
            @NonNull final Supplier<SortedSet<Account>> miscAccts,
            @NonNull final Supplier<SortedSet<Account>> blocklistAccts) {
        this.sysAccts = sysAccts;
        this.stakingAccts = stakingAccts;
        this.treasuryAccts = treasuryAccts;
        this.miscAccts = miscAccts;
        this.blocklistAccts = blocklistAccts;
    }

    /**
     * Necessary default constructor. See all params constructor for more details
     */
    public TokenServiceImpl() {
        this.sysAccts = Collections::emptySortedSet;
        this.stakingAccts = Collections::emptySortedSet;
        this.treasuryAccts = Collections::emptySortedSet;
        this.miscAccts = Collections::emptySortedSet;
        this.blocklistAccts = Collections::emptySortedSet;
    }

    @Override
    public void registerSchemas(@NonNull SchemaRegistry registry, final SemanticVersion version) {
        requireNonNull(registry);
<<<<<<< HEAD
        registry.register(new TokenSchema(version));
=======
        registry.register(new TokenSchema(sysAccts, stakingAccts, treasuryAccts, miscAccts, blocklistAccts));
>>>>>>> 3d59673d
    }
}<|MERGE_RESOLUTION|>--- conflicted
+++ resolved
@@ -18,11 +18,8 @@
 
 import static java.util.Objects.requireNonNull;
 
-<<<<<<< HEAD
 import com.hedera.hapi.node.base.SemanticVersion;
-=======
 import com.hedera.hapi.node.state.token.Account;
->>>>>>> 3d59673d
 import com.hedera.node.app.service.token.TokenService;
 import com.hedera.node.app.service.token.impl.schemas.SyntheticRecordsGenerator;
 import com.hedera.node.app.service.token.impl.schemas.TokenSchema;
@@ -85,10 +82,6 @@
     @Override
     public void registerSchemas(@NonNull SchemaRegistry registry, final SemanticVersion version) {
         requireNonNull(registry);
-<<<<<<< HEAD
-        registry.register(new TokenSchema(version));
-=======
-        registry.register(new TokenSchema(sysAccts, stakingAccts, treasuryAccts, miscAccts, blocklistAccts));
->>>>>>> 3d59673d
+        registry.register(new TokenSchema(sysAccts, stakingAccts, treasuryAccts, miscAccts, blocklistAccts, version));
     }
 }