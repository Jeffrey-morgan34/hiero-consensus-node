--- conflicted
+++ resolved
@@ -1,5 +1,5 @@
 /*
- * Copyright (C) 2020-2023 Hedera Hashgraph, LLC
+ * Copyright (C) 2020-2024 Hedera Hashgraph, LLC
  *
  * Licensed under the Apache License, Version 2.0 (the "License");
  * you may not use this file except in compliance with the License.
@@ -18,10 +18,9 @@
 
 import static java.util.Objects.requireNonNull;
 
-<<<<<<< HEAD
 import com.hedera.hapi.node.base.AccountID;
 import com.hedera.hapi.node.base.NftID;
-import com.hedera.hapi.node.base.StakingInfo;
+import com.hedera.hapi.node.base.SemanticVersion;
 import com.hedera.hapi.node.base.TokenID;
 import com.hedera.hapi.node.state.common.EntityIDPair;
 import com.hedera.hapi.node.state.common.EntityNumber;
@@ -49,17 +48,10 @@
 import com.hedera.node.app.service.mono.state.virtual.entities.OnDiskAccount;
 import com.hedera.node.app.service.mono.state.virtual.entities.OnDiskTokenRel;
 import com.hedera.node.app.service.mono.utils.EntityNum;
-=======
-import com.hedera.hapi.node.base.SemanticVersion;
->>>>>>> e50843cf
-import com.hedera.hapi.node.state.token.Account;
 import com.hedera.node.app.service.token.TokenService;
 import com.hedera.node.app.service.token.impl.codec.NetworkingStakingTranslator;
 import com.hedera.node.app.service.token.impl.schemas.SyntheticRecordsGenerator;
 import com.hedera.node.app.service.token.impl.schemas.TokenSchema;
-import com.hedera.node.app.service.token.impl.codec.NetworkingStakingTranslator;
-import com.hedera.node.app.spi.state.MigrationContext;
-import com.hedera.node.app.spi.state.Schema;
 import com.hedera.node.app.spi.state.MigrationContext;
 import com.hedera.node.app.spi.state.Schema;
 import com.hedera.node.app.spi.state.SchemaRegistry;
@@ -68,12 +60,10 @@
 import com.swirlds.common.threading.manager.AdHocThreadManager;
 import com.swirlds.merkle.map.MerkleMap;
 import com.swirlds.virtualmap.VirtualMap;
-
-import java.util.function.BiConsumer;
-
 import edu.umd.cs.findbugs.annotations.NonNull;
 import java.util.Collections;
 import java.util.SortedSet;
+import java.util.function.BiConsumer;
 import java.util.function.Supplier;
 
 /** An implementation of the {@link TokenService} interface. */
@@ -138,37 +128,41 @@
     }
 
     @Override
-<<<<<<< HEAD
-    public void registerSchemas(@NonNull final SchemaRegistry registry) {
+    public void registerSchemas(@NonNull final SchemaRegistry registry, final SemanticVersion version) {
         requireNonNull(registry);
-        registry.register(new TokenSchema(sysAccts, stakingAccts, treasuryAccts, miscAccts, blocklistAccts));
-
-//        if(true)return;
+        registry.register(new TokenSchema(sysAccts, stakingAccts, treasuryAccts, miscAccts, blocklistAccts, version));
+
+        //        if(true)return;
         registry.register(new Schema(RELEASE_MIGRATION_VERSION) {
             @Override
             public void migrate(@NonNull final MigrationContext ctx) {
                 System.out.println("BBM: migrating token service");
 
                 // ---------- NFTs
-                if(true) {
+                if (true) {
                     System.out.println("BBM: doing nfts...");
                     var nftsToState = ctx.newStates().<NftID, Nft>get(NFTS_KEY);
                     try {
-                        VirtualMapLike.from(nftsFs).extractVirtualMapData(
-                                AdHocThreadManager.getStaticThreadManager(), entry -> {
-                                    var nftId = entry.left();
-                                    var toNftId = NftID.newBuilder()
-                                            .tokenId(TokenID.newBuilder().tokenNum(
-                                                    nftId.getNum()).build())
-                                            .serialNumber(nftId.getTokenSerial())
-                                            .build();
-                                    var fromNft = entry.right();
-                                    var fromNft2 = new MerkleUniqueToken(fromNft.getOwner(),
-                                            fromNft.getMetadata(), fromNft.getCreationTime());
-                                    var translated = NftStateTranslator.nftFromMerkleUniqueToken(
-                                            fromNft2);
-                                    nftsToState.put(toNftId, translated);
-                                }, 1);
+                        VirtualMapLike.from(nftsFs)
+                                .extractVirtualMapData(
+                                        AdHocThreadManager.getStaticThreadManager(),
+                                        entry -> {
+                                            var nftId = entry.left();
+                                            var toNftId = NftID.newBuilder()
+                                                    .tokenId(TokenID.newBuilder()
+                                                            .tokenNum(nftId.getNum())
+                                                            .build())
+                                                    .serialNumber(nftId.getTokenSerial())
+                                                    .build();
+                                            var fromNft = entry.right();
+                                            var fromNft2 = new MerkleUniqueToken(
+                                                    fromNft.getOwner(),
+                                                    fromNft.getMetadata(),
+                                                    fromNft.getCreationTime());
+                                            var translated = NftStateTranslator.nftFromMerkleUniqueToken(fromNft2);
+                                            nftsToState.put(toNftId, translated);
+                                        },
+                                        1);
                     } catch (InterruptedException e) {
                         throw new RuntimeException(e);
                     }
@@ -177,53 +171,62 @@
                 }
 
                 // ---------- Token Rels/Associations
-                if(true) {
+                if (true) {
                     System.out.println("BBM: doing token rels...");
-                    var tokenRelsToState = ctx.newStates().<EntityIDPair, TokenRelation>get(
-                            TOKEN_RELS_KEY);
+                    var tokenRelsToState = ctx.newStates().<EntityIDPair, TokenRelation>get(TOKEN_RELS_KEY);
                     try {
-                        VirtualMapLike.from(trFs).extractVirtualMapData(
-                                AdHocThreadManager.getStaticThreadManager(), entry -> {
-                                    var fromTokenRel = entry.right();
-                                    var key = fromTokenRel.getKey();
-                                    var translated =
-                                            TokenRelationStateTranslator.tokenRelationFromMerkleTokenRelStatus(
-                                                    new MerkleTokenRelStatus(
-                                                            fromTokenRel.getBalance(),
-                                                            fromTokenRel.isFrozen(),
-                                                            fromTokenRel.isKycGranted(),
-                                                            fromTokenRel.isAutomaticAssociation(),
-                                                            fromTokenRel.getNumbers()));
-                                    var newPair = EntityIDPair.newBuilder().accountId(
-                                            AccountID.newBuilder().accountNum(
-                                                    key.getHiOrderAsLong()).build()).tokenId(
-                                            TokenID.newBuilder().tokenNum(
-                                                    key.getLowOrderAsLong()).build()).build();
-                                    tokenRelsToState.put(newPair, translated);
-                                }, 1);
+                        VirtualMapLike.from(trFs)
+                                .extractVirtualMapData(
+                                        AdHocThreadManager.getStaticThreadManager(),
+                                        entry -> {
+                                            var fromTokenRel = entry.right();
+                                            var key = fromTokenRel.getKey();
+                                            var translated =
+                                                    TokenRelationStateTranslator.tokenRelationFromMerkleTokenRelStatus(
+                                                            new MerkleTokenRelStatus(
+                                                                    fromTokenRel.getBalance(),
+                                                                    fromTokenRel.isFrozen(),
+                                                                    fromTokenRel.isKycGranted(),
+                                                                    fromTokenRel.isAutomaticAssociation(),
+                                                                    fromTokenRel.getNumbers()));
+                                            var newPair = EntityIDPair.newBuilder()
+                                                    .accountId(AccountID.newBuilder()
+                                                            .accountNum(key.getHiOrderAsLong())
+                                                            .build())
+                                                    .tokenId(TokenID.newBuilder()
+                                                            .tokenNum(key.getLowOrderAsLong())
+                                                            .build())
+                                                    .build();
+                                            tokenRelsToState.put(newPair, translated);
+                                        },
+                                        1);
                     } catch (InterruptedException e) {
                         throw new RuntimeException(e);
                     }
-                    if (tokenRelsToState.isModified())
-                        ((WritableKVStateBase) tokenRelsToState).commit();
+                    if (tokenRelsToState.isModified()) ((WritableKVStateBase) tokenRelsToState).commit();
                     System.out.println("BBM: finished token rels");
                 }
 
                 // ---------- Accounts
-                if(true) {
+                if (true) {
                     System.out.println("BBM: doing accounts");
                     var acctsToState = ctx.newStates().<AccountID, Account>get(ACCOUNTS_KEY);
                     try {
-                        VirtualMapLike.from(acctsFs).extractVirtualMapData(
-                                AdHocThreadManager.getStaticThreadManager(), entry -> {
-                                    var acctNum = entry.left().asEntityNum().longValue();
-                                    var fromAcct = entry.right();
-                                    var toAcct = AccountStateTranslator.accountFromOnDiskAccount(
-                                            fromAcct);
-                                    acctsToState.put(
-                                            AccountID.newBuilder().accountNum(acctNum).build(),
-                                            toAcct);
-                                }, 1);
+                        VirtualMapLike.from(acctsFs)
+                                .extractVirtualMapData(
+                                        AdHocThreadManager.getStaticThreadManager(),
+                                        entry -> {
+                                            var acctNum =
+                                                    entry.left().asEntityNum().longValue();
+                                            var fromAcct = entry.right();
+                                            var toAcct = AccountStateTranslator.accountFromOnDiskAccount(fromAcct);
+                                            acctsToState.put(
+                                                    AccountID.newBuilder()
+                                                            .accountNum(acctNum)
+                                                            .build(),
+                                                    toAcct);
+                                        },
+                                        1);
                     } catch (InterruptedException e) {
                         throw new RuntimeException(e);
                     }
@@ -232,7 +235,7 @@
                 }
 
                 // ---------- Tokens
-                if(true) {
+                if (true) {
                     System.out.println("BBM: starting tokens (both fung and non-fung)");
                     var tokensToState = ctx.newStates().<TokenID, Token>get(TOKENS_KEY);
                     MerkleMapLike.from(tFs).forEachNode(new BiConsumer<EntityNum, MerkleToken>() {
@@ -240,7 +243,9 @@
                         public void accept(EntityNum entityNum, MerkleToken merkleToken) {
                             var toToken = TokenStateTranslator.tokenFromMerkle(merkleToken);
                             tokensToState.put(
-                                    TokenID.newBuilder().tokenNum(entityNum.longValue()).build(),
+                                    TokenID.newBuilder()
+                                            .tokenNum(entityNum.longValue())
+                                            .build(),
                                     toToken);
                         }
                     });
@@ -249,27 +254,27 @@
                 }
 
                 // ---------- Staking Info
-                if(true) {
+                if (true) {
                     System.out.println("BBM: starting staking info");
                     var stakingToState = ctx.newStates().<EntityNumber, StakingNodeInfo>get(STAKING_INFO_KEY);
                     stakingFs.forEach(new BiConsumer<EntityNum, MerkleStakingInfo>() {
                         @Override
-                        public void accept(EntityNum entityNum,
-                                MerkleStakingInfo merkleStakingInfo) {
+                        public void accept(EntityNum entityNum, MerkleStakingInfo merkleStakingInfo) {
                             var toStakingInfo =
-                                    StakingNodeInfoStateTranslator.stakingInfoFromMerkleStakingInfo(
-                                            merkleStakingInfo);
-                            stakingToState.put(EntityNumber.newBuilder().number(
-                                    merkleStakingInfo.getKey().longValue()).build(), toStakingInfo);
+                                    StakingNodeInfoStateTranslator.stakingInfoFromMerkleStakingInfo(merkleStakingInfo);
+                            stakingToState.put(
+                                    EntityNumber.newBuilder()
+                                            .number(merkleStakingInfo.getKey().longValue())
+                                            .build(),
+                                    toStakingInfo);
                         }
                     });
-                    if (stakingToState.isModified())
-                        ((WritableKVStateBase) stakingToState).commit();
+                    if (stakingToState.isModified()) ((WritableKVStateBase) stakingToState).commit();
                     System.out.println("BBM: finished staking info");
                 }
 
                 // ---------- Staking Rewards
-                if(true) {
+                if (true) {
                     System.out.println("BBM: starting staking rewards");
                     var srToState = ctx.newStates().<NetworkStakingRewards>getSingleton(STAKING_NETWORK_REWARDS_KEY);
                     var toSr = NetworkingStakingTranslator.networkStakingRewardsFromMerkleNetworkContext(mnc);
@@ -303,10 +308,5 @@
 
     public void setTokensFromState(MerkleMap<EntityNum, MerkleToken> fs) {
         this.tFs = fs;
-=======
-    public void registerSchemas(@NonNull SchemaRegistry registry, final SemanticVersion version) {
-        requireNonNull(registry);
-        registry.register(new TokenSchema(sysAccts, stakingAccts, treasuryAccts, miscAccts, blocklistAccts, version));
->>>>>>> e50843cf
     }
 }