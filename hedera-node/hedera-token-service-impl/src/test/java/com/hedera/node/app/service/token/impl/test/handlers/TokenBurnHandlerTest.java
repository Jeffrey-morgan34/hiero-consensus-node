--- conflicted
+++ resolved
@@ -529,14 +529,9 @@
                     .build());
             writableNftStore = new WritableNftStore(
                     new MapWritableStates(
-<<<<<<< HEAD
                             Map.of("NFTS", MapWritableKVState.builder(TokenService.NAME, "NFTS").build())),
                     configuration,
-                    mock(StoreMetricsService.class));
-=======
-                            Map.of("NFTS", MapWritableKVState.builder("NFTS").build())),
                     mock(WritableEntityCounters.class));
->>>>>>> ba1c8d94
 
             final var txn = newBurnTxn(TOKEN_123, 0, 1L);
             final var context = mockContext(txn);
