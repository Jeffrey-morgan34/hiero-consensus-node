--- conflicted
+++ resolved
@@ -97,15 +97,10 @@
 
         newStates = newStatesInstance(
                 accounts,
-<<<<<<< HEAD
                 MapWritableKVState.<Bytes, AccountID>builder(TokenService.NAME, ALIASES_KEY).build(),
-                newWritableEntityIdState());
-=======
-                MapWritableKVState.<Bytes, AccountID>builder(ALIASES_KEY).build(),
                 newWritableEntityIdState(),
                 new WritableSingletonStateBase<>(
                         ENTITY_COUNTS_KEY, () -> EntityCounts.newBuilder().build(), c -> {}));
->>>>>>> ba1c8d94
 
         entityIdStore = new WritableEntityIdStore(newStates);
 
@@ -122,15 +117,10 @@
                 .build();
         final var nonEmptyPrevStates = newStatesInstance(
                 accounts,
-<<<<<<< HEAD
                 MapWritableKVState.<Bytes, AccountID>builder(TokenService.NAME, ALIASES_KEY).build(),
-                newWritableEntityIdState());
-=======
-                MapWritableKVState.<Bytes, AccountID>builder(ALIASES_KEY).build(),
                 newWritableEntityIdState(),
                 new WritableSingletonStateBase<>(
                         ENTITY_COUNTS_KEY, () -> EntityCounts.newBuilder().build(), c -> {}));
->>>>>>> ba1c8d94
         final var schema = newSubjectWithAllExpected();
         final var migrationContext = new MigrationContextImpl(
                 nonEmptyPrevStates,
