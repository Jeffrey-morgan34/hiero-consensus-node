/*
 * Copyright (C) 2023-2025 Hedera Hashgraph, LLC
 *
 * Licensed under the Apache License, Version 2.0 (the "License");
 * you may not use this file except in compliance with the License.
 * You may obtain a copy of the License at
 *
 *      http://www.apache.org/licenses/LICENSE-2.0
 *
 * Unless required by applicable law or agreed to in writing, software
 * distributed under the License is distributed on an "AS IS" BASIS,
 * WITHOUT WARRANTIES OR CONDITIONS OF ANY KIND, either express or implied.
 * See the License for the specific language governing permissions and
 * limitations under the License.
 */

package com.hedera.node.app.service.token.impl.test.handlers;

import static com.hedera.hapi.node.base.ResponseCodeEnum.INVALID_ACCOUNT_ID;
import static com.hedera.hapi.node.base.ResponseCodeEnum.INVALID_TOKEN_ID;
import static com.hedera.hapi.node.base.ResponseCodeEnum.OK;
import static com.hedera.hapi.node.base.ResponseCodeEnum.TOKEN_NOT_ASSOCIATED_TO_ACCOUNT;
import static com.hedera.node.app.service.token.impl.test.keys.KeysAndIds.TOKEN_WIPE_KT;
import static com.hedera.node.app.spi.fixtures.workflows.ExceptionConditions.responseCode;
import static org.assertj.core.api.AssertionsForClassTypes.assertThatThrownBy;
import static org.mockito.ArgumentMatchers.notNull;
import static org.mockito.BDDMockito.any;
import static org.mockito.BDDMockito.given;
import static org.mockito.BDDMockito.never;
import static org.mockito.BDDMockito.verify;
import static org.mockito.Mock.Strictness.LENIENT;

import com.hedera.hapi.node.base.AccountID;
import com.hedera.hapi.node.base.TokenID;
import com.hedera.hapi.node.base.TokenType;
import com.hedera.hapi.node.base.TransactionID;
import com.hedera.hapi.node.state.token.Account;
import com.hedera.hapi.node.state.token.Token;
import com.hedera.hapi.node.state.token.TokenRelation;
import com.hedera.hapi.node.token.TokenGrantKycTransactionBody;
import com.hedera.hapi.node.transaction.TransactionBody;
import com.hedera.node.app.hapi.utils.EntityType;
import com.hedera.node.app.service.token.ReadableAccountStore;
import com.hedera.node.app.service.token.ReadableTokenStore;
<<<<<<< HEAD
import com.hedera.node.app.service.token.TokenService;
import com.hedera.node.app.service.token.impl.ReadableTokenStoreImpl;
=======
>>>>>>> ba1c8d94
import com.hedera.node.app.service.token.impl.WritableTokenRelationStore;
import com.hedera.node.app.service.token.impl.handlers.BaseCryptoHandler;
import com.hedera.node.app.service.token.impl.handlers.BaseTokenHandler;
import com.hedera.node.app.service.token.impl.handlers.TokenGrantKycToAccountHandler;
import com.hedera.node.app.service.token.impl.test.handlers.util.TokenHandlerTestBase;
import com.hedera.node.app.spi.store.StoreFactory;
import com.hedera.node.app.spi.validation.ExpiryValidator;
import com.hedera.node.app.spi.workflows.HandleContext;
import com.hedera.node.app.spi.workflows.HandleException;
import com.hedera.node.app.spi.workflows.PreCheckException;
import com.hedera.node.app.spi.workflows.PureChecksContext;
import org.assertj.core.api.Assertions;
import org.junit.jupiter.api.BeforeEach;
import org.junit.jupiter.api.DisplayName;
import org.junit.jupiter.api.Nested;
import org.junit.jupiter.api.Test;
import org.junit.jupiter.api.extension.ExtendWith;
import org.mockito.Mock;
import org.mockito.junit.jupiter.MockitoExtension;

@ExtendWith(MockitoExtension.class)
class TokenGrantKycToAccountHandlerTest extends TokenHandlerTestBase {
    private final TokenGrantKycToAccountHandler subject = new TokenGrantKycToAccountHandler();

    @Mock
    private PureChecksContext pureChecksContext;

    @Test
    void txnHasNoToken() {
        final var missingTokenTxn = TransactionBody.newBuilder()
                .transactionID(TransactionID.newBuilder().accountID(TEST_DEFAULT_PAYER))
                .tokenGrantKyc(TokenGrantKycTransactionBody.newBuilder()
                        .account(AccountID.newBuilder().accountNum(1L))
                        .build())
                .build();
        given(pureChecksContext.body()).willReturn(missingTokenTxn);

        Assertions.assertThatThrownBy(() -> subject.pureChecks(pureChecksContext))
                .isInstanceOf(PreCheckException.class)
                .has(responseCode(INVALID_TOKEN_ID));
    }

    @Test
    void txnHasNoAccount() {
        final var missingAcctTxn = TransactionBody.newBuilder()
                .transactionID(TransactionID.newBuilder().accountID(TEST_DEFAULT_PAYER))
                .tokenGrantKyc(
                        TokenGrantKycTransactionBody.newBuilder().token(tokenId).build())
                .build();
        given(pureChecksContext.body()).willReturn(missingAcctTxn);

        Assertions.assertThatThrownBy(() -> subject.pureChecks(pureChecksContext))
                .isInstanceOf(PreCheckException.class)
                .has(responseCode(INVALID_ACCOUNT_ID));
    }

<<<<<<< HEAD
    private ReadableTokenStore mockKnownKycTokenStore() {
        final var tokenNum = KNOWN_TOKEN_WITH_KYC.getTokenNum();
        final var storedToken = new Token(
                TokenID.newBuilder()
                        .tokenNum(KNOWN_TOKEN_WITH_KYC.getTokenNum())
                        .build(),
                "Test_KnownKycToken" + System.currentTimeMillis(),
                "KYC",
                10,
                10,
                treasury,
                null,
                TOKEN_KYC_KT.asPbjKey(),
                null,
                null,
                null,
                null,
                null,
                0,
                false,
                TokenType.FUNGIBLE_COMMON,
                TokenSupplyType.INFINITE,
                AccountID.newBuilder().accountNum(-1).build(),
                autoRenewSecs,
                expirationTime,
                memo,
                100000,
                false,
                false,
                false,
                Collections.emptyList(),
                Bytes.wrap(new byte[] {0}),
                Key.DEFAULT);
        final var readableState = MapReadableKVState.<TokenID, Token>builder(TokenService.NAME, TOKENS)
                .value(TokenID.newBuilder().tokenNum(tokenNum).build(), storedToken)
                .build();
        given(readableStates.<TokenID, Token>get(TOKENS)).willReturn(readableState);
        return new ReadableTokenStoreImpl(readableStates);
    }

=======
>>>>>>> ba1c8d94
    @Nested
    class HandleTests {
        @Mock
        private WritableTokenRelationStore tokenRelStore;

        @Mock
        private ReadableTokenStore readableTokenStore;

        @Mock
        private ReadableAccountStore readableAccountStore;

        @Mock
        private ExpiryValidator expiryValidator;

        @Mock(strictness = LENIENT)
        private StoreFactory storeFactory;

        private static final AccountID TREASURY_ACCOUNT_9876 = BaseCryptoHandler.asAccount(9876);
        private static final TokenID TOKEN_531 = BaseTokenHandler.asToken(531);

        private static final Token newToken531 = Token.newBuilder()
                .tokenId(TOKEN_531)
                .tokenType(TokenType.FUNGIBLE_COMMON)
                .treasuryAccountId(TREASURY_ACCOUNT_9876)
                .wipeKey(TOKEN_WIPE_KT.asPbjKey())
                .totalSupply(1000L)
                .build();

        @Mock(strictness = LENIENT)
        private HandleContext handleContext;

        @BeforeEach
        void setup() {
            given(handleContext.storeFactory()).willReturn(storeFactory);
            given(storeFactory.writableStore(WritableTokenRelationStore.class)).willReturn(tokenRelStore);
            given(storeFactory.readableStore(ReadableTokenStore.class)).willReturn(readableTokenStore);
            given(storeFactory.readableStore(ReadableAccountStore.class)).willReturn(readableAccountStore);
            given(handleContext.expiryValidator()).willReturn(expiryValidator);
        }

        @Test
        @DisplayName("Any null input argument should throw an exception")
        @SuppressWarnings("DataFlowIssue")
        void nullArgsThrowException() {
            assertThatThrownBy(() -> subject.handle(null)).isInstanceOf(NullPointerException.class);
        }

        @Test
        @DisplayName("When op tokenGrantKyc is null, tokenGrantKycOrThrow throws an exception")
        void nullTokenGrantKycThrowsException() {
            assertThatThrownBy(() -> subject.handle(handleContext)).isInstanceOf(NullPointerException.class);
        }

        @Test
        @DisplayName("When op token ID is null, tokenOrThrow throws an exception")
        void nullTokenIdThrowsException() {
            assertThatThrownBy(() -> subject.handle(handleContext)).isInstanceOf(NullPointerException.class);
        }

        @Test
        @DisplayName("When op account ID is null, accountOrThrow throws an exception")
        void nullAccountIdThrowsException() {
            final var txnBody = newTxnBody(false, true);
            given(handleContext.body()).willReturn(txnBody);

            assertThatThrownBy(() -> subject.handle(handleContext)).isInstanceOf(NullPointerException.class);
        }

        @Test
        @DisplayName("When TokenRelStore.get() returns empty, should not put or commit")
        void emptyGetShouldNotPersist() {
            given(readableAccountStore.getAccountById(payerId))
                    .willReturn(Account.newBuilder().accountId(payerId).build());
            given(readableTokenStore.get(tokenId)).willReturn(newToken531);
            given(tokenRelStore.get(notNull(), notNull())).willReturn(null);
            given(expiryValidator.expirationStatus(EntityType.ACCOUNT, false, 0))
                    .willReturn(OK);

            final var txnBody = newTxnBody(true, true);
            given(handleContext.body()).willReturn(txnBody);
            assertThatThrownBy(() -> subject.handle(handleContext))
                    .isInstanceOf(HandleException.class)
                    .has(responseCode(TOKEN_NOT_ASSOCIATED_TO_ACCOUNT));

            verify(tokenRelStore, never()).put(any(TokenRelation.class));
        }

        @Test
        @DisplayName("Valid inputs should grant KYC and commit changes")
        void kycGrantedAndPersisted() {
            final var stateTokenRel =
                    newTokenRelationBuilder().kycGranted(false).build();
            given(readableAccountStore.getAccountById(payerId))
                    .willReturn(Account.newBuilder().accountId(payerId).build());
            given(readableTokenStore.get(tokenId)).willReturn(newToken531);
            given(tokenRelStore.get(payerId, tokenId)).willReturn(stateTokenRel);
            given(expiryValidator.expirationStatus(EntityType.ACCOUNT, false, 0))
                    .willReturn(OK);

            final var txnBody = newTxnBody(true, true);
            given(handleContext.body()).willReturn(txnBody);
            subject.handle(handleContext);

            verify(tokenRelStore).put(newTokenRelationBuilder().kycGranted(true).build());
        }

        private TokenRelation.Builder newTokenRelationBuilder() {
            return TokenRelation.newBuilder().tokenId(token.tokenId()).accountId(payerId);
        }

        private TransactionBody newTxnBody(final boolean tokenPresent, final boolean accountPresent) {
            TokenGrantKycTransactionBody.Builder builder = TokenGrantKycTransactionBody.newBuilder();
            if (tokenPresent) {
                builder.token(tokenId);
            }
            if (accountPresent) {
                builder.account(payerId);
            }
            return TransactionBody.newBuilder()
                    .tokenGrantKyc(builder.build())
                    .memo(this.getClass().getName() + System.currentTimeMillis())
                    .build();
        }
    }
}<|MERGE_RESOLUTION|>--- conflicted
+++ resolved
@@ -42,11 +42,6 @@
 import com.hedera.node.app.hapi.utils.EntityType;
 import com.hedera.node.app.service.token.ReadableAccountStore;
 import com.hedera.node.app.service.token.ReadableTokenStore;
-<<<<<<< HEAD
-import com.hedera.node.app.service.token.TokenService;
-import com.hedera.node.app.service.token.impl.ReadableTokenStoreImpl;
-=======
->>>>>>> ba1c8d94
 import com.hedera.node.app.service.token.impl.WritableTokenRelationStore;
 import com.hedera.node.app.service.token.impl.handlers.BaseCryptoHandler;
 import com.hedera.node.app.service.token.impl.handlers.BaseTokenHandler;
@@ -103,49 +98,6 @@
                 .has(responseCode(INVALID_ACCOUNT_ID));
     }
 
-<<<<<<< HEAD
-    private ReadableTokenStore mockKnownKycTokenStore() {
-        final var tokenNum = KNOWN_TOKEN_WITH_KYC.getTokenNum();
-        final var storedToken = new Token(
-                TokenID.newBuilder()
-                        .tokenNum(KNOWN_TOKEN_WITH_KYC.getTokenNum())
-                        .build(),
-                "Test_KnownKycToken" + System.currentTimeMillis(),
-                "KYC",
-                10,
-                10,
-                treasury,
-                null,
-                TOKEN_KYC_KT.asPbjKey(),
-                null,
-                null,
-                null,
-                null,
-                null,
-                0,
-                false,
-                TokenType.FUNGIBLE_COMMON,
-                TokenSupplyType.INFINITE,
-                AccountID.newBuilder().accountNum(-1).build(),
-                autoRenewSecs,
-                expirationTime,
-                memo,
-                100000,
-                false,
-                false,
-                false,
-                Collections.emptyList(),
-                Bytes.wrap(new byte[] {0}),
-                Key.DEFAULT);
-        final var readableState = MapReadableKVState.<TokenID, Token>builder(TokenService.NAME, TOKENS)
-                .value(TokenID.newBuilder().tokenNum(tokenNum).build(), storedToken)
-                .build();
-        given(readableStates.<TokenID, Token>get(TOKENS)).willReturn(readableState);
-        return new ReadableTokenStoreImpl(readableStates);
-    }
-
-=======
->>>>>>> ba1c8d94
     @Nested
     class HandleTests {
         @Mock
