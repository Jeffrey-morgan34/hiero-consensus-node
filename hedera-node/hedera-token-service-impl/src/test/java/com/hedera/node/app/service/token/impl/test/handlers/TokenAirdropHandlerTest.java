--- conflicted
+++ resolved
@@ -96,15 +96,9 @@
     @Mock
     private FeeCalculator feeCalculator;
 
-<<<<<<< HEAD
-    @Mock
-    private StoreMetricsService storeMetricsService;
-
     @Mock
     private PureChecksContext pureChecksContext;
 
-=======
->>>>>>> d5864cd3
     @SuppressWarnings("DataFlowIssue")
     @Test
     void pureChecksNullArgThrows() {
