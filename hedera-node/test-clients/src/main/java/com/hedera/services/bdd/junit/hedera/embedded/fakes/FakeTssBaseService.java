--- conflicted
+++ resolved
@@ -261,11 +261,12 @@
     }
 
     @Override
-<<<<<<< HEAD
     public void processTssEncryptionKeyChecks(@NotNull UserTxn userTxn,
             @NotNull HandleContext handleContext, @NotNull KeysAndCerts keysAndCerts) {
         delegate.processTssEncryptionKeyChecks(userTxn, handleContext, keysAndCerts);
-=======
+    }
+
+    @Override
     public Bytes ledgerIdFrom(
             @NonNull final TssParticipantDirectory directory, @NonNull final List<TssMessage> tssMessages) {
         requireNonNull(directory);
@@ -276,6 +277,5 @@
     @Override
     public TssMessage getTssMessageFromBytes(Bytes wrap, TssParticipantDirectory directory) {
         return delegate.getTssMessageFromBytes(wrap, directory);
->>>>>>> 186b8393
     }
 }