/*
 * Copyright (C) 2020-2024 Hedera Hashgraph, LLC
 *
 * Licensed under the Apache License, Version 2.0 (the "License");
 * you may not use this file except in compliance with the License.
 * You may obtain a copy of the License at
 *
 *      http://www.apache.org/licenses/LICENSE-2.0
 *
 * Unless required by applicable law or agreed to in writing, software
 * distributed under the License is distributed on an "AS IS" BASIS,
 * WITHOUT WARRANTIES OR CONDITIONS OF ANY KIND, either express or implied.
 * See the License for the specific language governing permissions and
 * limitations under the License.
 */

package com.hedera.services.bdd.spec.transactions;

import static com.hedera.services.bdd.spec.HapiSpec.UTF8Mode.TRUE;
import static com.hedera.services.bdd.spec.transactions.TxnUtils.getUniqueTimestampPlusSecs;
import static java.util.Objects.requireNonNull;

import com.google.protobuf.ByteString;
import com.google.protobuf.Message;
import com.hedera.services.bdd.spec.HapiSpec;
import com.hedera.services.bdd.spec.HapiSpecSetup;
import com.hedera.services.bdd.spec.utilops.mod.BodyMutation;
import com.hederahashgraph.api.proto.java.ConsensusCreateTopicTransactionBody;
import com.hederahashgraph.api.proto.java.ConsensusDeleteTopicTransactionBody;
import com.hederahashgraph.api.proto.java.ConsensusSubmitMessageTransactionBody;
import com.hederahashgraph.api.proto.java.ConsensusUpdateTopicTransactionBody;
import com.hederahashgraph.api.proto.java.ContractCallTransactionBody;
import com.hederahashgraph.api.proto.java.ContractCreateTransactionBody;
import com.hederahashgraph.api.proto.java.ContractDeleteTransactionBody;
import com.hederahashgraph.api.proto.java.ContractUpdateTransactionBody;
import com.hederahashgraph.api.proto.java.CryptoApproveAllowanceTransactionBody;
import com.hederahashgraph.api.proto.java.CryptoCreateTransactionBody;
import com.hederahashgraph.api.proto.java.CryptoDeleteAllowanceTransactionBody;
import com.hederahashgraph.api.proto.java.CryptoDeleteTransactionBody;
import com.hederahashgraph.api.proto.java.CryptoTransferTransactionBody;
import com.hederahashgraph.api.proto.java.CryptoUpdateTransactionBody;
import com.hederahashgraph.api.proto.java.EthereumTransactionBody;
import com.hederahashgraph.api.proto.java.FileAppendTransactionBody;
import com.hederahashgraph.api.proto.java.FileCreateTransactionBody;
import com.hederahashgraph.api.proto.java.FileDeleteTransactionBody;
import com.hederahashgraph.api.proto.java.FileUpdateTransactionBody;
import com.hederahashgraph.api.proto.java.FreezeTransactionBody;
import com.hederahashgraph.api.proto.java.NodeCreateTransactionBody;
import com.hederahashgraph.api.proto.java.NodeDeleteTransactionBody;
import com.hederahashgraph.api.proto.java.NodeUpdateTransactionBody;
import com.hederahashgraph.api.proto.java.ScheduleCreateTransactionBody;
import com.hederahashgraph.api.proto.java.ScheduleDeleteTransactionBody;
import com.hederahashgraph.api.proto.java.ScheduleSignTransactionBody;
import com.hederahashgraph.api.proto.java.SystemDeleteTransactionBody;
import com.hederahashgraph.api.proto.java.SystemUndeleteTransactionBody;
import com.hederahashgraph.api.proto.java.Timestamp;
import com.hederahashgraph.api.proto.java.TokenAssociateTransactionBody;
import com.hederahashgraph.api.proto.java.TokenBurnTransactionBody;
import com.hederahashgraph.api.proto.java.TokenCreatePartitionDefinitionTransactionBody;
import com.hederahashgraph.api.proto.java.TokenCreateTransactionBody;
import com.hederahashgraph.api.proto.java.TokenDeleteTransactionBody;
import com.hederahashgraph.api.proto.java.TokenDissociateTransactionBody;
import com.hederahashgraph.api.proto.java.TokenFeeScheduleUpdateTransactionBody;
import com.hederahashgraph.api.proto.java.TokenFreezeAccountTransactionBody;
import com.hederahashgraph.api.proto.java.TokenGrantKycTransactionBody;
import com.hederahashgraph.api.proto.java.TokenMintTransactionBody;
import com.hederahashgraph.api.proto.java.TokenPauseTransactionBody;
import com.hederahashgraph.api.proto.java.TokenRejectTransactionBody;
import com.hederahashgraph.api.proto.java.TokenRevokeKycTransactionBody;
import com.hederahashgraph.api.proto.java.TokenUnfreezeAccountTransactionBody;
import com.hederahashgraph.api.proto.java.TokenUnpauseTransactionBody;
import com.hederahashgraph.api.proto.java.TokenUpdateNftsTransactionBody;
import com.hederahashgraph.api.proto.java.TokenUpdateTransactionBody;
import com.hederahashgraph.api.proto.java.TokenWipeAccountTransactionBody;
import com.hederahashgraph.api.proto.java.Transaction;
import com.hederahashgraph.api.proto.java.TransactionBody;
import com.hederahashgraph.api.proto.java.TransactionID;
import com.hederahashgraph.api.proto.java.UncheckedSubmitBody;
import com.hederahashgraph.api.proto.java.UtilPrngTransactionBody;
import edu.umd.cs.findbugs.annotations.NonNull;
import edu.umd.cs.findbugs.annotations.Nullable;
import java.lang.reflect.InvocationTargetException;
import java.lang.reflect.Method;
import java.util.SplittableRandom;
import java.util.concurrent.atomic.AtomicReference;
import java.util.function.Consumer;
import java.util.function.Supplier;

/**
 * Used by a {@link HapiSpec} to create transactions for submission to its target network.
 */
public class TxnFactory {
    private static final double TXN_ID_SAMPLE_PROBABILITY = 1.0 / 500;

    private final HapiSpecSetup setup;
    private final Supplier<TransactionID> nextTxnId;
    private final SplittableRandom r = new SplittableRandom();
    private final AtomicReference<TransactionID> sampleTxnId =
            new AtomicReference<>(TransactionID.getDefaultInstance());

    public TxnFactory(@NonNull final HapiSpecSetup setup) {
        this(setup, () -> getUniqueTimestampPlusSecs(setup.txnStartOffsetSecs()));
    }

    public TxnFactory(@NonNull final HapiSpecSetup setup, @NonNull final Supplier<Timestamp> nextValidStart) {
        this.setup = requireNonNull(setup);
        this.nextTxnId = defaultNextTxnIdFor(setup, nextValidStart);
    }

    /**
     * Return the next transaction ID this factory would have used in a transaction.
     *
     * @return the next transaction ID
     */
    public TransactionID nextTxnId() {
        return nextTxnId.get();
    }

    /**
     * Returns a recently used transaction ID, useful for constructing random queries in
     * fuzzing tests.
     *
     * @return a recently used transaction ID
     */
    public TransactionID sampleRecentTxnId() {
        return sampleTxnId.get();
    }

    /**
     * Given a {@link Consumer} that mutates a {@link TransactionBody.Builder}, return a {@link Transaction.Builder}
     * that incorporates this consumer along with default values for some notable
     * {@link com.hedera.hapi.node.transaction.TransactionBody} fields if not overridden by the consumer.
     *
     * <p>The fields given default values are,
     * <ol>
     *     <li>{@link com.hedera.hapi.node.transaction.TransactionBody#transactionID()}</li>
     *     <li>{@link com.hedera.hapi.node.transaction.TransactionBody#nodeAccountID()}</li>
     *     <li>{@link com.hedera.hapi.node.transaction.TransactionBody#transactionFee()}</li>
     *     <li>{@link com.hedera.hapi.node.transaction.TransactionBody#transactionValidDuration()}</li>
     *     <li>{@link com.hedera.hapi.node.transaction.TransactionBody#memo()}</li>
     * </ol>
     *
     * @param bodySpec the {@link Consumer} that mutates the {@link TransactionBody.Builder}
     * @param modification if non-null, the {@link BodyMutation} that is used to mutate the {@link TransactionBody.Builder}
     * @param spec if non-null, the {@link HapiSpec} that is used to mutate the {@link TransactionBody.Builder}
     * @return a {@link Transaction.Builder} that is ready to be signed
     */
    public Transaction.Builder getReadyToSign(
            @NonNull final Consumer<TransactionBody.Builder> bodySpec,
            @Nullable final BodyMutation modification,
            @Nullable final HapiSpec spec) {
        requireNonNull(bodySpec);
        final var composedBodySpec = defaultBodySpec().andThen(bodySpec);
        var bodyBuilder = TransactionBody.newBuilder();
        composedBodySpec.accept(bodyBuilder);
        if (modification != null) {
            requireNonNull(spec);
            bodyBuilder = modification.apply(bodyBuilder, spec);
        }
        return Transaction.newBuilder()
                .setBodyBytes(ByteString.copyFrom(bodyBuilder.build().toByteArray()));
    }

    /**
     * Given a {@link Class} of a {@link TransactionBody} and a {@link Consumer} that mutates a
     * {@link Message.Builder}, return a {@link com.google.protobuf.Message} that incorporates this
     * consumer along with default values for some notable fields if not overridden by the consumer.
     *
     * @param tClass the {@link Class} of the {@link TransactionBody}
     * @param def the {@link Consumer} that mutates the {@link Message.Builder}
     * @return a {@link com.google.protobuf.Message} that is ready to be signed
     * @param <T> the type of the {@link com.google.protobuf.Message}
     * @param <B> the type of the {@link Message.Builder}
     * @throws NoSuchMethodException if there is no such body
     * @throws InvocationTargetException if there is no such body
     * @throws IllegalAccessException if there is no such body
     */
    @SuppressWarnings("unchecked")
    public <T, B extends Message.Builder> T body(@NonNull final Class<T> tClass, @NonNull final Consumer<B> def)
            throws NoSuchMethodException, InvocationTargetException, IllegalAccessException {
        Method newBuilder = tClass.getMethod("newBuilder");
        B opBuilder = (B) newBuilder.invoke(null);
        String defaultBodyMethod = String.format("defaultDef%s", tClass.getSimpleName());
        Method defaultBody = this.getClass().getMethod(defaultBodyMethod);
        ((Consumer<B>) defaultBody.invoke(this)).andThen(def).accept(opBuilder);
        return (T) opBuilder.build();
    }

    private Consumer<TransactionBody.Builder> defaultBodySpec() {
        final var defaultTxnId = nextTxnId.get();
        if (r.nextDouble() < TXN_ID_SAMPLE_PROBABILITY) {
            sampleTxnId.set(defaultTxnId);
        }
        final var memoToUse = (setup.isMemoUTF8() == TRUE) ? setup.defaultUTF8memo() : setup.defaultMemo();
        return builder -> builder.setTransactionID(defaultTxnId)
                .setMemo(memoToUse)
                .setTransactionFee(setup.defaultFee())
                .setTransactionValidDuration(setup.defaultValidDuration())
                .setNodeAccountID(setup.defaultNode());
    }

    public Consumer<TokenAssociateTransactionBody.Builder> defaultDefTokenAssociateTransactionBody() {
        return builder -> {};
    }

    public Consumer<TokenDissociateTransactionBody.Builder> defaultDefTokenDissociateTransactionBody() {
        return builder -> {};
    }

    public Consumer<TokenWipeAccountTransactionBody.Builder> defaultDefTokenWipeAccountTransactionBody() {
        return builder -> {};
    }

    public Consumer<TokenRevokeKycTransactionBody.Builder> defaultDefTokenRevokeKycTransactionBody() {
        return builder -> {};
    }

    public Consumer<TokenGrantKycTransactionBody.Builder> defaultDefTokenGrantKycTransactionBody() {
        return builder -> {};
    }

    public Consumer<TokenBurnTransactionBody.Builder> defaultDefTokenBurnTransactionBody() {
        return builder -> {};
    }

    public Consumer<TokenMintTransactionBody.Builder> defaultDefTokenMintTransactionBody() {
        return builder -> {};
    }

    public Consumer<TokenDeleteTransactionBody.Builder> defaultDefTokenDeleteTransactionBody() {
        return builder -> {};
    }

    public Consumer<TokenFreezeAccountTransactionBody.Builder> defaultDefTokenFreezeAccountTransactionBody() {
        return builder -> {};
    }

    public Consumer<TokenUnfreezeAccountTransactionBody.Builder> defaultDefTokenUnfreezeAccountTransactionBody() {
        return builder -> {};
    }

    public Consumer<TokenUpdateTransactionBody.Builder> defaultDefTokenUpdateTransactionBody() {
        return builder -> {};
    }

    public Consumer<TokenUpdateNftsTransactionBody.Builder> defaultDefTokenUpdateNftsTransactionBody() {
        return builder -> {};
    }

    public Consumer<TokenPauseTransactionBody.Builder> defaultDefTokenPauseTransactionBody() {
        return builder -> {};
    }

    public Consumer<TokenUnpauseTransactionBody.Builder> defaultDefTokenUnpauseTransactionBody() {
        return builder -> {};
    }

    public Consumer<TokenCreateTransactionBody.Builder> defaultDefTokenCreateTransactionBody() {
        return builder -> {
            builder.setTreasury(setup.defaultPayer());
            builder.setDecimals(setup.defaultTokenDecimals());
            builder.setInitialSupply(setup.defaultTokenInitialSupply());
            builder.setSymbol(TxnUtils.randomUppercase(8));
        };
    }

    public Consumer<UncheckedSubmitBody.Builder> defaultDefUncheckedSubmitBody() {
        return builder -> {};
    }

    public Consumer<ConsensusSubmitMessageTransactionBody.Builder> defaultDefConsensusSubmitMessageTransactionBody() {
        return builder -> {
            builder.setMessage(
                    ByteString.copyFrom(setup.defaultConsensusMessage().getBytes()));
        };
    }

    public Consumer<ConsensusUpdateTopicTransactionBody.Builder> defaultDefConsensusUpdateTopicTransactionBody() {
        return builder -> {};
    }

    public Consumer<ConsensusCreateTopicTransactionBody.Builder> defaultDefConsensusCreateTopicTransactionBody() {
        return builder -> {
            builder.setAutoRenewPeriod(setup.defaultAutoRenewPeriod());
        };
    }

    public Consumer<ConsensusDeleteTopicTransactionBody.Builder> defaultDefConsensusDeleteTopicTransactionBody() {
        return builder -> {};
    }

    public Consumer<FreezeTransactionBody.Builder> defaultDefFreezeTransactionBody() {
        return builder -> {};
    }

    public Consumer<FileDeleteTransactionBody.Builder> defaultDefFileDeleteTransactionBody() {
        return builder -> {};
    }

    public Consumer<ContractDeleteTransactionBody.Builder> defaultDefContractDeleteTransactionBody() {
        return builder -> {
            builder.setTransferAccountID(setup.defaultTransfer());
        };
    }

    public Consumer<ContractUpdateTransactionBody.Builder> defaultDefContractUpdateTransactionBody() {
        return builder -> {};
    }

    public Consumer<ContractCallTransactionBody.Builder> defaultDefContractCallTransactionBody() {
        return builder -> builder.setGas(setup.defaultCallGas());
    }

    public Consumer<EthereumTransactionBody.Builder> defaultDefEthereumTransactionBody() {
        return builder -> builder.setMaxGasAllowance(setup.defaultCallGas());
    }

    public Consumer<ContractCreateTransactionBody.Builder> defaultDefContractCreateTransactionBody() {
        return builder -> builder.setAutoRenewPeriod(setup.defaultAutoRenewPeriod())
                .setGas(setup.defaultCreateGas())
                .setInitialBalance(setup.defaultContractBalance())
                .setMemo(setup.defaultMemo())
                .setShardID(setup.defaultShard())
                .setRealmID(setup.defaultRealm());
    }

    public Consumer<FileCreateTransactionBody.Builder> defaultDefFileCreateTransactionBody() {
        return builder -> builder.setRealmID(setup.defaultRealm())
                .setShardID(setup.defaultShard())
                .setContents(ByteString.copyFrom(setup.defaultFileContents()));
    }

    public Consumer<NodeCreateTransactionBody.Builder> defaultDefNodeCreateTransactionBody() {
        return builder -> builder.setAccountId(setup.defaultPayer())
                .addGossipEndpoint(setup.defaultGossipEndpointInternal())
                .addGossipEndpoint(setup.defaultGossipEndpointExternal())
                .addServiceEndpoint(setup.defaultServiceEndpoint())
                .setGossipCaCertificate(ByteString.copyFrom(setup.defaultGossipCaCertificate()));
    }

    public Consumer<NodeUpdateTransactionBody.Builder> defaultDefNodeUpdateTransactionBody() {
        return builder -> {};
    }

    public Consumer<NodeDeleteTransactionBody.Builder> defaultDefNodeDeleteTransactionBody() {
        return builder -> {};
    }

    public Consumer<FileAppendTransactionBody.Builder> defaultDefFileAppendTransactionBody() {
        return builder -> builder.setContents(ByteString.copyFrom(setup.defaultFileContents()));
    }

    public Consumer<FileUpdateTransactionBody.Builder> defaultDefFileUpdateTransactionBody() {
        return builder -> {};
    }

    /**
     * Returns a {@link Timestamp} that is the default expiry time for an entity being created
     * in the given spec context.
     *
     * @param spec the context in which the expiry time is being calculated
     * @return the default expiry time
     */
    public static Timestamp defaultExpiryNowFor(@NonNull final HapiSpec spec) {
        return Timestamp.newBuilder()
                .setSeconds(spec.consensusTime().getEpochSecond() + spec.setup().defaultExpirationSecs())
                .build();
    }

    /**
     * Returns a {@link Timestamp} that is the expiry time for an entity being created
     * in the given spec context with the given lifetime.
     *
     * @param spec the context in which the expiry time is being calculated
     * @param lifetime the lifetime of the entity
     * @return the default expiry time
     */
    public static Timestamp expiryNowFor(@NonNull final HapiSpec spec, final long lifetime) {
        return Timestamp.newBuilder()
                .setSeconds(spec.consensusTime().getEpochSecond() + lifetime)
                .build();
    }

    public Consumer<CryptoDeleteTransactionBody.Builder> defaultDefCryptoDeleteTransactionBody() {
        return builder -> builder.setTransferAccountID(setup.defaultTransfer());
    }

    public Consumer<SystemDeleteTransactionBody.Builder> defaultDefSystemDeleteTransactionBody() {
        return builder -> {};
    }

    public Consumer<SystemUndeleteTransactionBody.Builder> defaultDefSystemUndeleteTransactionBody() {
        return builder -> {};
    }

    public Consumer<CryptoCreateTransactionBody.Builder> defaultDefCryptoCreateTransactionBody() {
        return builder -> builder.setInitialBalance(setup.defaultBalance())
                .setAutoRenewPeriod(setup.defaultAutoRenewPeriod())
                .setReceiverSigRequired(setup.defaultReceiverSigRequired());
    }

    public Consumer<CryptoUpdateTransactionBody.Builder> defaultDefCryptoUpdateTransactionBody() {
        return builder -> {};
    }

    public Consumer<CryptoTransferTransactionBody.Builder> defaultDefCryptoTransferTransactionBody() {
        return builder -> {};
    }

    public Consumer<CryptoApproveAllowanceTransactionBody.Builder> defaultDefCryptoApproveAllowanceTransactionBody() {
        return builder -> {};
    }

    public Consumer<CryptoDeleteAllowanceTransactionBody.Builder> defaultDefCryptoDeleteAllowanceTransactionBody() {
        return builder -> {};
    }

    public Consumer<ScheduleCreateTransactionBody.Builder> defaultDefScheduleCreateTransactionBody() {
        return builder -> {};
    }

    public Consumer<ScheduleSignTransactionBody.Builder> defaultDefScheduleSignTransactionBody() {
        return builder -> {};
    }

    public Consumer<ScheduleDeleteTransactionBody.Builder> defaultDefScheduleDeleteTransactionBody() {
        return builder -> {};
    }

    public Consumer<TokenFeeScheduleUpdateTransactionBody.Builder> defaultDefTokenFeeScheduleUpdateTransactionBody() {
        return builder -> {};
    }

    public Consumer<TokenRejectTransactionBody.Builder> defaultDefTokenRejectTransactionBody() {
        return builder -> {};
    }

    public Consumer<UtilPrngTransactionBody.Builder> defaultDefUtilPrngTransactionBody() {
        return builder -> {};
    }

<<<<<<< HEAD
    public Consumer<TokenCreatePartitionDefinitionTransactionBody.Builder>
            defaultDefTokenCreatePartitionDefinitionTransactionBody() {
        return builder -> {};
=======
    private static Supplier<TransactionID> defaultNextTxnIdFor(
            @NonNull final HapiSpecSetup setup, @NonNull final Supplier<Timestamp> nextValidStart) {
        requireNonNull(setup);
        requireNonNull(nextValidStart);
        return () -> TransactionID.newBuilder()
                .setTransactionValidStart(nextValidStart.get())
                .setAccountID(setup.defaultPayer())
                .build();
>>>>>>> 9775c66b
    }
}<|MERGE_RESOLUTION|>--- conflicted
+++ resolved
@@ -439,11 +439,11 @@
         return builder -> {};
     }
 
-<<<<<<< HEAD
     public Consumer<TokenCreatePartitionDefinitionTransactionBody.Builder>
-            defaultDefTokenCreatePartitionDefinitionTransactionBody() {
-        return builder -> {};
-=======
+    defaultDefTokenCreatePartitionDefinitionTransactionBody() {
+        return builder -> {};
+    }
+
     private static Supplier<TransactionID> defaultNextTxnIdFor(
             @NonNull final HapiSpecSetup setup, @NonNull final Supplier<Timestamp> nextValidStart) {
         requireNonNull(setup);
@@ -452,6 +452,5 @@
                 .setTransactionValidStart(nextValidStart.get())
                 .setAccountID(setup.defaultPayer())
                 .build();
->>>>>>> 9775c66b
     }
 }