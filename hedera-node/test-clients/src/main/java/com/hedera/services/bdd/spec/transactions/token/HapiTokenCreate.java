--- conflicted
+++ resolved
@@ -103,13 +103,12 @@
     private Optional<String> name = Optional.empty();
     private Optional<String> treasury = Optional.empty();
     private Optional<String> adminKey = Optional.empty();
+    private Optional<String> lockKey = Optional.empty();
+    private Optional<String> partitionKey = Optional.empty();
+    private Optional<String> partitionMoveKey = Optional.empty();
     private Optional<Boolean> freezeDefault = Optional.empty();
     private Optional<String> autoRenewAccount = Optional.empty();
     private Optional<Consumer<String>> createdIdObs = Optional.empty();
-
-    private Optional<String> lockKey = Optional.empty();
-    private Optional<String> partitionKey = Optional.empty();
-    private Optional<String> partitionMoveKey = Optional.empty();
 
     @Nullable
     private Consumer<Address> createdAddressObs;
@@ -447,51 +446,8 @@
         final TokenID tokenID = lastReceipt.getTokenID();
         createdIdObs.ifPresent(obs -> obs.accept(HapiPropertySource.asTokenString(tokenID)));
         Optional.ofNullable(createdAddressObs).ifPresent(obs -> obs.accept(idAsHeadlongAddress(tokenID)));
-<<<<<<< HEAD
-
-        try {
-            final var submittedBody = CommonUtils.extractTransactionBody(txnSubmitted);
-            final var op = submittedBody.getTokenCreation();
-            if (op.hasKycKey()) {
-                registry.saveKycKey(token, op.getKycKey());
-            }
-            if (op.hasWipeKey()) {
-                registry.saveWipeKey(token, op.getWipeKey());
-            }
-            if (op.hasAdminKey()) {
-                registry.saveAdminKey(token, op.getAdminKey());
-            }
-            if (op.hasSupplyKey()) {
-                registry.saveSupplyKey(token, op.getSupplyKey());
-            }
-            if (op.hasFreezeKey()) {
-                registry.saveFreezeKey(token, op.getFreezeKey());
-            }
-            if (op.hasFeeScheduleKey()) {
-                registry.saveFeeScheduleKey(token, op.getFeeScheduleKey());
-            }
-            if (op.hasPauseKey()) {
-                registry.savePauseKey(token, op.getPauseKey());
-            }
-            if (op.hasLockKey()) {
-                registry.saveLockKey(token, op.getLockKey());
-            }
-            if (op.hasPartitionKey()) {
-                registry.savePartitionKey(token, op.getPartitionKey());
-            }
-            if (op.hasPartitionMoveKey()) {
-                registry.savePartitionMoveKey(token, op.getPartitionMoveKey());
-            }
-            if (op.hasMetadataKey()) {
-                registry.saveMetadataKey(token, op.getMetadataKey());
-            }
-        } catch (final InvalidProtocolBufferException impossible) {
-        }
-
-=======
         registerKeys(spec);
         registerAttributes(spec);
->>>>>>> 9775c66b
         if (advertiseCreation) {
             final String banner = "\n\n"
                     + bannerWith(String.format("Created token '%s' with id '0.0.%d'.", token, tokenID.getTokenNum()));
@@ -554,6 +510,15 @@
         if (op.hasPauseKey()) {
             registry.savePauseKey(token, op.getPauseKey());
         }
+        if (op.hasLockKey()) {
+            registry.saveLockKey(token, op.getLockKey());
+        }
+        if (op.hasPartitionKey()) {
+            registry.savePartitionKey(token, op.getPartitionKey());
+        }
+        if (op.hasPartitionMoveKey()) {
+            registry.savePartitionMoveKey(token, op.getPartitionMoveKey());
+        }
         if (op.hasMetadataKey()) {
             registry.saveMetadataKey(token, op.getMetadataKey());
         }
