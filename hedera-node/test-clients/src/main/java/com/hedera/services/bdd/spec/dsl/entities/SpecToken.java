--- conflicted
+++ resolved
@@ -70,7 +70,6 @@
     }
 
     /**
-<<<<<<< HEAD
      * Customizes the given token with the given keys, auto-renew account setting.
      * @param token the token to customize
      * @param keys the role keys to use with the token
@@ -82,7 +81,9 @@
         if (useAutoRenewAccount) {
             token.useAutoRenewAccount();
         }
-=======
+    }
+
+    /**
      * Returns an operation that calls a redirect function on the token "contract".
      *
      * @param redirectContract the redirect contract
@@ -97,12 +98,19 @@
         return new CallTokenOperation(this, redirectContract, function, parameters);
     }
 
+    /**
+     * Returns an operation that static calls a redirect function on the token "contract".
+     *
+     * @param redirectContract the redirect contract
+     * @param function the function name
+     * @param parameters the function parameters
+     * @return the operation
+     */
     public StaticCallTokenOperation staticCall(
             @NonNull final TokenRedirectContract redirectContract,
             @NonNull final String function,
             @NonNull final Object... parameters) {
         return new StaticCallTokenOperation(this, redirectContract, function, parameters);
->>>>>>> 222940df
     }
 
     /**
