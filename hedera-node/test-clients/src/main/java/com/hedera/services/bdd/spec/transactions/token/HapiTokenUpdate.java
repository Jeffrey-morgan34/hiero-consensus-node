--- conflicted
+++ resolved
@@ -37,10 +37,12 @@
 import com.hedera.services.bdd.suites.utils.contracts.precompile.TokenKeyType;
 import com.hederahashgraph.api.proto.java.*;
 import edu.umd.cs.findbugs.annotations.NonNull;
+import edu.umd.cs.findbugs.annotations.Nullable;
 import java.util.ArrayList;
 import java.util.Arrays;
 import java.util.EnumSet;
 import java.util.List;
+import java.util.Objects;
 import java.util.Optional;
 import java.util.OptionalLong;
 import java.util.Set;
@@ -139,23 +141,18 @@
         return this;
     }
 
-<<<<<<< HEAD
+    public HapiTokenUpdate metadataKey(String name) {
+        newMetadataKey = Optional.of(name);
+        return this;
+    }
+
+    public HapiTokenUpdate newMetadata(String name) {
+        newMetadata = Optional.of(name);
+        return this;
+    }
+
     public HapiTokenUpdate lockKey(String name) {
         newLockKey = Optional.of(name);
-=======
-    public HapiTokenUpdate metadataKey(String name) {
-        newMetadataKey = Optional.of(name);
-        return this;
-    }
-
-    public HapiTokenUpdate newMetadata(String name) {
-        newMetadata = Optional.of(name);
-        return this;
-    }
-
-    public HapiTokenUpdate lockKey(@NonNull final String name) {
-        newLockKey = Objects.requireNonNull(name);
->>>>>>> ba48168e
         return this;
     }
 
