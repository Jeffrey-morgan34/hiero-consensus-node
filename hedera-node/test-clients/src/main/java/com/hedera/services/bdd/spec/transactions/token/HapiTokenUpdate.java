--- conflicted
+++ resolved
@@ -23,8 +23,6 @@
 import static java.util.stream.Collectors.toCollection;
 
 import com.google.common.base.MoreObjects;
-import com.google.protobuf.ByteString;
-import com.google.protobuf.BytesValue;
 import com.google.protobuf.StringValue;
 import com.hedera.node.app.hapi.fees.usage.TxnUsageEstimator;
 import com.hedera.node.app.hapi.fees.usage.token.TokenUpdateUsage;
@@ -87,21 +85,14 @@
     private Optional<Supplier<Key>> newSupplyKeySupplier = Optional.empty();
     private Optional<Function<HapiSpec, String>> newSymbolFn = Optional.empty();
     private Optional<Function<HapiSpec, String>> newNameFn = Optional.empty();
+    private boolean useImproperEmptyKey = false;
     private boolean useEmptyAdminKeyList = false;
-<<<<<<< HEAD
     private boolean useEmptyWipeKey = false;
     private boolean useEmptyKycKey = false;
     private boolean useEmptySupplyKey = false;
     private boolean useEmptyFreezeKey = false;
     private boolean useEmptyPauseKey = false;
     private boolean useEmptyFeeScheduleKey = false;
-=======
-    private boolean useInvalidAdminKey = false;
-    private boolean useInvalidWipeKey = false;
-    private boolean useInvalidKycKey = false;
-    private boolean useInvalidSupplyKey = false;
-    private boolean useInvalidFreezeKey = false;
->>>>>>> 2555c6d4
     private boolean useInvalidFeeScheduleKey = false;
     private boolean useInvalidMetadataKey = false;
     private boolean useInvalidPauseKey = false;
@@ -235,36 +226,16 @@
         return this;
     }
 
+    public HapiTokenUpdate improperlyEmptyingAdminKey() {
+        useImproperEmptyKey = true;
+        return this;
+    }
+
     public HapiTokenUpdate properlyEmptyingAdminKey() {
         useEmptyAdminKeyList = true;
         return this;
     }
 
-    public HapiTokenUpdate usingInvalidAdminKey() {
-        useInvalidAdminKey = true;
-        return this;
-    }
-
-    public HapiTokenUpdate usingInvalidWipeKey() {
-        useInvalidWipeKey = true;
-        return this;
-    }
-
-    public HapiTokenUpdate usingInvalidKycKey() {
-        useInvalidKycKey = true;
-        return this;
-    }
-
-    public HapiTokenUpdate usingInvalidSupplyKey() {
-        useInvalidSupplyKey = true;
-        return this;
-    }
-
-    public HapiTokenUpdate usingInvalidFreezeKey() {
-        useInvalidFreezeKey = true;
-        return this;
-    }
-
     public HapiTokenUpdate properlyEmptyingWipeKey() {
         useEmptyWipeKey = true;
         return this;
@@ -297,21 +268,6 @@
 
     public HapiTokenUpdate usingInvalidFeeScheduleKey() {
         useInvalidFeeScheduleKey = true;
-        return this;
-    }
-
-    public HapiTokenUpdate usingInvalidMetadataKey() {
-        useInvalidMetadataKey = true;
-        return this;
-    }
-
-    public HapiTokenUpdate usingInvalidPauseKey() {
-        useInvalidPauseKey = true;
-        return this;
-    }
-
-    public HapiTokenUpdate applyNoValidationToKeys() {
-        noKeyValidation = true;
         return this;
     }
 
@@ -387,8 +343,8 @@
                             newName.ifPresent(b::setName);
                             newMemo.ifPresent(s -> b.setMemo(
                                     StringValue.newBuilder().setValue(s).build()));
-                            if (useInvalidAdminKey) {
-                                b.setAdminKey(TxnUtils.ALL_ZEROS_INVALID_KEY);
+                            if (useImproperEmptyKey) {
+                                b.setAdminKey(TxnUtils.EMPTY_THRESHOLD_KEY);
                             } else if (useEmptyAdminKeyList) {
                                 b.setAdminKey(TxnUtils.EMPTY_KEY_LIST);
                             } else {
@@ -396,7 +352,6 @@
                                         a -> b.setAdminKey(spec.registry().getKey(a)));
                             }
                             newTreasury.ifPresent(a -> b.setTreasury(asId(a, spec)));
-<<<<<<< HEAD
                             if (useEmptySupplyKey) {
                                 b.setSupplyKey(TxnUtils.EMPTY_KEY_LIST);
                             } else {
@@ -406,82 +361,36 @@
                             }
                             if (useEmptyWipeKey) {
                                 b.setWipeKey(TxnUtils.EMPTY_KEY_LIST);
-=======
-                            if (useInvalidSupplyKey) {
-                                b.setSupplyKey(TxnUtils.ALL_ZEROS_INVALID_KEY);
-                            } else {
-                                newSupplyKey.ifPresent(
-                                        k -> b.setSupplyKey(spec.registry().getKey(k)));
-                            }
-                            newSupplyKeySupplier.ifPresent(s -> b.setSupplyKey(s.get()));
-                            if (useInvalidWipeKey) {
-                                b.setWipeKey(TxnUtils.ALL_ZEROS_INVALID_KEY);
->>>>>>> 2555c6d4
                             } else {
                                 newWipeKey.ifPresent(
                                         k -> b.setWipeKey(spec.registry().getKey(k)));
                             }
-<<<<<<< HEAD
                             if (useEmptyKycKey) {
                                 b.setKycKey(TxnUtils.EMPTY_KEY_LIST);
-=======
-                            if (useInvalidKycKey) {
-                                b.setKycKey(TxnUtils.ALL_ZEROS_INVALID_KEY);
->>>>>>> 2555c6d4
                             } else {
                                 newKycKey.ifPresent(
                                         k -> b.setKycKey(spec.registry().getKey(k)));
                             }
                             if (useInvalidFeeScheduleKey) {
-<<<<<<< HEAD
                                 b.setFeeScheduleKey(TxnUtils.EMPTY_THRESHOLD_KEY);
                             } else if (useEmptyFeeScheduleKey) {
                                 b.setFeeScheduleKey(TxnUtils.EMPTY_KEY_LIST);
-=======
-                                b.setFeeScheduleKey(TxnUtils.ALL_ZEROS_INVALID_KEY);
->>>>>>> 2555c6d4
                             } else {
                                 newFeeScheduleKey.ifPresent(
                                         k -> b.setFeeScheduleKey(spec.registry().getKey(k)));
                             }
-<<<<<<< HEAD
                             if (useEmptyFreezeKey) {
                                 b.setFreezeKey(TxnUtils.EMPTY_KEY_LIST);
-=======
-                            if (useInvalidFreezeKey) {
-                                b.setFreezeKey(TxnUtils.ALL_ZEROS_INVALID_KEY);
->>>>>>> 2555c6d4
                             } else {
                                 newFreezeKey.ifPresent(
                                         k -> b.setFreezeKey(spec.registry().getKey(k)));
                             }
-<<<<<<< HEAD
                             if (useEmptyPauseKey) {
                                 b.setPauseKey(TxnUtils.EMPTY_KEY_LIST);
-=======
-                            if (useInvalidPauseKey) {
-                                b.setPauseKey(TxnUtils.ALL_ZEROS_INVALID_KEY);
->>>>>>> 2555c6d4
                             } else {
                                 newPauseKey.ifPresent(
                                         k -> b.setPauseKey(spec.registry().getKey(k)));
                             }
-<<<<<<< HEAD
-=======
-                            if (useInvalidMetadataKey) {
-                                b.setMetadataKey(TxnUtils.ALL_ZEROS_INVALID_KEY);
-                            } else {
-                                newMetadataKey.ifPresent(
-                                        k -> b.setMetadataKey(spec.registry().getKey(k)));
-                            }
-                            if (newMetadata.isPresent()) {
-                                var metadataValue = BytesValue.newBuilder()
-                                        .setValue(ByteString.copyFrom(
-                                                newMetadata.orElseThrow().getBytes()))
-                                        .build();
-                                b.setMetadata(metadataValue);
-                            }
->>>>>>> 2555c6d4
                             if (autoRenewAccount.isPresent()) {
                                 var autoRenewId = TxnUtils.asId(autoRenewAccount.get(), spec);
                                 b.setAutoRenewAccount(autoRenewId);
@@ -490,11 +399,6 @@
                                     Timestamp.newBuilder().setSeconds(t).build()));
                             autoRenewPeriod.ifPresent(secs -> b.setAutoRenewPeriod(
                                     Duration.newBuilder().setSeconds(secs).build()));
-                            if (noKeyValidation) {
-                                b.setKeyVerificationMode(TokenKeyValidation.NO_VALIDATION);
-                            } else {
-                                b.setKeyVerificationMode(TokenKeyValidation.FULL_VALIDATION);
-                            }
                             // We often want to use an existing contract to control the keys of various types (supply,
                             // freeze etc.)
                             // of a token, and in this case we need to use a Key{contractID=0.0.X} as the key; so for
@@ -563,8 +467,6 @@
         newKycKey.ifPresent(n -> registry.saveKycKey(token, registry.getKey(n)));
         newFeeScheduleKey.ifPresent(n -> registry.saveFeeScheduleKey(token, registry.getKey(n)));
         newPauseKey.ifPresent(n -> registry.savePauseKey(token, registry.getKey(n)));
-        newMetadataKey.ifPresent(n -> registry.saveMetadataKey(token, registry.getKey(n)));
-        newMetadata.ifPresent(n -> registry.saveMetadata(token, n));
     }
 
     @Override
