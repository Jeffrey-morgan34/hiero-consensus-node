/*
 * Copyright (C) 2022-2024 Hedera Hashgraph, LLC
 *
 * Licensed under the Apache License, Version 2.0 (the "License");
 * you may not use this file except in compliance with the License.
 * You may obtain a copy of the License at
 *
 *      http://www.apache.org/licenses/LICENSE-2.0
 *
 * Unless required by applicable law or agreed to in writing, software
 * distributed under the License is distributed on an "AS IS" BASIS,
 * WITHOUT WARRANTIES OR CONDITIONS OF ANY KIND, either express or implied.
 * See the License for the specific language governing permissions and
 * limitations under the License.
 */

package com.hedera.services.bdd.suites.hip423;

import static com.hedera.services.bdd.spec.HapiSpec.defaultHapiSpec;
import static com.hedera.services.bdd.spec.HapiSpec.hapiTest;
import static com.hedera.services.bdd.spec.assertions.TransactionRecordAsserts.recordWith;
import static com.hedera.services.bdd.spec.queries.QueryVerbs.getAccountBalance;
import static com.hedera.services.bdd.spec.queries.QueryVerbs.getFileInfo;
import static com.hedera.services.bdd.spec.queries.QueryVerbs.getScheduleInfo;
import static com.hedera.services.bdd.spec.queries.QueryVerbs.getTxnRecord;
import static com.hedera.services.bdd.spec.transactions.TxnUtils.asId;
import static com.hedera.services.bdd.spec.transactions.TxnUtils.randomUppercase;
import static com.hedera.services.bdd.spec.transactions.TxnVerbs.contractCall;
import static com.hedera.services.bdd.spec.transactions.TxnVerbs.contractCreate;
import static com.hedera.services.bdd.spec.transactions.TxnVerbs.cryptoCreate;
import static com.hedera.services.bdd.spec.transactions.TxnVerbs.cryptoDelete;
import static com.hedera.services.bdd.spec.transactions.TxnVerbs.cryptoTransfer;
import static com.hedera.services.bdd.spec.transactions.TxnVerbs.fileCreate;
import static com.hedera.services.bdd.spec.transactions.TxnVerbs.fileUpdate;
import static com.hedera.services.bdd.spec.transactions.TxnVerbs.scheduleCreate;
import static com.hedera.services.bdd.spec.transactions.TxnVerbs.scheduleSign;
import static com.hedera.services.bdd.spec.transactions.TxnVerbs.systemFileDelete;
import static com.hedera.services.bdd.spec.transactions.TxnVerbs.uploadInitCode;
import static com.hedera.services.bdd.spec.transactions.crypto.HapiCryptoTransfer.tinyBarsFromAccountToAlias;
import static com.hedera.services.bdd.spec.transactions.crypto.HapiCryptoTransfer.tinyBarsFromTo;
import static com.hedera.services.bdd.spec.transactions.crypto.HapiCryptoTransfer.tinyBarsFromToWithInvalidAmounts;
import static com.hedera.services.bdd.spec.utilops.CustomSpecAssert.allRunFor;
import static com.hedera.services.bdd.spec.utilops.UtilVerbs.freezeAbort;
import static com.hedera.services.bdd.spec.utilops.UtilVerbs.newKeyNamed;
import static com.hedera.services.bdd.spec.utilops.UtilVerbs.recordFeeAmount;
import static com.hedera.services.bdd.spec.utilops.UtilVerbs.sleepFor;
import static com.hedera.services.bdd.spec.utilops.UtilVerbs.uploadScheduledContractPrices;
import static com.hedera.services.bdd.spec.utilops.UtilVerbs.withOpContext;
import static com.hedera.services.bdd.suites.HapiSuite.DEFAULT_PAYER;
import static com.hedera.services.bdd.suites.HapiSuite.FREEZE_ADMIN;
import static com.hedera.services.bdd.suites.HapiSuite.GENESIS;
import static com.hedera.services.bdd.suites.HapiSuite.ONE_HBAR;
import static com.hedera.services.bdd.suites.HapiSuite.SYSTEM_ADMIN;
import static com.hedera.services.bdd.suites.HapiSuite.SYSTEM_DELETE_ADMIN;
import static com.hedera.services.bdd.suites.HapiSuite.THREE_MONTHS_IN_SECONDS;
import static com.hedera.services.bdd.suites.HapiSuite.flattened;
import static com.hedera.services.bdd.suites.freeze.UpgradeSuite.standardUpdateFile;
import static com.hedera.services.bdd.suites.hip423.LongTermScheduleUtils.ORIG_FILE;
import static com.hedera.services.bdd.suites.hip423.LongTermScheduleUtils.PAYING_ACCOUNT_2;
import static com.hedera.services.bdd.suites.hip423.LongTermScheduleUtils.SCHEDULED_TRANSACTION_MUST_NOT_SUCCEED;
import static com.hedera.services.bdd.suites.hip423.LongTermScheduleUtils.SCHEDULE_CREATE_FEE;
import static com.hedera.services.bdd.suites.hip423.LongTermScheduleUtils.SENDER_1;
import static com.hedera.services.bdd.suites.hip423.LongTermScheduleUtils.SENDER_2;
import static com.hedera.services.bdd.suites.hip423.LongTermScheduleUtils.SENDER_3;
import static com.hedera.services.bdd.suites.hip423.LongTermScheduleUtils.SIMPLE_UPDATE;
import static com.hedera.services.bdd.suites.hip423.LongTermScheduleUtils.SUCCESS_TXN;
import static com.hedera.services.bdd.suites.hip423.LongTermScheduleUtils.TRANSACTION_NOT_SCHEDULED;
import static com.hedera.services.bdd.suites.hip423.LongTermScheduleUtils.VALID_SCHEDULE;
import static com.hedera.services.bdd.suites.hip423.LongTermScheduleUtils.WEIRDLY_POPULAR_KEY;
import static com.hedera.services.bdd.suites.hip423.LongTermScheduleUtils.WRONG_CONSENSUS_TIMESTAMP;
import static com.hedera.services.bdd.suites.hip423.LongTermScheduleUtils.WRONG_RECORD_ACCOUNT_ID;
import static com.hedera.services.bdd.suites.hip423.LongTermScheduleUtils.WRONG_SCHEDULE_ID;
import static com.hedera.services.bdd.suites.hip423.LongTermScheduleUtils.WRONG_TRANSACTION_VALID_START;
import static com.hedera.services.bdd.suites.hip423.LongTermScheduleUtils.WRONG_TRANSFER_LIST;
import static com.hedera.services.bdd.suites.hip423.LongTermScheduleUtils.scheduleFakeUpgrade;
import static com.hedera.services.bdd.suites.hip423.LongTermScheduleUtils.transferListCheck;
import static com.hedera.services.bdd.suites.utils.ECDSAKeysUtils.randomHeadlongAddress;
import static com.hederahashgraph.api.proto.java.ResponseCodeEnum.ACCOUNT_DELETED;
import static com.hederahashgraph.api.proto.java.ResponseCodeEnum.AUTHORIZATION_FAILED;
import static com.hederahashgraph.api.proto.java.ResponseCodeEnum.INSUFFICIENT_ACCOUNT_BALANCE;
import static com.hederahashgraph.api.proto.java.ResponseCodeEnum.INSUFFICIENT_PAYER_BALANCE;
import static com.hederahashgraph.api.proto.java.ResponseCodeEnum.INVALID_ACCOUNT_AMOUNTS;
import static com.hederahashgraph.api.proto.java.ResponseCodeEnum.INVALID_FILE_ID;
import static com.hederahashgraph.api.proto.java.ResponseCodeEnum.INVALID_PAYER_SIGNATURE;
import static com.hederahashgraph.api.proto.java.ResponseCodeEnum.INVALID_SCHEDULE_ID;
import static com.hederahashgraph.api.proto.java.ResponseCodeEnum.INVALID_SOLIDITY_ADDRESS;
import static com.hederahashgraph.api.proto.java.ResponseCodeEnum.PAYER_ACCOUNT_DELETED;
import static com.hederahashgraph.api.proto.java.ResponseCodeEnum.SUCCESS;
import static org.assertj.core.api.Assertions.assertThat;

import com.hedera.services.bdd.junit.HapiTest;
import com.hedera.services.bdd.junit.HapiTestLifecycle;
import com.hedera.services.bdd.junit.support.TestLifecycle;
import com.hedera.services.bdd.spec.queries.meta.HapiGetTxnRecord;
import edu.umd.cs.findbugs.annotations.NonNull;
import java.math.BigInteger;
import java.time.Instant;
import java.util.Map;
import java.util.Optional;
import java.util.stream.Stream;
import org.junit.jupiter.api.Assertions;
import org.junit.jupiter.api.BeforeAll;
import org.junit.jupiter.api.Disabled;
import org.junit.jupiter.api.DynamicTest;
import org.junit.jupiter.api.MethodOrderer;
import org.junit.jupiter.api.Order;
import org.junit.jupiter.api.TestMethodOrder;

@TestMethodOrder(MethodOrderer.OrderAnnotation.class)
@HapiTestLifecycle
public class ScheduleLongTermExecutionTest {
    private static final String PAYING_ACCOUNT = "payingAccount";
    private static final String RECEIVER = "receiver";
    private static final String SENDER = "sender";
    private static final String SENDER_TXN = "senderTxn";
    private static final String BASIC_XFER = "basicXfer";
    private static final String CREATE_TX = "createTxn";
    private static final String SIGN_TX = "sign_tx";
    private static final String TRIGGERING_TXN = "triggeringTxn";
    private static final String PAYING_ACCOUNT_TXN = "payingAccountTxn";
    private static final String LUCKY_RECEIVER = "luckyReceiver";
    private static final String FAILED_XFER = "failedXfer";
    private static final String WEIRDLY_POPULAR_KEY_TXN = "weirdlyPopularKeyTxn";
    private static final String PAYER_TXN = "payerTxn";
    private static final String ADMIN_KEY = "adminKey";

    @BeforeAll
    static void beforeAll(@NonNull final TestLifecycle lifecycle) {
        // override and preserve old values
        lifecycle.overrideInClass(Map.of(
                "scheduling.longTermEnabled",
                "true",
                "scheduling.whitelist",
                "ConsensusSubmitMessage,CryptoTransfer,TokenMint,TokenBurn,"
                        + "CryptoCreate,CryptoUpdate,FileUpdate,SystemDelete,SystemUndelete,"
                        + "Freeze,ContractCall,ContractCreate,ContractUpdate,ContractDelete"));
    }

    @SuppressWarnings("java:S5960")
    @HapiTest
    @Order(1)
    final Stream<DynamicTest> executionWithCustomPayerWorks() {
        return defaultHapiSpec("ExecutionAtExpiryWithCustomPayerWorks")
                .given(
                        cryptoCreate(PAYING_ACCOUNT),
                        cryptoCreate(RECEIVER),
                        cryptoCreate(SENDER).via(SENDER_TXN))
                .when(
                        scheduleCreate(BASIC_XFER, cryptoTransfer(tinyBarsFromTo(SENDER, RECEIVER, 1)))
                                .designatingPayer(PAYING_ACCOUNT)
                                .waitForExpiry()
                                .withRelativeExpiry(SENDER_TXN, 4)
                                .recordingScheduledTxn()
                                .via(CREATE_TX),
                        scheduleSign(BASIC_XFER)
                                .alsoSigningWith(SENDER, PAYING_ACCOUNT)
                                .via(SIGN_TX)
                                .hasKnownStatus(SUCCESS))
                .then(
                        getScheduleInfo(BASIC_XFER)
                                .hasScheduleId(BASIC_XFER)
                                .hasWaitForExpiry()
                                .isNotExecuted()
                                .isNotDeleted()
                                .hasRelativeExpiry(SENDER_TXN, 4)
                                .hasRecordedScheduledTxn(),
                        sleepFor(5000),
                        cryptoCreate("foo").via(TRIGGERING_TXN),
                        getScheduleInfo(BASIC_XFER).hasCostAnswerPrecheck(INVALID_SCHEDULE_ID),
                        withOpContext((spec, opLog) -> {
                            var createTx = getTxnRecord(CREATE_TX);
                            var signTx = getTxnRecord(SIGN_TX);
                            var triggeringTx = getTxnRecord(TRIGGERING_TXN);
                            var triggeredTx = getTxnRecord(CREATE_TX).scheduled();
                            allRunFor(spec, createTx, signTx, triggeredTx, triggeringTx);

                            Assertions.assertEquals(
                                    SUCCESS,
                                    triggeredTx.getResponseRecord().getReceipt().getStatus(),
                                    SCHEDULED_TRANSACTION_MUST_NOT_SUCCEED);

                            Instant triggerTime =
                                    Instant.ofEpochSecond(getRecordSeconds(triggeringTx), getRecordNanos(triggeringTx));

                            Instant triggeredTime =
                                    Instant.ofEpochSecond(getRecordSeconds(triggeredTx), getRecordNanos(triggeredTx));

                            Assertions.assertTrue(triggerTime.isBefore(triggeredTime), WRONG_CONSENSUS_TIMESTAMP);

                            Assertions.assertEquals(
                                    createTx.getResponseRecord()
                                            .getTransactionID()
                                            .getTransactionValidStart(),
                                    triggeredTx
                                            .getResponseRecord()
                                            .getTransactionID()
                                            .getTransactionValidStart(),
                                    WRONG_TRANSACTION_VALID_START);

                            Assertions.assertEquals(
                                    createTx.getResponseRecord()
                                            .getTransactionID()
                                            .getAccountID(),
                                    triggeredTx
                                            .getResponseRecord()
                                            .getTransactionID()
                                            .getAccountID(),
                                    WRONG_RECORD_ACCOUNT_ID);

                            Assertions.assertTrue(
                                    triggeredTx
                                            .getResponseRecord()
                                            .getTransactionID()
                                            .getScheduled(),
                                    TRANSACTION_NOT_SCHEDULED);

                            Assertions.assertEquals(
                                    createTx.getResponseRecord().getReceipt().getScheduleID(),
                                    triggeredTx.getResponseRecord().getScheduleRef(),
                                    WRONG_SCHEDULE_ID);

                            Assertions.assertTrue(
                                    transferListCheck(
                                            triggeredTx,
                                            asId(SENDER, spec),
                                            asId(RECEIVER, spec),
                                            asId(PAYING_ACCOUNT, spec),
                                            1L),
                                    WRONG_TRANSFER_LIST);
                        }));
    }

    @HapiTest
    @Order(2)
    final Stream<DynamicTest> executionWithCustomPayerAndAdminKeyWorks() {
        return defaultHapiSpec("ExecutionAtExpiryWithCustomPayerAndAdminKeyWorks")
                .given(
                        newKeyNamed("adminKey"),
                        cryptoCreate(PAYING_ACCOUNT),
                        cryptoCreate(RECEIVER),
                        cryptoCreate(SENDER).via(SENDER_TXN))
                .when(
                        scheduleCreate(BASIC_XFER, cryptoTransfer(tinyBarsFromTo(SENDER, RECEIVER, 1)))
                                .designatingPayer(PAYING_ACCOUNT)
                                .adminKey("adminKey")
                                .waitForExpiry()
                                .withRelativeExpiry(SENDER_TXN, 4)
                                .recordingScheduledTxn()
                                .via(CREATE_TX),
                        scheduleSign(BASIC_XFER)
                                .alsoSigningWith(SENDER, PAYING_ACCOUNT)
                                .via(SIGN_TX)
                                .hasKnownStatus(SUCCESS))
                .then(
                        getScheduleInfo(BASIC_XFER)
                                .hasScheduleId(BASIC_XFER)
                                .hasWaitForExpiry()
                                .isNotExecuted()
                                .isNotDeleted()
                                .hasRelativeExpiry(SENDER_TXN, 4)
                                .hasRecordedScheduledTxn(),
                        sleepFor(5000),
                        cryptoCreate("foo").via(TRIGGERING_TXN),
                        getScheduleInfo(BASIC_XFER).hasCostAnswerPrecheck(INVALID_SCHEDULE_ID),
                        withOpContext((spec, opLog) -> {
                            var createTx = getTxnRecord(CREATE_TX);
                            var signTx = getTxnRecord(SIGN_TX);
                            var triggeringTx = getTxnRecord(TRIGGERING_TXN);
                            var triggeredTx = getTxnRecord(CREATE_TX).scheduled();
                            allRunFor(spec, createTx, signTx, triggeredTx, triggeringTx);
                            Assertions.assertEquals(
                                    SUCCESS,
                                    triggeredTx.getResponseRecord().getReceipt().getStatus(),
                                    SCHEDULED_TRANSACTION_MUST_NOT_SUCCEED);

                            Instant triggerTime =
                                    Instant.ofEpochSecond(getRecordSeconds(triggeringTx), getRecordNanos(triggeringTx));

                            Instant triggeredTime =
                                    Instant.ofEpochSecond(getRecordSeconds(triggeredTx), getRecordNanos(triggeredTx));

                            Assertions.assertTrue(triggerTime.isBefore(triggeredTime), WRONG_CONSENSUS_TIMESTAMP);

                            Assertions.assertEquals(
                                    createTx.getResponseRecord()
                                            .getTransactionID()
                                            .getTransactionValidStart(),
                                    triggeredTx
                                            .getResponseRecord()
                                            .getTransactionID()
                                            .getTransactionValidStart(),
                                    WRONG_TRANSACTION_VALID_START);

                            Assertions.assertEquals(
                                    createTx.getResponseRecord()
                                            .getTransactionID()
                                            .getAccountID(),
                                    triggeredTx
                                            .getResponseRecord()
                                            .getTransactionID()
                                            .getAccountID(),
                                    WRONG_RECORD_ACCOUNT_ID);

                            Assertions.assertTrue(
                                    triggeredTx
                                            .getResponseRecord()
                                            .getTransactionID()
                                            .getScheduled(),
                                    TRANSACTION_NOT_SCHEDULED);

                            Assertions.assertEquals(
                                    createTx.getResponseRecord().getReceipt().getScheduleID(),
                                    triggeredTx.getResponseRecord().getScheduleRef(),
                                    WRONG_SCHEDULE_ID);

                            Assertions.assertTrue(
                                    transferListCheck(
                                            triggeredTx,
                                            asId(SENDER, spec),
                                            asId(RECEIVER, spec),
                                            asId(PAYING_ACCOUNT, spec),
                                            1L),
                                    WRONG_TRANSFER_LIST);
                        }));
    }

    @HapiTest
    @Order(3)
    final Stream<DynamicTest> executionWithCustomPayerWhoSignsAtCreationAsPayerWorks() {
        return defaultHapiSpec("ExecutionAtExpiryWithCustomPayerWhoSignsAtCreationAsPayerWorks")
                .given(
                        cryptoCreate(PAYING_ACCOUNT),
                        cryptoCreate(RECEIVER),
                        cryptoCreate(SENDER).via(SENDER_TXN))
                .when(
                        scheduleCreate(BASIC_XFER, cryptoTransfer(tinyBarsFromTo(SENDER, RECEIVER, 1)))
                                .payingWith(PAYING_ACCOUNT)
                                .designatingPayer(PAYING_ACCOUNT)
                                .waitForExpiry()
                                .withRelativeExpiry(SENDER_TXN, 4)
                                .recordingScheduledTxn()
                                .via(CREATE_TX),
                        scheduleSign(BASIC_XFER)
                                .alsoSigningWith(SENDER)
                                .via(SIGN_TX)
                                .hasKnownStatus(SUCCESS))
                .then(
                        getScheduleInfo(BASIC_XFER)
                                .hasScheduleId(BASIC_XFER)
                                .hasWaitForExpiry()
                                .isNotExecuted()
                                .isNotDeleted()
                                .hasRelativeExpiry(SENDER_TXN, 4)
                                .hasRecordedScheduledTxn(),
                        sleepFor(5000),
                        cryptoCreate("foo").via(TRIGGERING_TXN),
                        getScheduleInfo(BASIC_XFER).hasCostAnswerPrecheck(INVALID_SCHEDULE_ID),
                        withOpContext((spec, opLog) -> {
                            var createTx = getTxnRecord(CREATE_TX);
                            var signTx = getTxnRecord(SIGN_TX);
                            var triggeringTx = getTxnRecord(TRIGGERING_TXN);
                            var triggeredTx = getTxnRecord(CREATE_TX).scheduled();
                            allRunFor(spec, createTx, signTx, triggeredTx, triggeringTx);

                            Assertions.assertEquals(
                                    SUCCESS,
                                    triggeredTx.getResponseRecord().getReceipt().getStatus(),
                                    SCHEDULED_TRANSACTION_MUST_NOT_SUCCEED);

                            Instant triggerTime =
                                    Instant.ofEpochSecond(getRecordSeconds(triggeringTx), getRecordNanos(triggeringTx));

                            Instant triggeredTime =
                                    Instant.ofEpochSecond(getRecordSeconds(triggeredTx), getRecordNanos(triggeredTx));

                            Assertions.assertTrue(triggerTime.isBefore(triggeredTime), WRONG_CONSENSUS_TIMESTAMP);

                            Assertions.assertEquals(
                                    createTx.getResponseRecord()
                                            .getTransactionID()
                                            .getTransactionValidStart(),
                                    triggeredTx
                                            .getResponseRecord()
                                            .getTransactionID()
                                            .getTransactionValidStart(),
                                    WRONG_TRANSACTION_VALID_START);

                            Assertions.assertEquals(
                                    createTx.getResponseRecord()
                                            .getTransactionID()
                                            .getAccountID(),
                                    triggeredTx
                                            .getResponseRecord()
                                            .getTransactionID()
                                            .getAccountID(),
                                    WRONG_RECORD_ACCOUNT_ID);

                            Assertions.assertTrue(
                                    triggeredTx
                                            .getResponseRecord()
                                            .getTransactionID()
                                            .getScheduled(),
                                    TRANSACTION_NOT_SCHEDULED);

                            Assertions.assertEquals(
                                    createTx.getResponseRecord().getReceipt().getScheduleID(),
                                    triggeredTx.getResponseRecord().getScheduleRef(),
                                    WRONG_SCHEDULE_ID);

                            Assertions.assertTrue(
                                    transferListCheck(
                                            triggeredTx,
                                            asId(SENDER, spec),
                                            asId(RECEIVER, spec),
                                            asId(PAYING_ACCOUNT, spec),
                                            1L),
                                    WRONG_TRANSFER_LIST);
                        }));
    }

    @HapiTest
    @Order(4)
    public Stream<DynamicTest> executionWithDefaultPayerWorks() {
        long transferAmount = 1;
        return defaultHapiSpec("ExecutionAtExpiryWithDefaultPayerWorks")
                .given(
                        cryptoCreate(SENDER).via(SENDER_TXN),
                        cryptoCreate(RECEIVER),
                        cryptoCreate(PAYING_ACCOUNT),
                        scheduleCreate(BASIC_XFER, cryptoTransfer(tinyBarsFromTo(SENDER, RECEIVER, transferAmount)))
                                .waitForExpiry()
                                .withRelativeExpiry(SENDER_TXN, 4)
                                .payingWith(PAYING_ACCOUNT)
                                .recordingScheduledTxn()
                                .via(CREATE_TX))
                .when(scheduleSign(BASIC_XFER).alsoSigningWith(SENDER).via(SIGN_TX))
                .then(
                        getScheduleInfo(BASIC_XFER)
                                .hasScheduleId(BASIC_XFER)
                                .hasWaitForExpiry()
                                .isNotExecuted()
                                .isNotDeleted()
                                .hasRelativeExpiry(SENDER_TXN, 4)
                                .hasRecordedScheduledTxn(),
                        sleepFor(5000),
                        cryptoCreate("foo").via(TRIGGERING_TXN),
                        getScheduleInfo(BASIC_XFER).hasCostAnswerPrecheck(INVALID_SCHEDULE_ID),
                        withOpContext((spec, opLog) -> {
                            var createTx = getTxnRecord(CREATE_TX);
                            var signTx = getTxnRecord(SIGN_TX);
                            var triggeringTx = getTxnRecord(TRIGGERING_TXN);
                            var triggeredTx = getTxnRecord(CREATE_TX).scheduled();
                            allRunFor(spec, createTx, signTx, triggeredTx, triggeringTx);

                            Assertions.assertEquals(
                                    SUCCESS,
                                    triggeredTx.getResponseRecord().getReceipt().getStatus(),
                                    SCHEDULED_TRANSACTION_MUST_NOT_SUCCEED);

                            Instant triggerTime =
                                    Instant.ofEpochSecond(getRecordSeconds(triggeringTx), getRecordNanos(triggeringTx));

                            Instant triggeredTime =
                                    Instant.ofEpochSecond(getRecordSeconds(triggeredTx), getRecordNanos(triggeredTx));

                            Assertions.assertTrue(triggerTime.isBefore(triggeredTime), WRONG_CONSENSUS_TIMESTAMP);

                            Assertions.assertEquals(
                                    createTx.getResponseRecord()
                                            .getTransactionID()
                                            .getTransactionValidStart(),
                                    triggeredTx
                                            .getResponseRecord()
                                            .getTransactionID()
                                            .getTransactionValidStart(),
                                    WRONG_TRANSACTION_VALID_START);

                            Assertions.assertEquals(
                                    createTx.getResponseRecord()
                                            .getTransactionID()
                                            .getAccountID(),
                                    triggeredTx
                                            .getResponseRecord()
                                            .getTransactionID()
                                            .getAccountID(),
                                    WRONG_RECORD_ACCOUNT_ID);

                            Assertions.assertTrue(
                                    triggeredTx
                                            .getResponseRecord()
                                            .getTransactionID()
                                            .getScheduled(),
                                    TRANSACTION_NOT_SCHEDULED);

                            Assertions.assertEquals(
                                    createTx.getResponseRecord().getReceipt().getScheduleID(),
                                    triggeredTx.getResponseRecord().getScheduleRef(),
                                    WRONG_SCHEDULE_ID);

                            Assertions.assertTrue(
                                    transferListCheck(
                                            triggeredTx,
                                            asId(SENDER, spec),
                                            asId(RECEIVER, spec),
                                            asId(PAYING_ACCOUNT, spec),
                                            transferAmount),
                                    WRONG_TRANSFER_LIST);
                        }));
    }

    @HapiTest
    @Order(5)
    @Disabled
    // future: currently contract transactions extract payer id from the trxId, and can't use a custom payer.
    // the fix will be in following PR
    public Stream<DynamicTest> executionWithContractCallWorksAtExpiry() {
        return defaultHapiSpec("ExecutionWithContractCallWorksAtExpiry")
                .given(
                        // upload fees for SCHEDULE_CREATE_CONTRACT_CALL
                        uploadScheduledContractPrices(GENESIS),
                        uploadInitCode(SIMPLE_UPDATE),
                        contractCreate(SIMPLE_UPDATE).gas(500_000L),
                        cryptoCreate(PAYING_ACCOUNT).balance(1000000000000L).via(PAYING_ACCOUNT_TXN))
                .when(scheduleCreate(
                                BASIC_XFER,
                                contractCall(SIMPLE_UPDATE, "set", BigInteger.valueOf(5), BigInteger.valueOf(42))
                                        .gas(300000L))
                        .waitForExpiry()
                        .withRelativeExpiry(PAYING_ACCOUNT_TXN, 4)
                        .designatingPayer(PAYING_ACCOUNT)
                        .alsoSigningWith(PAYING_ACCOUNT)
                        .recordingScheduledTxn()
                        .via(CREATE_TX))
                .then(
                        getScheduleInfo(BASIC_XFER)
                                .hasScheduleId(BASIC_XFER)
                                .hasWaitForExpiry()
                                .isNotExecuted()
                                .isNotDeleted()
                                .hasRelativeExpiry(PAYING_ACCOUNT_TXN, 4)
                                .hasRecordedScheduledTxn(),
                        sleepFor(5000),
                        cryptoCreate("foo").via(TRIGGERING_TXN),
                        getScheduleInfo(BASIC_XFER).hasCostAnswerPrecheck(INVALID_SCHEDULE_ID),
                        getAccountBalance(PAYING_ACCOUNT)
                                .hasTinyBars(spec ->
                                        bal -> bal < 1000000000000L ? Optional.empty() : Optional.of("didnt change")),
                        withOpContext((spec, opLog) -> {
                            var triggeredTx = getTxnRecord(CREATE_TX).scheduled();
                            allRunFor(spec, triggeredTx);
                            Assertions.assertEquals(
                                    SUCCESS,
                                    triggeredTx.getResponseRecord().getReceipt().getStatus(),
                                    SCHEDULED_TRANSACTION_MUST_NOT_SUCCEED);

                            Assertions.assertTrue(triggeredTx
                                            .getResponseRecord()
                                            .getContractCallResult()
                                            .getContractCallResult()
                                            .size()
                                    >= 0);
                        }));
    }

    @HapiTest
    @Order(6)
    @Disabled
    // future: currently contract transactions extract payer id from the trxId, and can't use a custom payer.
    // the fix will be in following PR
    public Stream<DynamicTest> executionWithContractCreateWorksAtExpiry() {
        return defaultHapiSpec("ExecutionWithContractCreateWorksAtExpiry")
                .given(
                        // overriding(SCHEDULING_WHITELIST, "ContractCreate"),
                        uploadInitCode(SIMPLE_UPDATE),
                        cryptoCreate(PAYING_ACCOUNT).balance(1000000000000L).via(PAYING_ACCOUNT_TXN))
                .when(scheduleCreate(
                                BASIC_XFER,
                                contractCreate(SIMPLE_UPDATE).gas(500_000L).adminKey(PAYING_ACCOUNT))
                        .waitForExpiry()
                        .withRelativeExpiry(PAYING_ACCOUNT_TXN, 4)
                        .designatingPayer(PAYING_ACCOUNT)
                        .alsoSigningWith(PAYING_ACCOUNT)
                        .recordingScheduledTxn()
                        .via(CREATE_TX))
                .then(
                        getScheduleInfo(BASIC_XFER)
                                .hasScheduleId(BASIC_XFER)
                                .hasWaitForExpiry()
                                .isNotExecuted()
                                .isNotDeleted()
                                .hasRelativeExpiry(PAYING_ACCOUNT_TXN, 4)
                                .hasRecordedScheduledTxn(),
                        sleepFor(5000),
                        cryptoCreate("foo").via(TRIGGERING_TXN),
                        getScheduleInfo(BASIC_XFER).hasCostAnswerPrecheck(INVALID_SCHEDULE_ID),
                        // todo check white list here?
                        //                        overriding(
                        //                                SCHEDULING_WHITELIST,
                        //
                        // HapiSpecSetup.getDefaultNodeProps().get(SCHEDULING_WHITELIST)),
                        getAccountBalance(PAYING_ACCOUNT)
                                .hasTinyBars(spec ->
                                        bal -> bal < 1000000000000L ? Optional.empty() : Optional.of("didnt change")),
                        withOpContext((spec, opLog) -> {
                            var triggeredTx = getTxnRecord(CREATE_TX).scheduled();
                            allRunFor(spec, triggeredTx);

                            Assertions.assertEquals(
                                    SUCCESS,
                                    triggeredTx.getResponseRecord().getReceipt().getStatus(),
                                    SCHEDULED_TRANSACTION_MUST_NOT_SUCCEED);

                            Assertions.assertTrue(
                                    triggeredTx.getResponseRecord().getReceipt().hasContractID());

                            Assertions.assertTrue(triggeredTx
                                            .getResponseRecord()
                                            .getContractCreateResult()
                                            .getContractCallResult()
                                            .size()
                                    >= 0);
                        }));
    }

    @HapiTest
    @Order(7)
    public Stream<DynamicTest> executionWithDefaultPayerButNoFundsFails() {
        long balance = 10_000_000L;
        long noBalance = 0L;
        long transferAmount = 1L;
        return defaultHapiSpec("ExecutionAtExpiryWithDefaultPayerButNoFundsFails")
                .given(
                        cryptoCreate(PAYING_ACCOUNT).balance(balance),
                        cryptoCreate(LUCKY_RECEIVER),
                        cryptoCreate(SENDER).balance(transferAmount).via(SENDER_TXN),
                        cryptoCreate(RECEIVER).balance(noBalance),
                        scheduleCreate(BASIC_XFER, cryptoTransfer(tinyBarsFromTo(SENDER, RECEIVER, transferAmount)))
                                .waitForExpiry()
                                .withRelativeExpiry(SENDER_TXN, 4)
                                .payingWith(PAYING_ACCOUNT)
                                .recordingScheduledTxn()
                                .via(CREATE_TX),
                        recordFeeAmount(CREATE_TX, SCHEDULE_CREATE_FEE))
                .when(
                        cryptoTransfer(tinyBarsFromTo(PAYING_ACCOUNT, LUCKY_RECEIVER, (spec -> {
                            long scheduleCreateFee = spec.registry().getAmount(SCHEDULE_CREATE_FEE);
                            return balance - scheduleCreateFee;
                        }))),
                        getAccountBalance(PAYING_ACCOUNT).hasTinyBars(noBalance),
                        scheduleSign(BASIC_XFER).alsoSigningWith(SENDER).hasKnownStatus(SUCCESS))
                .then(
                        getScheduleInfo(BASIC_XFER)
                                .hasScheduleId(BASIC_XFER)
                                .hasWaitForExpiry()
                                .isNotExecuted()
                                .isNotDeleted()
                                .hasRelativeExpiry(SENDER_TXN, 4)
                                .hasRecordedScheduledTxn(),
                        sleepFor(5000),
                        cryptoCreate("foo").via(TRIGGERING_TXN),
                        getScheduleInfo(BASIC_XFER).hasCostAnswerPrecheck(INVALID_SCHEDULE_ID),
                        getAccountBalance(SENDER).hasTinyBars(transferAmount),
                        getAccountBalance(RECEIVER).hasTinyBars(noBalance),
                        withOpContext((spec, opLog) -> {
                            var triggeredTx = getTxnRecord(CREATE_TX).scheduled();

                            allRunFor(spec, triggeredTx);

                            Assertions.assertEquals(
                                    INSUFFICIENT_PAYER_BALANCE,
                                    triggeredTx.getResponseRecord().getReceipt().getStatus(),
                                    SCHEDULED_TRANSACTION_MUST_NOT_SUCCEED);
                        }));
    }

    @HapiTest
    @Order(8)
    public Stream<DynamicTest> executionWithCustomPayerThatNeverSignsFails() {
        long transferAmount = 1;
        return defaultHapiSpec("ExecutionWithCustomPayerThatNeverSignsFails")
                .given(
                        cryptoCreate(PAYING_ACCOUNT),
                        cryptoCreate(SENDER).via(SENDER_TXN),
                        cryptoCreate(RECEIVER),
                        scheduleCreate(BASIC_XFER, cryptoTransfer(tinyBarsFromTo(SENDER, RECEIVER, transferAmount)))
                                .waitForExpiry()
                                .withRelativeExpiry(SENDER_TXN, 4)
                                .recordingScheduledTxn()
                                .designatingPayer(PAYING_ACCOUNT)
                                .via(CREATE_TX))
                .when(scheduleSign(BASIC_XFER)
                        .alsoSigningWith(SENDER)
                        .via(SIGN_TX)
                        .hasKnownStatus(SUCCESS))
                .then(
                        getScheduleInfo(BASIC_XFER)
                                .hasScheduleId(BASIC_XFER)
                                .hasWaitForExpiry()
                                .isNotExecuted()
                                .isNotDeleted()
                                .hasRelativeExpiry(SENDER_TXN, 4)
                                .hasRecordedScheduledTxn(),
                        sleepFor(5000),
                        cryptoCreate("foo").via(TRIGGERING_TXN),
                        getScheduleInfo(BASIC_XFER).hasCostAnswerPrecheck(INVALID_SCHEDULE_ID),
                        getTxnRecord(CREATE_TX)
                                .scheduled()
                                .hasPriority(recordWith().status(INVALID_PAYER_SIGNATURE)));
    }

    @HapiTest
    @Order(9)
    public Stream<DynamicTest> executionWithCustomPayerButNoFundsFails() {
        long balance = 0L;
        long transferAmount = 1;
        return defaultHapiSpec("ExecutionAtExpiryWithCustomPayerButNoFundsFails")
                .given(
                        cryptoCreate(PAYING_ACCOUNT).balance(balance),
                        cryptoCreate(SENDER).via(SENDER_TXN),
                        cryptoCreate(RECEIVER),
                        scheduleCreate(BASIC_XFER, cryptoTransfer(tinyBarsFromTo(SENDER, RECEIVER, transferAmount)))
                                .waitForExpiry()
                                .withRelativeExpiry(SENDER_TXN, 4)
                                .recordingScheduledTxn()
                                .designatingPayer(PAYING_ACCOUNT)
                                .via(CREATE_TX))
                .when(scheduleSign(BASIC_XFER)
                        .alsoSigningWith(SENDER, PAYING_ACCOUNT)
                        .via(SIGN_TX)
                        .hasKnownStatus(SUCCESS))
                .then(
                        getScheduleInfo(BASIC_XFER)
                                .hasScheduleId(BASIC_XFER)
                                .hasWaitForExpiry()
                                .isNotExecuted()
                                .isNotDeleted()
                                .hasRelativeExpiry(SENDER_TXN, 4)
                                .hasRecordedScheduledTxn(),
                        sleepFor(5000),
                        cryptoCreate("foo").via(TRIGGERING_TXN),
                        getScheduleInfo(BASIC_XFER).hasCostAnswerPrecheck(INVALID_SCHEDULE_ID),
                        withOpContext((spec, opLog) -> {
                            var triggeredTx = getTxnRecord(CREATE_TX).scheduled();

                            allRunFor(spec, triggeredTx);

                            Assertions.assertEquals(
                                    INSUFFICIENT_PAYER_BALANCE,
                                    triggeredTx.getResponseRecord().getReceipt().getStatus(),
                                    SCHEDULED_TRANSACTION_MUST_NOT_SUCCEED);
                        }));
    }

    @HapiTest
    @Order(10)
    public Stream<DynamicTest> executionWithDefaultPayerButAccountDeletedFails() {
        long balance = 10_000_000L;
        long noBalance = 0L;
        long transferAmount = 1L;
        return defaultHapiSpec("ExecutionAtExpiryWithDefaultPayerButAccountDeletedFails")
                .given(
                        cryptoCreate(PAYING_ACCOUNT).balance(balance),
                        cryptoCreate(LUCKY_RECEIVER),
                        cryptoCreate(SENDER).balance(transferAmount).via(SENDER_TXN),
                        cryptoCreate(RECEIVER).balance(noBalance),
                        scheduleCreate(BASIC_XFER, cryptoTransfer(tinyBarsFromTo(SENDER, RECEIVER, transferAmount)))
                                .waitForExpiry()
                                .withRelativeExpiry(SENDER_TXN, 4)
                                .recordingScheduledTxn()
                                .payingWith(PAYING_ACCOUNT)
                                .via(CREATE_TX),
                        recordFeeAmount(CREATE_TX, SCHEDULE_CREATE_FEE))
                .when(
                        cryptoDelete(PAYING_ACCOUNT),
                        scheduleSign(BASIC_XFER).alsoSigningWith(SENDER).hasKnownStatus(SUCCESS))
                .then(
                        getAccountBalance(SENDER).hasTinyBars(transferAmount),
                        getAccountBalance(RECEIVER).hasTinyBars(noBalance),
                        getScheduleInfo(BASIC_XFER)
                                .hasScheduleId(BASIC_XFER)
                                .hasWaitForExpiry()
                                .isNotExecuted()
                                .isNotDeleted()
                                .hasRelativeExpiry(SENDER_TXN, 4)
                                .hasRecordedScheduledTxn(),
                        sleepFor(5000),
                        cryptoCreate("foo").via(TRIGGERING_TXN),
                        getScheduleInfo(BASIC_XFER).hasCostAnswerPrecheck(INVALID_SCHEDULE_ID),
                        getAccountBalance(SENDER).hasTinyBars(transferAmount),
                        getAccountBalance(RECEIVER).hasTinyBars(noBalance),
                        // future: a check if account was deleted will be added in DispatchValidator
                        getTxnRecord(CREATE_TX)
                                .scheduled()
                                .hasPriority(
                                        recordWith().statusFrom(PAYER_ACCOUNT_DELETED, INSUFFICIENT_PAYER_BALANCE)));
    }

    @HapiTest
    @Order(11)
    public Stream<DynamicTest> executionWithCustomPayerButAccountDeletedFails() {
        long balance = 10_000_000L;
        long noBalance = 0L;
        long transferAmount = 1;
        return defaultHapiSpec("ExecutionAtExpiryWithCustomPayerButAccountDeletedFails")
                .given(
                        cryptoCreate(PAYING_ACCOUNT).balance(balance),
                        cryptoCreate(SENDER).balance(transferAmount).via(SENDER_TXN),
                        cryptoCreate(RECEIVER).balance(noBalance),
                        scheduleCreate(BASIC_XFER, cryptoTransfer(tinyBarsFromTo(SENDER, RECEIVER, transferAmount)))
                                .waitForExpiry()
                                .withRelativeExpiry(SENDER_TXN, 4)
                                .recordingScheduledTxn()
                                .designatingPayer(PAYING_ACCOUNT)
                                .alsoSigningWith(PAYING_ACCOUNT)
                                .via(CREATE_TX))
                .when(
                        cryptoDelete(PAYING_ACCOUNT),
                        scheduleSign(BASIC_XFER)
                                .alsoSigningWith(SENDER)
                                .via(SIGN_TX)
                                .hasKnownStatus(SUCCESS))
                .then(
                        getAccountBalance(SENDER).hasTinyBars(transferAmount),
                        getAccountBalance(RECEIVER).hasTinyBars(noBalance),
                        getScheduleInfo(BASIC_XFER)
                                .hasScheduleId(BASIC_XFER)
                                .hasWaitForExpiry()
                                .isNotExecuted()
                                .isNotDeleted()
                                .hasRelativeExpiry(SENDER_TXN, 4)
                                .hasRecordedScheduledTxn(),
                        sleepFor(5000),
                        cryptoCreate("foo").via(TRIGGERING_TXN),
                        getScheduleInfo(BASIC_XFER).hasCostAnswerPrecheck(INVALID_SCHEDULE_ID),
                        getAccountBalance(SENDER).hasTinyBars(transferAmount),
                        getAccountBalance(RECEIVER).hasTinyBars(noBalance),
                        // future: a check if account was deleted will be added in DispatchValidator
                        getTxnRecord(CREATE_TX)
                                .scheduled()
                                .hasPriority(
                                        recordWith().statusFrom(INSUFFICIENT_PAYER_BALANCE, PAYER_ACCOUNT_DELETED)));
    }

    @HapiTest
    @Order(12)
    public Stream<DynamicTest> executionWithInvalidAccountAmountsFails() {
        long transferAmount = 100;
        long senderBalance = 1000L;
        long payingAccountBalance = 1_000_000L;
        long noBalance = 0L;
        return defaultHapiSpec("ExecutionAtExpiryWithInvalidAccountAmountsFails")
                .given(
                        cryptoCreate(PAYING_ACCOUNT).balance(payingAccountBalance),
                        cryptoCreate(SENDER).balance(senderBalance).via(SENDER_TXN),
                        cryptoCreate(RECEIVER).balance(noBalance),
                        scheduleCreate(
                                        FAILED_XFER,
                                        cryptoTransfer(
                                                tinyBarsFromToWithInvalidAmounts(SENDER, RECEIVER, transferAmount)))
                                .waitForExpiry()
                                .withRelativeExpiry(SENDER_TXN, 4)
                                .designatingPayer(PAYING_ACCOUNT)
                                .recordingScheduledTxn()
                                .hasKnownStatus(INVALID_ACCOUNT_AMOUNTS))
                .when()
                .then();
    }

    @HapiTest
    @Order(13)
    public Stream<DynamicTest> executionWithCryptoInsufficientAccountBalanceFails() {
        long noBalance = 0L;
        long senderBalance = 100L;
        long transferAmount = 101L;
        long payerBalance = 1_000_000L;
        return defaultHapiSpec("ExecutionAtExpiryWithCryptoInsufficientAccountBalanceFails")
                .given(
                        cryptoCreate(PAYING_ACCOUNT).balance(payerBalance),
                        cryptoCreate(SENDER).balance(senderBalance).via(SENDER_TXN),
                        cryptoCreate(RECEIVER).balance(noBalance),
                        scheduleCreate(FAILED_XFER, cryptoTransfer(tinyBarsFromTo(SENDER, RECEIVER, transferAmount)))
                                .waitForExpiry()
                                .withRelativeExpiry(SENDER_TXN, 4)
                                .designatingPayer(PAYING_ACCOUNT)
                                .recordingScheduledTxn()
                                .via(CREATE_TX))
                .when(scheduleSign(FAILED_XFER)
                        .alsoSigningWith(SENDER, PAYING_ACCOUNT)
                        .via(SIGN_TX)
                        .hasKnownStatus(SUCCESS))
                .then(
                        getScheduleInfo(FAILED_XFER)
                                .hasScheduleId(BASIC_XFER)
                                .hasWaitForExpiry()
                                .isNotExecuted()
                                .isNotDeleted()
                                .hasRelativeExpiry(SENDER_TXN, 4)
                                .hasRecordedScheduledTxn(),
                        sleepFor(5000),
                        cryptoCreate("foo").via(TRIGGERING_TXN),
                        getScheduleInfo(FAILED_XFER).hasCostAnswerPrecheck(INVALID_SCHEDULE_ID),
                        getAccountBalance(SENDER).hasTinyBars(senderBalance),
                        getAccountBalance(RECEIVER).hasTinyBars(noBalance),
                        withOpContext((spec, opLog) -> {
                            var triggeredTx = getTxnRecord(CREATE_TX).scheduled();

                            allRunFor(spec, triggeredTx);

                            Assertions.assertEquals(
                                    INSUFFICIENT_ACCOUNT_BALANCE,
                                    triggeredTx.getResponseRecord().getReceipt().getStatus(),
                                    SCHEDULED_TRANSACTION_MUST_NOT_SUCCEED);
                        }));
    }

    @HapiTest
    @Order(14)
    public Stream<DynamicTest> executionWithCryptoSenderDeletedFails() {
        long noBalance = 0L;
        long senderBalance = 100L;
        long transferAmount = 101L;
        long payerBalance = 1_000_000L;
        return defaultHapiSpec("ExecutionAtExpiryWithCryptoSenderDeletedFails")
                .given(
                        cryptoCreate(PAYING_ACCOUNT).balance(payerBalance),
                        cryptoCreate(SENDER).balance(senderBalance).via(SENDER_TXN),
                        cryptoCreate(RECEIVER).balance(noBalance),
                        scheduleCreate(FAILED_XFER, cryptoTransfer(tinyBarsFromTo(SENDER, RECEIVER, transferAmount)))
                                .waitForExpiry()
                                .withRelativeExpiry(SENDER_TXN, 4)
                                .recordingScheduledTxn()
                                .designatingPayer(PAYING_ACCOUNT)
                                .via(CREATE_TX))
                .when(
                        cryptoDelete(SENDER),
                        scheduleSign(FAILED_XFER)
                                .alsoSigningWith(SENDER, PAYING_ACCOUNT)
                                .via(SIGN_TX)
                                .hasKnownStatus(SUCCESS))
                .then(
                        getAccountBalance(RECEIVER).hasTinyBars(noBalance),
                        getScheduleInfo(FAILED_XFER)
                                .hasScheduleId(FAILED_XFER)
                                .hasWaitForExpiry()
                                .isNotExecuted()
                                .isNotDeleted()
                                .hasRelativeExpiry(SENDER_TXN, 4)
                                .hasRecordedScheduledTxn(),
                        sleepFor(5000),
                        cryptoCreate("foo").via(TRIGGERING_TXN),
                        getScheduleInfo(FAILED_XFER).hasCostAnswerPrecheck(INVALID_SCHEDULE_ID),
                        getAccountBalance(RECEIVER).hasTinyBars(noBalance),
                        withOpContext((spec, opLog) -> {
                            var triggeredTx = getTxnRecord(CREATE_TX).scheduled();

                            allRunFor(spec, triggeredTx);

                            Assertions.assertEquals(
                                    ACCOUNT_DELETED,
                                    triggeredTx.getResponseRecord().getReceipt().getStatus(),
                                    SCHEDULED_TRANSACTION_MUST_NOT_SUCCEED);
                        }));
    }

    @HapiTest
    @Order(15)
    public Stream<DynamicTest> executionTriggersWithWeirdlyRepeatedKey() {
        String schedule = "dupKeyXfer";

        return defaultHapiSpec("ExecutionAtExpiryTriggersWithWeirdlyRepeatedKey")
                .given(
                        cryptoCreate(WEIRDLY_POPULAR_KEY),
                        cryptoCreate(SENDER_1).key(WEIRDLY_POPULAR_KEY).balance(1L),
                        cryptoCreate(SENDER_2).key(WEIRDLY_POPULAR_KEY).balance(1L),
                        cryptoCreate(SENDER_3).key(WEIRDLY_POPULAR_KEY).balance(1L),
                        cryptoCreate(RECEIVER).balance(0L).via(WEIRDLY_POPULAR_KEY_TXN),
                        scheduleCreate(
                                        schedule,
                                        cryptoTransfer(
                                                tinyBarsFromTo(SENDER_1, RECEIVER, 1L),
                                                tinyBarsFromTo(SENDER_2, RECEIVER, 1L),
                                                tinyBarsFromTo(SENDER_3, RECEIVER, 1L)))
                                .waitForExpiry()
                                .withRelativeExpiry(WEIRDLY_POPULAR_KEY_TXN, 4)
                                .payingWith(DEFAULT_PAYER)
                                .recordingScheduledTxn()
                                .via("creation"))
                .when(scheduleSign(schedule).alsoSigningWith(WEIRDLY_POPULAR_KEY))
                .then(
                        getScheduleInfo(schedule)
                                .hasScheduleId(schedule)
                                .hasWaitForExpiry()
                                .isNotExecuted()
                                .isNotDeleted()
                                .hasRelativeExpiry(WEIRDLY_POPULAR_KEY_TXN, 4)
                                .hasRecordedScheduledTxn(),
                        sleepFor(5000),
                        cryptoCreate("foo").via(TRIGGERING_TXN),
                        getScheduleInfo(schedule).hasCostAnswerPrecheck(INVALID_SCHEDULE_ID),
                        getAccountBalance(SENDER_1).hasTinyBars(0L),
                        getAccountBalance(SENDER_2).hasTinyBars(0L),
                        getAccountBalance(SENDER_3).hasTinyBars(0L),
                        getAccountBalance(RECEIVER).hasTinyBars(3L),
                        scheduleSign(schedule)
                                .alsoSigningWith(WEIRDLY_POPULAR_KEY)
                                .hasKnownStatus(INVALID_SCHEDULE_ID));
    }

    @HapiTest
    @Order(16)
    final Stream<DynamicTest> scheduledFreezeWorksAsExpected() {

        return defaultHapiSpec("ScheduledFreezeWorksAsExpectedAtExpiry")
                .given(flattened(
                        cryptoCreate(PAYING_ACCOUNT).via(PAYER_TXN),
                        scheduleFakeUpgrade(PAYING_ACCOUNT, PAYER_TXN, 4, SUCCESS_TXN)))
                .when(scheduleSign(VALID_SCHEDULE)
                        .alsoSigningWith(GENESIS)
                        .payingWith(PAYING_ACCOUNT)
                        .hasKnownStatus(SUCCESS))
                .then(
                        getScheduleInfo(VALID_SCHEDULE)
                                .hasScheduleId(VALID_SCHEDULE)
                                .hasWaitForExpiry()
                                .isNotExecuted()
                                .isNotDeleted()
                                .hasRelativeExpiry(PAYER_TXN, 4)
                                .hasRecordedScheduledTxn(),
                        sleepFor(5000),
                        cryptoCreate("foo").via(TRIGGERING_TXN),
                        getScheduleInfo(VALID_SCHEDULE).hasCostAnswerPrecheck(INVALID_SCHEDULE_ID),
                        freezeAbort().payingWith(GENESIS),
                        withOpContext((spec, opLog) -> {
                            var triggeredTx = getTxnRecord(SUCCESS_TXN).scheduled();
                            allRunFor(spec, triggeredTx);
                            Assertions.assertEquals(
                                    SUCCESS,
                                    triggeredTx.getResponseRecord().getReceipt().getStatus(),
                                    SCHEDULED_TRANSACTION_MUST_NOT_SUCCEED);
                        }));
    }

    @HapiTest
    @Order(17)
    final Stream<DynamicTest> scheduledFreezeWithUnauthorizedPayerFails() {

        return defaultHapiSpec("ScheduledFreezeWithUnauthorizedPayerFailsAtExpiry")
                .given(cryptoCreate(PAYING_ACCOUNT).via(PAYER_TXN), cryptoCreate(PAYING_ACCOUNT_2))
                .when()
                .then(flattened(
                        scheduleFakeUpgrade(PAYING_ACCOUNT, PAYER_TXN, 4, "test"),
                        // future throttles will be exceeded because there is no throttle
                        // for freeze
                        // and the custom payer is not exempt from throttles like and admin
                        // user would be
                        // todo future throttle is not implemented yet
                        // .hasKnownStatus(SCHEDULE_FUTURE_THROTTLE_EXCEEDED)

                        // note: the sleepFor and cryptoCreate operations are added only to clear the schedule before
                        // the next state. This was needed because an edge case in the BaseTranslator occur.
                        // When scheduleCreate trigger the schedules execution scheduleRef field is not the correct one.
                        sleepFor(6000),
                        cryptoCreate("foo")));
    }

    @HapiTest
    @Order(18)
    final Stream<DynamicTest> scheduledPermissionedFileUpdateWorksAsExpected() {

        return defaultHapiSpec("ScheduledPermissionedFileUpdateWorksAsExpectedAtExpiry")
                .given(
                        cryptoCreate(PAYING_ACCOUNT).via(PAYER_TXN),
                        scheduleCreate(
                                        VALID_SCHEDULE,
                                        fileUpdate(standardUpdateFile).contents("fooo!"))
                                .withEntityMemo(randomUppercase(100))
                                .designatingPayer(SYSTEM_ADMIN)
                                .payingWith(PAYING_ACCOUNT)
                                .waitForExpiry()
                                .withRelativeExpiry(PAYER_TXN, 4)
                                .recordingScheduledTxn()
                                .via(SUCCESS_TXN))
                .when(scheduleSign(VALID_SCHEDULE)
                        .alsoSigningWith(SYSTEM_ADMIN)
                        .payingWith(PAYING_ACCOUNT)
                        .hasKnownStatus(SUCCESS))
                .then(
                        getScheduleInfo(VALID_SCHEDULE)
                                .hasScheduleId(VALID_SCHEDULE)
                                .hasWaitForExpiry()
                                .isNotExecuted()
                                .isNotDeleted()
                                .hasRelativeExpiry(PAYER_TXN, 4)
                                .hasRecordedScheduledTxn(),
                        sleepFor(5000),
                        cryptoCreate("foo").via(TRIGGERING_TXN),
                        getScheduleInfo(VALID_SCHEDULE).hasCostAnswerPrecheck(INVALID_SCHEDULE_ID),
                        withOpContext((spec, opLog) -> {
                            var triggeredTx = getTxnRecord(SUCCESS_TXN).scheduled();
                            allRunFor(spec, triggeredTx);

                            Assertions.assertEquals(
                                    SUCCESS,
                                    triggeredTx.getResponseRecord().getReceipt().getStatus(),
                                    SCHEDULED_TRANSACTION_MUST_NOT_SUCCEED);
                        }));
    }

    @HapiTest
    @Order(19)
    final Stream<DynamicTest> scheduledPermissionedFileUpdateUnauthorizedPayerFails() {

        return defaultHapiSpec("ScheduledPermissionedFileUpdateUnauthorizedPayerFailsAtExpiry")
                .given(
                        cryptoCreate(PAYING_ACCOUNT).via(PAYER_TXN),
                        cryptoCreate(PAYING_ACCOUNT_2),
                        scheduleCreate(
                                        VALID_SCHEDULE,
                                        fileUpdate(standardUpdateFile).contents("fooo!"))
                                .withEntityMemo(randomUppercase(100))
                                .designatingPayer(PAYING_ACCOUNT_2)
                                .payingWith(PAYING_ACCOUNT)
                                .waitForExpiry()
                                .withRelativeExpiry(PAYER_TXN, 4)
                                .recordingScheduledTxn()
                                .via(SUCCESS_TXN))
                .when(scheduleSign(VALID_SCHEDULE)
                        .alsoSigningWith(PAYING_ACCOUNT_2, FREEZE_ADMIN)
                        .payingWith(PAYING_ACCOUNT)
                        .hasKnownStatus(SUCCESS))
                .then(
                        getScheduleInfo(VALID_SCHEDULE)
                                .hasScheduleId(VALID_SCHEDULE)
                                .hasWaitForExpiry()
                                .isNotExecuted()
                                .isNotDeleted()
                                .hasRelativeExpiry(PAYER_TXN, 4)
                                .hasRecordedScheduledTxn(),
                        sleepFor(5000),
                        cryptoCreate("foo").via(TRIGGERING_TXN),
                        getScheduleInfo(VALID_SCHEDULE).hasCostAnswerPrecheck(INVALID_SCHEDULE_ID),
                        withOpContext((spec, opLog) -> {
                            var triggeredTx = getTxnRecord(SUCCESS_TXN).scheduled();
                            allRunFor(spec, triggeredTx);

                            Assertions.assertEquals(
                                    AUTHORIZATION_FAILED,
                                    triggeredTx.getResponseRecord().getReceipt().getStatus(),
                                    "Scheduled transaction be AUTHORIZATION_FAILED!");
                        }));
    }

    @HapiTest
    @Order(20)
    final Stream<DynamicTest> scheduledSystemDeleteWorksAsExpected() {

        return defaultHapiSpec("ScheduledSystemDeleteWorksAsExpectedAtExpiry")
                .given(
                        cryptoCreate(PAYING_ACCOUNT).via(PAYER_TXN),
                        fileCreate("misc").lifetime(THREE_MONTHS_IN_SECONDS).contents(ORIG_FILE),
                        scheduleCreate(VALID_SCHEDULE, systemFileDelete("misc").updatingExpiry(1L))
                                .withEntityMemo(randomUppercase(100))
                                .designatingPayer(SYSTEM_DELETE_ADMIN)
                                .payingWith(PAYING_ACCOUNT)
                                .waitForExpiry()
                                .withRelativeExpiry(PAYER_TXN, 4)
                                .recordingScheduledTxn()
                                .via(SUCCESS_TXN))
                .when(scheduleSign(VALID_SCHEDULE)
                        .alsoSigningWith(SYSTEM_DELETE_ADMIN)
                        .payingWith(PAYING_ACCOUNT)
                        .hasKnownStatus(SUCCESS))
                .then(
                        getScheduleInfo(VALID_SCHEDULE)
                                .hasScheduleId(VALID_SCHEDULE)
                                .hasWaitForExpiry()
                                .isNotExecuted()
                                .isNotDeleted()
                                .hasRelativeExpiry(PAYER_TXN, 4)
                                .hasRecordedScheduledTxn(),
                        sleepFor(5000),
                        cryptoCreate("foo").via(TRIGGERING_TXN),
                        getScheduleInfo(VALID_SCHEDULE).hasCostAnswerPrecheck(INVALID_SCHEDULE_ID),
                        getFileInfo("misc").nodePayment(1_234L).hasAnswerOnlyPrecheck(INVALID_FILE_ID),
                        withOpContext((spec, opLog) -> {
                            var triggeredTx = getTxnRecord(SUCCESS_TXN).scheduled();
                            allRunFor(spec, triggeredTx);

                            Assertions.assertEquals(
                                    SUCCESS,
                                    triggeredTx.getResponseRecord().getReceipt().getStatus(),
                                    SCHEDULED_TRANSACTION_MUST_NOT_SUCCEED);
                        }));
    }

    @HapiTest
    @Order(21)
    final Stream<DynamicTest> scheduledSystemDeleteUnauthorizedPayerFails() {

        return defaultHapiSpec("ScheduledSystemDeleteUnauthorizedPayerFailsAtExpiry")
                .given(
                        cryptoCreate(PAYING_ACCOUNT).via(PAYER_TXN),
                        cryptoCreate(PAYING_ACCOUNT_2),
                        fileCreate("misc").lifetime(THREE_MONTHS_IN_SECONDS).contents(ORIG_FILE))
                .when()
                .then(
                        scheduleCreate(VALID_SCHEDULE, systemFileDelete("misc").updatingExpiry(1L))
                                .withEntityMemo(randomUppercase(100))
                                .designatingPayer(PAYING_ACCOUNT_2)
                                .payingWith(PAYING_ACCOUNT)
                                .waitForExpiry()
                                .withRelativeExpiry(PAYER_TXN, 4)
                        // future throttles will be exceeded because there is no throttle
                        // for system delete
                        // and the custom payer is not exempt from throttles like and admin
                        // user would be
                        // todo future throttle is not implemented yet
                        //                                .hasKnownStatus(SCHEDULE_FUTURE_THROTTLE_EXCEEDED)
                        );
    }

    // todo throttles are not implemented yet!
    //    @HapiTest
    //    final Stream<DynamicTest> futureThrottlesAreRespected() {
    //        var artificialLimits = protoDefsFromResource("testSystemFiles/artificial-limits-schedule.json");
    //        var defaultThrottles = protoDefsFromResource("testSystemFiles/throttles-dev.json");
    //
    //        return defaultHapiSpec("FutureThrottlesAreRespected")
    //                .given(
    //                        cryptoCreate(SENDER).balance(ONE_MILLION_HBARS).via(SENDER_TXN),
    //                        cryptoCreate(RECEIVER),
    //                        overriding(SCHEDULING_MAX_TXN_PER_SECOND, "100"),
    //                        fileUpdate(THROTTLE_DEFS)
    //                                .payingWith(EXCHANGE_RATE_CONTROL)
    //                                .contents(artificialLimits.toByteArray()),
    //                        sleepFor(500))
    //                .when(
    //                        blockingOrder(IntStream.range(0, 17)
    //                                .mapToObj(i -> new HapiSpecOperation[] {
    //                                        scheduleCreate(
    //                                                "twoSigXfer" + i,
    //                                                cryptoTransfer(tinyBarsFromTo(SENDER, RECEIVER, 1))
    //                                                        .fee(ONE_HBAR))
    //                                                .withEntityMemo(randomUppercase(100))
    //                                                .payingWith(SENDER)
    //                                                .waitForExpiry()
    //                                                .withRelativeExpiry(SENDER_TXN, 120),
    //                                })
    //                                .flatMap(Arrays::stream)
    //                                .toArray(HapiSpecOperation[]::new)),
    //                        scheduleCreate(
    //                                "twoSigXfer",
    //                                cryptoTransfer(tinyBarsFromTo(SENDER, RECEIVER, 1))
    //                                        .fee(ONE_HBAR))
    //                                .withEntityMemo(randomUppercase(100))
    //                                .payingWith(SENDER)
    //                                .waitForExpiry()
    //                                .withRelativeExpiry(SENDER_TXN, 120)
    //                                .hasKnownStatus(SCHEDULE_FUTURE_THROTTLE_EXCEEDED))
    //                .then(
    //                        overriding(
    //                                SCHEDULING_MAX_TXN_PER_SECOND,
    //                                HapiSpecSetup.getDefaultNodeProps().get(SCHEDULING_MAX_TXN_PER_SECOND)),
    //                        fileUpdate(THROTTLE_DEFS)
    //                                .fee(ONE_HUNDRED_HBARS)
    //                                .payingWith(EXCHANGE_RATE_CONTROL)
    //                                .contents(defaultThrottles.toByteArray()),
    //                        cryptoTransfer(HapiCryptoTransfer.tinyBarsFromTo(GENESIS, FUNDING, 1))
    //                                .payingWith(GENESIS));
    //    }

<<<<<<< HEAD
    @HapiTest
    @Order(23)
    final Stream<DynamicTest> settingTheRightNanosecondsOnConsensusTimestamp() {
        final var receiver1 = "receiver1";
        final var receiver2 = "receiver2";
        final var receiver3 = "receiver3";
        final var receiver4 = "receiver4";
        final var contract = "HollowAccountCreator";
        return hapiTest(
                cryptoCreate(PAYING_ACCOUNT).via("createPayerTxn"),
                newKeyNamed(receiver1),
                newKeyNamed(receiver2),
                newKeyNamed(receiver3),
                newKeyNamed(receiver4),
                newKeyNamed(ADMIN_KEY),
                scheduleCreate(
                                VALID_SCHEDULE,
                                cryptoTransfer(tinyBarsFromAccountToAlias(PAYING_ACCOUNT, receiver1, ONE_HBAR, false)))
                        .withEntityMemo(randomUppercase(100))
                        .payingWith(PAYING_ACCOUNT)
                        .waitForExpiry()
                        .withRelativeExpiry("createPayerTxn", 4)
                        .recordingScheduledTxn()
                        .via("firstSchedule"),
                uploadInitCode(contract),
                contractCreate(contract),
                scheduleCreate(
                                VALID_SCHEDULE,
                                contractCall(
                                                contract,
                                                "testCallFoo",
                                                randomHeadlongAddress(),
                                                BigInteger.valueOf(500_000L))
                                        .sending(ONE_HBAR)
                                        .gas(2_000_000L)
                                        .via("callTransaction")
                                        .hasKnownStatusFrom(SUCCESS, INVALID_SOLIDITY_ADDRESS))
                        .withEntityMemo(randomUppercase(100))
                        .payingWith(DEFAULT_PAYER)
                        .waitForExpiry()
                        .withRelativeExpiry("createPayerTxn", 4)
                        .recordingScheduledTxn()
                        .via("secondSchedule"),
                scheduleCreate(
                                VALID_SCHEDULE,
                                cryptoTransfer(
                                        tinyBarsFromAccountToAlias(PAYING_ACCOUNT, receiver2, ONE_HBAR, false),
                                        tinyBarsFromAccountToAlias(PAYING_ACCOUNT, receiver4, ONE_HBAR, false)))
                        .withEntityMemo(randomUppercase(100))
                        .payingWith(PAYING_ACCOUNT)
                        .waitForExpiry()
                        .withRelativeExpiry("createPayerTxn", 4)
                        .recordingScheduledTxn()
                        .via("thirdSchedule"),
                sleepFor(5000),
                cryptoTransfer(tinyBarsFromAccountToAlias(PAYING_ACCOUNT, receiver3, ONE_HBAR, false))
                        .via("trigger"),
                withOpContext((spec, opLog) -> {
                    // get all records
                    final var trigger = getTxnRecord("trigger").andAllChildRecords();
                    final var firstSchedule =
                            getTxnRecord("firstSchedule").scheduled().andAllChildRecords();
                    final var secondSchedule =
                            getTxnRecord("secondSchedule").scheduled().andAllChildRecords();
                    final var thirdSchedule =
                            getTxnRecord("thirdSchedule").scheduled().andAllChildRecords();
                    allRunFor(spec, trigger, firstSchedule, secondSchedule, thirdSchedule);

                    // get all nanoseconds
                    final var triggerSeconds = getRecordSeconds(trigger);
                    final var firstScheduleSeconds = getRecordSeconds(firstSchedule);
                    final var secondScheduleSeconds = getRecordSeconds(secondSchedule);
                    final var thirdScheduleSeconds = getRecordSeconds(thirdSchedule);

                    final var triggerChildNanos = getChildNanos(trigger, 0);
                    final var triggerNanos = getRecordNanos(trigger);

                    final var firstScheduleChildNanos = getChildNanos(firstSchedule, 0);
                    final var firstScheduleNanos = getRecordNanos(firstSchedule);

                    final var secondScheduleNanos = getRecordNanos(secondSchedule);
                    final var secondScheduleChildNanos = getChildNanos(secondSchedule, 0);

                    final var thirdScheduleFirstChildNanos = getChildNanos(thirdSchedule, 0);
                    final var thirdScheduleSecondChildNanos = getChildNanos(thirdSchedule, 1);
                    final var thirdScheduleNanos = getRecordNanos(thirdSchedule);

                    assertThat(triggerSeconds)
                            .as(WRONG_CONSENSUS_TIMESTAMP)
                            .isEqualTo(firstScheduleSeconds)
                            .isEqualTo(secondScheduleSeconds)
                            .isEqualTo(thirdScheduleSeconds);
                    assertThat(triggerChildNanos).as(WRONG_CONSENSUS_TIMESTAMP).isLessThan(triggerNanos);
                    assertThat(triggerNanos).as(WRONG_CONSENSUS_TIMESTAMP).isLessThan(firstScheduleChildNanos);
                    assertThat(firstScheduleChildNanos)
                            .as(WRONG_CONSENSUS_TIMESTAMP)
                            .isLessThan(firstScheduleNanos);
                    assertThat(firstScheduleNanos).as(WRONG_CONSENSUS_TIMESTAMP).isLessThan(secondScheduleNanos);
                    assertThat(secondScheduleNanos)
                            .as(WRONG_CONSENSUS_TIMESTAMP)
                            .isLessThan(secondScheduleChildNanos);
                    assertThat(secondScheduleChildNanos)
                            .as(WRONG_CONSENSUS_TIMESTAMP)
                            .isLessThan(thirdScheduleFirstChildNanos);
                    assertThat(thirdScheduleFirstChildNanos)
                            .as(WRONG_CONSENSUS_TIMESTAMP)
                            .isLessThan(thirdScheduleSecondChildNanos);
                    assertThat(thirdScheduleSecondChildNanos)
                            .as(WRONG_CONSENSUS_TIMESTAMP)
                            .isLessThan(thirdScheduleNanos);
                }));
    }

    private static int getChildNanos(HapiGetTxnRecord scheduleRecord, int childIndex) {
        return scheduleRecord.getChildRecord(childIndex).getConsensusTimestamp().getNanos();
    }

    private static long getRecordSeconds(HapiGetTxnRecord scheduleRecord) {
        return scheduleRecord.getResponseRecord().getConsensusTimestamp().getSeconds();
    }

    private static int getRecordNanos(HapiGetTxnRecord scheduleRecord) {
        return scheduleRecord.getResponseRecord().getConsensusTimestamp().getNanos();
    }
=======
>>>>>>> 31b0b72f
}<|MERGE_RESOLUTION|>--- conflicted
+++ resolved
@@ -1269,7 +1269,6 @@
     //                                .payingWith(GENESIS));
     //    }
 
-<<<<<<< HEAD
     @HapiTest
     @Order(23)
     final Stream<DynamicTest> settingTheRightNanosecondsOnConsensusTimestamp() {
@@ -1394,6 +1393,4 @@
     private static int getRecordNanos(HapiGetTxnRecord scheduleRecord) {
         return scheduleRecord.getResponseRecord().getConsensusTimestamp().getNanos();
     }
-=======
->>>>>>> 31b0b72f
 }