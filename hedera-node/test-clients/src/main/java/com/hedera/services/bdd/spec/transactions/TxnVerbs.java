--- conflicted
+++ resolved
@@ -776,11 +776,4 @@
     public static HapiAtomicBatch atomicBatch(HapiTxnOp<?>... ops) {
         return new HapiAtomicBatch(ops);
     }
-<<<<<<< HEAD
-
-    public static HapiAtomicBatch atomicBatch(Transaction... transactions) {
-        return new HapiAtomicBatch(transactions);
-    }
-=======
->>>>>>> 86bf0946
 }