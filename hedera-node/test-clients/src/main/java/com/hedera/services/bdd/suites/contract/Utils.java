--- conflicted
+++ resolved
@@ -15,25 +15,6 @@
  */
 
 package com.hedera.services.bdd.suites.contract;
-
-import static com.hedera.node.app.hapi.utils.keys.KeyUtils.relocatedIfNotPresentInWorkingDir;
-import static com.hedera.services.bdd.spec.HapiPropertySource.asDotDelimitedLongArray;
-import static com.hedera.services.bdd.spec.HapiPropertySource.realm;
-import static com.hedera.services.bdd.spec.HapiPropertySource.shard;
-import static com.hedera.services.bdd.spec.dsl.entities.SpecContract.VARIANT_NONE;
-import static com.hedera.services.bdd.spec.queries.QueryVerbs.getTxnRecord;
-import static com.hedera.services.bdd.spec.utilops.CustomSpecAssert.allRunFor;
-import static com.hedera.services.bdd.spec.utilops.UtilVerbs.assertionsHold;
-import static com.hedera.services.bdd.spec.utilops.UtilVerbs.withOpContext;
-import static com.hedera.services.bdd.suites.contract.Utils.FunctionType.CONSTRUCTOR;
-import static com.hederahashgraph.api.proto.java.HederaFunctionality.ContractCall;
-import static com.hederahashgraph.api.proto.java.SubType.DEFAULT;
-import static com.swirlds.common.utility.CommonUtils.hex;
-import static com.swirlds.common.utility.CommonUtils.unhex;
-import static java.lang.System.arraycopy;
-import static java.util.Objects.requireNonNull;
-import static org.apache.commons.lang3.StringUtils.EMPTY;
-import static org.junit.jupiter.api.Assertions.assertEquals;
 
 import com.esaulpaugh.headlong.abi.Address;
 import com.google.common.primitives.Ints;
@@ -56,6 +37,17 @@
 import com.hederahashgraph.api.proto.java.TokenID;
 import com.swirlds.common.utility.CommonUtils;
 import edu.umd.cs.findbugs.annotations.NonNull;
+import org.apache.commons.io.FileUtils;
+import org.apache.logging.log4j.LogManager;
+import org.apache.logging.log4j.Logger;
+import org.apache.tuweni.bytes.Bytes;
+import org.apache.tuweni.bytes.Bytes32;
+import org.bouncycastle.util.encoders.Hex;
+import org.hyperledger.besu.crypto.Hash;
+import org.json.JSONArray;
+import org.json.JSONObject;
+import org.json.JSONTokener;
+
 import java.io.File;
 import java.io.FileInputStream;
 import java.io.IOException;
@@ -71,27 +63,32 @@
 import java.util.concurrent.atomic.AtomicReference;
 import java.util.stream.IntStream;
 import java.util.stream.LongStream;
-import org.apache.commons.io.FileUtils;
-import org.apache.logging.log4j.LogManager;
-import org.apache.logging.log4j.Logger;
-import org.apache.tuweni.bytes.Bytes;
-import org.apache.tuweni.bytes.Bytes32;
-import org.bouncycastle.util.encoders.Hex;
-import org.hyperledger.besu.crypto.Hash;
-import org.json.JSONArray;
-import org.json.JSONObject;
-import org.json.JSONTokener;
+
+import static com.hedera.node.app.hapi.utils.keys.KeyUtils.relocatedIfNotPresentInWorkingDir;
+import static com.hedera.services.bdd.spec.HapiPropertySource.asDotDelimitedLongArray;
+import static com.hedera.services.bdd.spec.HapiPropertySource.realm;
+import static com.hedera.services.bdd.spec.HapiPropertySource.shard;
+import static com.hedera.services.bdd.spec.dsl.entities.SpecContract.VARIANT_NONE;
+import static com.hedera.services.bdd.spec.queries.QueryVerbs.getTxnRecord;
+import static com.hedera.services.bdd.spec.utilops.CustomSpecAssert.allRunFor;
+import static com.hedera.services.bdd.spec.utilops.UtilVerbs.assertionsHold;
+import static com.hedera.services.bdd.spec.utilops.UtilVerbs.withOpContext;
+import static com.hedera.services.bdd.suites.contract.Utils.FunctionType.CONSTRUCTOR;
+import static com.hederahashgraph.api.proto.java.HederaFunctionality.ContractCall;
+import static com.hederahashgraph.api.proto.java.SubType.DEFAULT;
+import static com.swirlds.common.utility.CommonUtils.hex;
+import static com.swirlds.common.utility.CommonUtils.unhex;
+import static java.lang.System.arraycopy;
+import static java.util.Objects.requireNonNull;
+import static org.apache.commons.lang3.StringUtils.EMPTY;
+import static org.junit.jupiter.api.Assertions.assertEquals;
 
 public class Utils {
-<<<<<<< HEAD
     public static final String INITCODE_EXTENSION = ".bin";
     public static final String BYTECODE_EXTENSION = ".bbin";
-    public static final String LAMBDA_RESOURCE_PATH = "src/main/resources/contract/lambdas/%1$s/%1$s%2$s";
-    public static final String CONTRACT_RESOURCE_PATH = "src/main/resources/contract/contracts/%1$s/%1$s%2$s";
-=======
-    public static final String RESOURCE_PATH = "src/main/resources/contract/%1$s/%2$s/%2$s%3$s";
+    public static final String CONTRACT_RESOURCE_PATH = "src/main/resources/contract/%1$s/%2$s/%2$s%3$s";
+    public static final String DEFAULT_LAMBDAS_ROOT = "lambdas";
     public static final String DEFAULT_CONTRACTS_ROOT = "contracts";
->>>>>>> deeb01dc
 
     public static final String UNIQUE_CLASSPATH_RESOURCE_TPL = "contract/contracts/%s/%s";
     private static final Logger log = LogManager.getLogger(Utils.class);
@@ -172,7 +169,7 @@
      * @throws UncheckedIOException if an I/O error occurs
      */
     public static com.hedera.pbj.runtime.io.buffer.Bytes lambdaInitcodeFromResources(@NonNull final String lambda) {
-        final var path = getResourcePath(LAMBDA_RESOURCE_PATH, lambda, INITCODE_EXTENSION);
+        final var path = getResourcePath(DEFAULT_LAMBDAS_ROOT, lambda, INITCODE_EXTENSION);
         try {
             return com.hedera.pbj.runtime.io.buffer.Bytes.wrap(
                     Files.readAllBytes(relocatedIfNotPresentInWorkingDir(Path.of(path))));
@@ -190,7 +187,7 @@
      * @throws UncheckedIOException if an I/O error occurs
      */
     public static com.hedera.pbj.runtime.io.buffer.Bytes lambdaBytecodeFromResources(@NonNull final String lambda) {
-        final var path = getResourcePath(LAMBDA_RESOURCE_PATH, lambda, BYTECODE_EXTENSION);
+        final var path = getResourcePath(DEFAULT_LAMBDAS_ROOT, lambda, BYTECODE_EXTENSION);
         try {
             return com.hedera.pbj.runtime.io.buffer.Bytes.wrap(
                     Files.readAllBytes(relocatedIfNotPresentInWorkingDir(Path.of(path))));
@@ -305,42 +302,26 @@
      * @param extension the type of the desired contract resource (.bin or .json)
      */
     public static String getResourcePath(String resourceName, final String extension) {
-<<<<<<< HEAD
-        return getResourcePath(CONTRACT_RESOURCE_PATH, resourceName, extension);
-    }
-
-    /**
-     * Tries to get a path to the resource from the given path template, resource name, and extension.
-     * @param pathTemplate the path template
+        return getResourcePath(DEFAULT_CONTRACTS_ROOT, resourceName, extension);
+    }
+
+    /**
+     * Tries to get a path to the resource from the given root directory, resource name, and extension.
+     * @param rootDirectory the root directory
      * @param resourceName the name of the resource
      * @param extension the extension of the resource
      * @return the path to the resource
      * @throws IllegalArgumentException if the resource is not found
      */
     public static String getResourcePath(
-            @NonNull final String pathTemplate, @NonNull String resourceName, @NonNull final String extension) {
-        requireNonNull(pathTemplate);
+            @NonNull final String rootDirectory, @NonNull String resourceName, @NonNull final String extension) {
+        requireNonNull(rootDirectory);
         requireNonNull(resourceName);
         requireNonNull(extension);
         resourceName = resourceName.replaceAll("\\d*$", "");
-        final var path = String.format(pathTemplate, resourceName, extension);
-=======
-        return getResourcePath(DEFAULT_CONTRACTS_ROOT, resourceName, extension);
-    }
-
-    /**
-     * Generates a path to a desired contract resource
-     *
-     * @param resourceName the name of the contract
-     * @param extension the type of the desired contract resource (.bin or .json)
-     */
-    public static String getResourcePath(String rootDirectory, String resourceName, final String extension) {
-        resourceName = resourceName.replaceAll("\\d*$", "");
-        final var path = String.format(RESOURCE_PATH, rootDirectory, resourceName, extension);
->>>>>>> deeb01dc
+        final var path = String.format(CONTRACT_RESOURCE_PATH, rootDirectory, resourceName, extension);
         final var file = relocatedIfNotPresentInWorkingDir(new File(path));
         if (!file.exists()) {
-            System.out.println(file.getAbsolutePath());
             throw new IllegalArgumentException("Invalid argument: " + path.substring(path.lastIndexOf('/') + 1));
         }
         return file.getPath();
