--- conflicted
+++ resolved
@@ -232,13 +232,7 @@
 	}
 
 	@Override
-<<<<<<< HEAD
-	public void setCreated(ScheduleID id) {
-		receiptConfig = receipt -> receipt.setScheduleID(id);
-	}
-=======
 	public void setCreated(ScheduleID id) { receiptConfig = receipt -> receipt.setScheduleID(id); }
->>>>>>> f0a84be3
 
 	@Override
 	public void setNewTotalSupply(long newTotalTokenSupply) {
