--- conflicted
+++ resolved
@@ -258,13 +258,10 @@
 			"ledger.records.maxQueryableByAccount",
 			"ledger.schedule.txExpiryTimeSecs",
 			"rates.intradayChangeLimitPercent",
-<<<<<<< HEAD
-=======
 			"rates.midnightCheckInterval",
 			"scheduling.longTermEnabled",
 			"scheduling.maxTxnPerSecond",
 			"scheduling.maxExpirationFutureSeconds",
->>>>>>> 572c0a44
 			"scheduling.whitelist",
 			"sigs.expandFromLastSignedState",
 			"staking.rewardRate",
