--- conflicted
+++ resolved
@@ -66,33 +66,6 @@
 
 		workingState.updateFrom(activeState);
 		log.info("Context updated with working state");
-<<<<<<< HEAD
-		log.info("  (@ {}) # NFTs               = {}",
-				StateChildIndices.UNIQUE_TOKENS,
-				activeState.uniqueTokens().size());
-		log.info("  (@ {}) # token associations = {}",
-				StateChildIndices.TOKEN_ASSOCIATIONS,
-				activeState.tokenAssociations().size());
-		log.info("  (@ {}) # topics             = {}",
-				StateChildIndices.TOPICS,
-				activeState.topics().size());
-		log.info("  (@ {}) # blobs              = {}",
-				StateChildIndices.STORAGE,
-				activeState.storage().size());
-		log.info("  (@ {}) # accounts/contracts = {}",
-				StateChildIndices.ACCOUNTS,
-				activeState.accounts().size());
-		log.info("  (@ {}) # tokens             = {}",
-				StateChildIndices.TOKENS,
-				activeState.tokens().size());
-		log.info("  (@ {}) # scheduled txns     = {}",
-				StateChildIndices.SCHEDULE_TXS,
-				activeState.scheduleTxs().getNumSchedules());
-		log.info("  (@ {}) # contract K/V pairs = {}",
-				StateChildIndices.CONTRACT_STORAGE,
-				activeState.contractStorage().size());
-=======
->>>>>>> b5f511c2
 
 		final var activeHash = activeState.runningHashLeaf().getRunningHash().getHash();
 		recordStreamManager.setInitialHash(activeHash);
