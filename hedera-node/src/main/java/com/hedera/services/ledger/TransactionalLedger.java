--- conflicted
+++ resolved
@@ -533,10 +533,7 @@
 			final var finisher = commitInterceptor.finisherFor(i);
 			if (finisher != null) {
 				finisher.accept(entity);
-<<<<<<< HEAD
 				System.out.println(entity);
-=======
->>>>>>> dc9e71b1
 			}
 		}
 		createdKeys.clear();
