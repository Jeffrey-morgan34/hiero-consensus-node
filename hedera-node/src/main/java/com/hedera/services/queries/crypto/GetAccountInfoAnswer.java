package com.hedera.services.queries.crypto;

/*-
 * ‌
 * Hedera Services Node
 * ​
 * Copyright (C) 2018 - 2020 Hedera Hashgraph, LLC
 * ​
 * Licensed under the Apache License, Version 2.0 (the "License");
 * you may not use this file except in compliance with the License.
 * You may obtain a copy of the License at
 * 
 *      http://www.apache.org/licenses/LICENSE-2.0
 * 
 * Unless required by applicable law or agreed to in writing, software
 * distributed under the License is distributed on an "AS IS" BASIS,
 * WITHOUT WARRANTIES OR CONDITIONS OF ANY KIND, either express or implied.
 * See the License for the specific language governing permissions and
 * limitations under the License.
 * ‍
 */

import com.hedera.services.ledger.accounts.BackingTokenRels;
import com.hedera.services.state.merkle.MerkleAccount;
import com.hedera.services.context.primitives.StateView;
import com.hedera.services.state.merkle.MerkleEntityAssociation;
import com.hedera.services.state.merkle.MerkleEntityId;
import com.hedera.services.queries.AnswerService;
import com.hedera.services.state.submerkle.RawTokenRelationship;
import com.hedera.services.tokens.TokenStore;
import com.hedera.services.txns.validation.OptionValidator;
import com.hedera.services.utils.SignedTxnAccessor;
import com.hederahashgraph.api.proto.java.AccountID;
import com.hederahashgraph.api.proto.java.CryptoGetInfoQuery;
import com.hederahashgraph.api.proto.java.CryptoGetInfoResponse;
import com.hederahashgraph.api.proto.java.Duration;
import com.hederahashgraph.api.proto.java.HederaFunctionality;
import com.hederahashgraph.api.proto.java.Query;
import com.hederahashgraph.api.proto.java.Response;
import com.hederahashgraph.api.proto.java.ResponseCodeEnum;
import com.hederahashgraph.api.proto.java.ResponseType;
import com.hederahashgraph.api.proto.java.Timestamp;
import com.hederahashgraph.api.proto.java.TokenID;
import com.hederahashgraph.api.proto.java.TokenRelationship;
import com.hederahashgraph.api.proto.java.Transaction;

import java.util.ArrayList;
import java.util.List;
import java.util.Optional;

import static com.hedera.services.ledger.accounts.BackingTokenRels.asTokenRel;
import static com.hedera.services.state.merkle.MerkleEntityAssociation.fromAccountTokenRel;
import static com.hedera.services.utils.EntityIdUtils.asAccount;
import static com.hedera.services.utils.EntityIdUtils.asSolidityAddressHex;
import static com.hedera.services.utils.MiscUtils.asKeyUnchecked;
import static com.hederahashgraph.api.proto.java.HederaFunctionality.CryptoGetInfo;
import static com.hederahashgraph.api.proto.java.ResponseCodeEnum.OK;
import static com.hederahashgraph.api.proto.java.ResponseType.COST_ANSWER;

public class GetAccountInfoAnswer implements AnswerService {
	private final TokenStore tokenStore;
	private final OptionValidator optionValidator;

	public GetAccountInfoAnswer(TokenStore tokenStore, OptionValidator optionValidator) {
		this.tokenStore = tokenStore;
		this.optionValidator = optionValidator;
	}

	@Override
	public ResponseCodeEnum checkValidity(Query query, StateView view) {
		AccountID id = query.getCryptoGetInfo().getAccountID();

		return optionValidator.queryableAccountStatus(id, view.accounts());
	}

	@Override
	public Response responseGiven(Query query, StateView view, ResponseCodeEnum validity, long cost) {
		CryptoGetInfoQuery op = query.getCryptoGetInfo();
		CryptoGetInfoResponse.Builder response = CryptoGetInfoResponse.newBuilder();

		ResponseType type = op.getHeader().getResponseType();
		if (validity != OK) {
			response.setHeader(header(validity, type, cost));
		} else {
			if (type == COST_ANSWER) {
				response.setHeader(costAnswerHeader(OK, cost));
			} else {
				AccountID id = op.getAccountID();
				MerkleAccount account = view.accounts().get(MerkleEntityId.fromAccountId(id));
				String solidityAddress = asSolidityAddressHex(id);
				CryptoGetInfoResponse.AccountInfo.Builder info = CryptoGetInfoResponse.AccountInfo.newBuilder()
						.setKey(asKeyUnchecked(account.getKey()))
						.setExpirationTime(Timestamp.newBuilder().setSeconds(account.getExpiry()))
						.setAutoRenewPeriod(Duration.newBuilder().setSeconds(account.getAutoRenewSecs()))
						.setProxyAccountID(asAccount(account.getProxy()))
						.setAccountID(op.getAccountID())
						.setBalance(account.getBalance())
						.setContractAccountID(solidityAddress)
						.setReceiverSigRequired(account.isReceiverSigRequired())
						.setGenerateSendRecordThreshold(account.getSenderThreshold())
						.setGenerateReceiveRecordThreshold(account.getReceiverThreshold());
<<<<<<< HEAD
				List<TokenRelationship> relationships = account.explicitTokenRels()
						.stream()
						.map(raw -> new AbstractMap.SimpleEntry<>(raw, tokenStore.get(raw.id())))
						.filter(entry -> !entry.getValue().isDeleted())
						.map(entry -> entry.getKey().asGrpcFor(entry.getValue()))
						.collect(toList());
=======
				List<TokenRelationship> relationships = new ArrayList<>();
				var tokenIds = account.tokens().asIds();
				for (TokenID tId : tokenIds) {
					var optionalToken = view.tokenWith(tId);
					if (optionalToken.isPresent()) {
						var token = optionalToken.get();
						if (!token.isDeleted()) {
							var relKey = fromAccountTokenRel(id, tId);
							var relationship = view.tokenAssociations().get().get(relKey);
							relationships.add(new RawTokenRelationship(
									relationship.getBalance(),
									tId.getShardNum(),
									tId.getRealmNum(),
									tId.getTokenNum(),
									relationship.isFrozen(),
									relationship.isKycGranted()
							).asGrpcFor(token));
						}
					}
				}
>>>>>>> b6adf50e
				if (!relationships.isEmpty()) {
					info.addAllTokenRelationships(relationships);
				}
				response.setHeader(answerOnlyHeader(OK));
				response.setAccountInfo(info);
			}
		}
		return Response.newBuilder()
				.setCryptoGetInfo(response)
				.build();
	}

	@Override
	public boolean needsAnswerOnlyCost(Query query) {
		return COST_ANSWER == query.getCryptoGetInfo().getHeader().getResponseType();
	}

	@Override
	public boolean requiresNodePayment(Query query) {
		return typicallyRequiresNodePayment(query.getCryptoGetInfo().getHeader().getResponseType());
	}

	@Override
	public Optional<SignedTxnAccessor> extractPaymentFrom(Query query) {
		Transaction paymentTxn = query.getCryptoGetInfo().getHeader().getPayment();
		return Optional.ofNullable(SignedTxnAccessor.uncheckedFrom(paymentTxn));
	}

	@Override
	public ResponseCodeEnum extractValidityFrom(Response response) {
		return response.getCryptoGetInfo().getHeader().getNodeTransactionPrecheckCode();
	}

	@Override
	public HederaFunctionality canonicalFunction() {
		return CryptoGetInfo;
	}
}<|MERGE_RESOLUTION|>--- conflicted
+++ resolved
@@ -99,14 +99,6 @@
 						.setReceiverSigRequired(account.isReceiverSigRequired())
 						.setGenerateSendRecordThreshold(account.getSenderThreshold())
 						.setGenerateReceiveRecordThreshold(account.getReceiverThreshold());
-<<<<<<< HEAD
-				List<TokenRelationship> relationships = account.explicitTokenRels()
-						.stream()
-						.map(raw -> new AbstractMap.SimpleEntry<>(raw, tokenStore.get(raw.id())))
-						.filter(entry -> !entry.getValue().isDeleted())
-						.map(entry -> entry.getKey().asGrpcFor(entry.getValue()))
-						.collect(toList());
-=======
 				List<TokenRelationship> relationships = new ArrayList<>();
 				var tokenIds = account.tokens().asIds();
 				for (TokenID tId : tokenIds) {
@@ -127,7 +119,6 @@
 						}
 					}
 				}
->>>>>>> b6adf50e
 				if (!relationships.isEmpty()) {
 					info.addAllTokenRelationships(relationships);
 				}
