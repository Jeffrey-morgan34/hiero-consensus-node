package com.hedera.services.store.tokens.views;

/*-
 * ‌
 * Hedera Services Node
 * ​
 * Copyright (C) 2018 - 2021 Hedera Hashgraph, LLC
 * ​
 * Licensed under the Apache License, Version 2.0 (the "License");
 * you may not use this file except in compliance with the License.
 * You may obtain a copy of the License at
 *
 *      http://www.apache.org/licenses/LICENSE-2.0
 *
 * Unless required by applicable law or agreed to in writing, software
 * distributed under the License is distributed on an "AS IS" BASIS,
 * WITHOUT WARRANTIES OR CONDITIONS OF ANY KIND, either express or implied.
 * See the License for the specific language governing permissions and
 * limitations under the License.
 * ‍
 */

import com.hedera.services.state.annotations.NftsByOwner;
import com.hedera.services.state.annotations.NftsByType;
import com.hedera.services.state.annotations.TreasuryNftsByType;
import com.hedera.services.state.merkle.MerkleToken;
import com.hedera.services.state.merkle.MerkleUniqueToken;
import com.hedera.services.state.submerkle.EntityId;
import com.hedera.services.store.tokens.annotations.AreFcotmrQueriesDisabled;
import com.hedera.services.store.tokens.annotations.AreTreasuryWildcardsEnabled;
<<<<<<< HEAD
import com.hedera.services.utils.PermHashInteger;
import com.hedera.services.utils.PermHashLong;
=======
import com.hedera.services.utils.EntityNum;
import com.hedera.services.utils.EntityNumPair;
>>>>>>> 56c2f253
import com.swirlds.fchashmap.FCOneToManyRelation;
import com.swirlds.merkle.map.MerkleMap;
import org.apache.logging.log4j.LogManager;
import org.apache.logging.log4j.Logger;

import javax.inject.Inject;
import javax.inject.Singleton;
import java.util.ArrayList;
import java.util.List;
import java.util.Objects;
import java.util.concurrent.CompletableFuture;
import java.util.function.Supplier;

import static com.hedera.services.store.tokens.views.UniqTokenViewsManager.TargetFcotmr.NFTS_BY_OWNER;
import static com.hedera.services.store.tokens.views.UniqTokenViewsManager.TargetFcotmr.TREASURY_NFTS_BY_TYPE;
<<<<<<< HEAD
import static com.hedera.services.utils.PermHashInteger.fromInt;
=======
import static com.hedera.services.utils.EntityNum.fromInt;
>>>>>>> 56c2f253
import static com.hedera.services.utils.MiscUtils.forEach;
import static java.util.concurrent.CompletableFuture.allOf;
import static java.util.concurrent.CompletableFuture.runAsync;

/**
 * Keeps the {@link FCOneToManyRelation} views of the unique tokens in the world state
 * up-to-date as transactions are handled by the {@link com.hedera.services.store.TypedTokenStore}
 * and (for now) {@link com.hedera.services.store.tokens.HederaTokenStore}.
 *
 * <b>NOTE:</b> The terms "unique token" and NFT are used interchangeably in this
 * class to shorten variable names and reduce cognitive overhead.
 *
 * If constructed with a {@code treasuryNftsByType} {@link FCOneToManyRelation}, uses the
 * "dual-source" picture of NFT ownership, with an internal representation that distinguishes
 * between an account owning an NFT it received it via a {@link com.hederahashgraph.api.proto.java.NftTransfer},
 * and an account owning an NFT because it is the designated treasury for the NFT's token type.
 */
@Singleton
public class UniqTokenViewsManager {
	private static final Logger log = LogManager.getLogger(UniqTokenViewsManager.class);

	private final boolean doNoops;
	private final Supplier<FCOneToManyRelation<EntityNum, Long>> nftsByType;
	private final Supplier<FCOneToManyRelation<EntityNum, Long>> nftsByOwner;
	private final Supplier<FCOneToManyRelation<EntityNum, Long>> treasuryNftsByType;

	enum TargetFcotmr {
		NFTS_BY_TYPE, NFTS_BY_OWNER, TREASURY_NFTS_BY_TYPE
	}

	private boolean inTxn = false;
	private List<PendingChange> changesInTxn = new ArrayList<>();

	@Inject
	public UniqTokenViewsManager(
			@NftsByType Supplier<FCOneToManyRelation<EntityNum, Long>> nftsByType,
			@NftsByOwner Supplier<FCOneToManyRelation<EntityNum, Long>> nftsByOwner,
			@TreasuryNftsByType Supplier<FCOneToManyRelation<EntityNum, Long>> treasuryNftsByType,
			@AreFcotmrQueriesDisabled boolean doNoops,
			@AreTreasuryWildcardsEnabled boolean useWildcards
	) {
		this.nftsByType = nftsByType;
		this.nftsByOwner = nftsByOwner;
		if (useWildcards) {
			this.treasuryNftsByType = treasuryNftsByType;
		} else {
			this.treasuryNftsByType = null;
		}
		this.doNoops = doNoops;
	}

	/**
	 * Rebuilds the internal views of the unique tokens in the world state, given
	 * the token types and unique tokens in the world state.
	 *
	 * <b>NOTE: </b> Does not clear the internal {@link FCOneToManyRelation}s,
	 * because it would never be correct to call this method except on restart
	 * or reconnect; and in those cases, the {@link FCOneToManyRelation}s are
	 * newly created.
	 *
	 * @param tokens
	 * 		token types in the world state
	 * @param nfts
	 * 		unique tokens in the world state
	 */
	public void rebuildNotice(
<<<<<<< HEAD
			MerkleMap<PermHashInteger, MerkleToken> tokens,
			MerkleMap<PermHashLong, MerkleUniqueToken> nfts
=======
			MerkleMap<EntityNum, MerkleToken> tokens,
			MerkleMap<EntityNumPair, MerkleUniqueToken> nfts
>>>>>>> 56c2f253
	) {
		if (doNoops) {
			return;
		}

		final CompletableFuture<Void> futureRebuild = allOf(rebuildFutures(tokens, nfts));

		futureRebuild.join();
	}

	/**
	 * Updates the internal view of the unique tokens in the world state to reflect
	 * the minting of an NFT with the given id in the given treasury.
	 *
	 * @param nftId
	 * 		the minted id
	 * @param treasury
	 * 		the treasury that received the new NFT
	 */
<<<<<<< HEAD
	public void mintNotice(PermHashLong nftId, EntityId treasury) {
=======
	public void mintNotice(EntityNumPair nftId, EntityId treasury) {
>>>>>>> 56c2f253
		if (doNoops) {
			return;
		}

		final var tokenId = nftId.getHiPhi();
		nftsByType.get().associate(tokenId, nftId.getValue());
		if (isUsingTreasuryWildcards()) {
			curTreasuryNftsByType().associate(tokenId, nftId.getValue());
		} else {
<<<<<<< HEAD
			nftsByOwner.get().associate(PermHashInteger.fromInt(treasury.identityCode()), nftId.getValue());
=======
			nftsByOwner.get().associate(EntityNum.fromInt(treasury.identityCode()), nftId.getValue());
>>>>>>> 56c2f253
		}
	}

	/**
	 * Updates the internal view of the unique tokens in the world state to reflect
	 * the wiping of an NFT with the given id from the given account.
	 *
	 * @param nftId
	 * 		the wiped id
	 * @param fromAccount
	 * 		the account that was wiped
	 */
<<<<<<< HEAD
	public void wipeNotice(PermHashLong nftId, EntityId fromAccount) {
=======
	public void wipeNotice(EntityNumPair nftId, EntityId fromAccount) {
>>>>>>> 56c2f253
		if (doNoops) {
			return;
		}

		/* The treasury account cannot be wiped, so both cases are the same */
		nftsByType.get().disassociate(nftId.getHiPhi(), nftId.getValue());
		nftsByOwner.get().disassociate(fromInt(fromAccount.identityCode()), nftId.getValue());
	}

	/**
	 * Updates the internal view of the unique tokens in the world state to reflect
	 * the burning of an NFT with the given id from the given treasury.
	 *
	 * @param nftId
	 * 		the burned id
	 * @param treasury
	 * 		the treasury of the burned NFT's token type
	 */
<<<<<<< HEAD
	public void burnNotice(PermHashLong nftId, EntityId treasury) {
=======
	public void burnNotice(EntityNumPair nftId, EntityId treasury) {
>>>>>>> 56c2f253
		if (doNoops) {
			return;
		}

		final var tokenId = nftId.getHiPhi();
		nftsByType.get().disassociate(tokenId, nftId.getValue());
		if (isUsingTreasuryWildcards()) {
			curTreasuryNftsByType().disassociate(tokenId, nftId.getValue());
		} else {
<<<<<<< HEAD
			nftsByOwner.get().disassociate(PermHashInteger.fromInt(treasury.identityCode()), nftId.getValue());
=======
			nftsByOwner.get().disassociate(EntityNum.fromInt(treasury.identityCode()), nftId.getValue());
>>>>>>> 56c2f253
		}
	}

	/**
	 * Updates the internal view of the unique tokens in the world state to reflect
	 * the exchange of an NFT with the given id between the given non-treasury accounts.
	 *
	 * @param nftId
	 * 		the exchanged id
	 * @param prevOwner
	 * 		the previous owner
	 * @param newOwner
	 * 		the new owner
	 */
<<<<<<< HEAD
	public void exchangeNotice(PermHashLong nftId, EntityId prevOwner, EntityId newOwner) {
=======
	public void exchangeNotice(EntityNumPair nftId, EntityId prevOwner, EntityId newOwner) {
>>>>>>> 56c2f253
		if (doNoops) {
			return;
		}

		changeOrStage(NFTS_BY_OWNER, prevOwner.identityCode(), nftId.getValue(), false);
		changeOrStage(NFTS_BY_OWNER, newOwner.identityCode(), nftId.getValue(), true);
	}

	/**
	 * Updates the internal view of the unique tokens in the world state to reflect
	 * the departure of an NFT with the given id from the given treasury to the
	 * given receiving account.
	 *
	 * @param nftId
	 * 		the id exiting the treasury
	 * @param treasury
	 * 		the relevant treasury
	 * @param newOwner
	 * 		the new owner
	 */
<<<<<<< HEAD
	public void treasuryExitNotice(PermHashLong nftId, EntityId treasury, EntityId newOwner) {
=======
	public void treasuryExitNotice(EntityNumPair nftId, EntityId treasury, EntityId newOwner) {
>>>>>>> 56c2f253
		if (doNoops) {
			return;
		}

		if (isUsingTreasuryWildcards()) {
			changeOrStage(TREASURY_NFTS_BY_TYPE, nftId.getHiPhi().intValue(), nftId.getValue(), false);
		} else {
			changeOrStage(NFTS_BY_OWNER, treasury.identityCode(), nftId.getValue(), false);
		}
		changeOrStage(NFTS_BY_OWNER, newOwner.identityCode(), nftId.getValue(), true);
	}

	/**
	 * Updates the internal view of the unique tokens in the world state to reflect
	 * the return of an NFT with the given id to the given treasury from the given
	 * sending account.
	 *
	 * @param nftId
	 * 		the id returning to the treasury
	 * @param prevOwner
	 * 		the previous owner
	 * @param treasury
	 * 		the relevant treasury
	 */
<<<<<<< HEAD
	public void treasuryReturnNotice(PermHashLong nftId, EntityId prevOwner, EntityId treasury) {
=======
	public void treasuryReturnNotice(EntityNumPair nftId, EntityId prevOwner, EntityId treasury) {
>>>>>>> 56c2f253
		if (doNoops) {
			return;
		}

		changeOrStage(NFTS_BY_OWNER, prevOwner.identityCode(), nftId.getValue(), false);
		if (isUsingTreasuryWildcards()) {
			changeOrStage(TREASURY_NFTS_BY_TYPE, nftId.getHiPhi().intValue(), nftId.getValue(), true);
		} else {
			changeOrStage(NFTS_BY_OWNER, treasury.identityCode(), nftId.getValue(), true);
		}
	}

	/**
	 * Indicates whether this manager uses a "dual-source" picture of NFT ownership, with an internal
	 * representation that distinguishes between an account owning an NFT it received it via a
	 * {@link com.hederahashgraph.api.proto.java.NftTransfer}, and an account owning an NFT because
	 * it is the designated treasury for the NFT's token type.
	 *
	 * @return whether this manager internally differentiates the above ownership sources
	 */
	public boolean isUsingTreasuryWildcards() {
		return treasuryNftsByType != null;
	}

	/* --- Transactional semantics --- */
	public boolean isInTransaction() {
		if (doNoops) {
			return false;
		}

		return inTxn;
	}

	public void begin() {
		if (doNoops) {
			return;
		}

		if (inTxn) {
			throw new IllegalStateException("Manager already in transaction");
		}
		inTxn = true;
	}

	public void rollback() {
		if (doNoops) {
			return;
		}

		if (!inTxn) {
			throw new IllegalStateException("Manager not in transaction");
		}
		inTxn = false;
		changesInTxn.clear();
	}

	public void commit() {
		if (doNoops) {
			return;
		}

		if (!inTxn) {
			throw new IllegalStateException("Manager not in transaction");
		}
		if (!changesInTxn.isEmpty()) {
			for (var change : changesInTxn) {
				doChange(change.targetFcotmr(), change.keyCode(), change.valueCode(), change.isAssociate());
			}
			changesInTxn.clear();
		}
		inTxn = false;
	}

	private void changeOrStage(TargetFcotmr targetFcotmr, int keyCode, long valueCode, boolean associate) {
		if (inTxn) {
			final var change = new PendingChange(targetFcotmr, keyCode, valueCode, associate);
			changesInTxn.add(change);
		} else {
			doChange(targetFcotmr, keyCode, valueCode, associate);
		}
	}

	void doChange(TargetFcotmr targetFcotmr, int keyCode, long valueCode, boolean associate) {
		switch (targetFcotmr) {
			case NFTS_BY_TYPE:
				if (associate) {
					nftsByType.get().associate(fromInt(keyCode), valueCode);
				} else {
					nftsByType.get().disassociate(fromInt(keyCode), valueCode);
				}
				break;
			case NFTS_BY_OWNER:
				if (associate) {
					nftsByOwner.get().associate(fromInt(keyCode), valueCode);
				} else {
					nftsByOwner.get().disassociate(fromInt(keyCode), valueCode);
				}
				break;
			case TREASURY_NFTS_BY_TYPE:
				if (associate) {
					curTreasuryNftsByType().associate(fromInt(keyCode), valueCode);
				} else {
					curTreasuryNftsByType().disassociate(fromInt(keyCode), valueCode);
				}
				break;
		}
	}

	private FCOneToManyRelation<EntityNum, Long> curTreasuryNftsByType() {
		Objects.requireNonNull(treasuryNftsByType);
		return treasuryNftsByType.get();
	}

	private CompletableFuture<?>[] rebuildFutures(
<<<<<<< HEAD
			MerkleMap<PermHashInteger, MerkleToken> tokens,
			MerkleMap<PermHashLong, MerkleUniqueToken> nfts
=======
			MerkleMap<EntityNum, MerkleToken> tokens,
			MerkleMap<EntityNumPair, MerkleUniqueToken> nfts
>>>>>>> 56c2f253
	) {
		if (isUsingTreasuryWildcards()) {
			return new CompletableFuture<?>[] {
					runAsync(() -> {
						log.info(" - Started rebuilding NFTs by type in {}",
								Thread.currentThread().getName());
						rebuildNftsByType(tokens, nfts);
						log.info(" - Finished rebuilding NFTs by type in {}",
								Thread.currentThread().getName());
					}),
					runAsync(() -> {
						log.info(" - Started rebuilding treasury NFTs by type in {}",
								Thread.currentThread().getName());
						rebuildTreasuryNftsByType(tokens, nfts);
						log.info(" - Finished rebuilding treasury NFTs in {}",
								Thread.currentThread().getName());
					}),
					runAsync(() -> {
						log.info(" - Started rebuilding non-treasury NFTs by owner in {}",
								Thread.currentThread().getName());
						rebuildNonTreasuryNftsByOwner(tokens, nfts);
						log.info(" - Finished rebuilding non-treasury NFTs by owner in {}",
								Thread.currentThread().getName());
					})
			};
		} else {
			return new CompletableFuture<?>[] {
					runAsync(() -> rebuildNftsByType(tokens, nfts)),
					runAsync(() -> rebuildAllNftsByOwner(tokens, nfts))
			};
		}
	}

	private void rebuildTreasuryNftsByType(
<<<<<<< HEAD
			MerkleMap<PermHashInteger, MerkleToken> tokens,
			MerkleMap<PermHashLong, MerkleUniqueToken> nfts
=======
			MerkleMap<EntityNum, MerkleToken> tokens,
			MerkleMap<EntityNumPair, MerkleUniqueToken> nfts
>>>>>>> 56c2f253
	) {
		final var curTreasuryNftsByType = curTreasuryNftsByType();
		forEach(nfts, (nftId, nft) -> {
			if (nft.isTreasuryOwned()) {
				final var tokenId = nftId.getHiPhi();
				if (!tokens.containsKey(tokenId)) {
					return;
				}
				curTreasuryNftsByType.associate(tokenId, nftId.getValue());
			}
		});
	}

	private void rebuildNonTreasuryNftsByOwner(
<<<<<<< HEAD
			MerkleMap<PermHashInteger, MerkleToken> tokens,
			MerkleMap<PermHashLong, MerkleUniqueToken> nfts
=======
			MerkleMap<EntityNum, MerkleToken> tokens,
			MerkleMap<EntityNumPair, MerkleUniqueToken> nfts
>>>>>>> 56c2f253
	) {
		final var curNftsByOwner = nftsByOwner.get();
		forEach(nfts, (nftId, nft) -> {
			if (!tokens.containsKey(nftId.getHiPhi())) {
				return;
			}
			if (!nft.isTreasuryOwned()) {
				curNftsByOwner.associate(fromInt(nft.getOwner().identityCode()), nftId.getValue());
			}
		});
	}

	private void rebuildAllNftsByOwner(
<<<<<<< HEAD
			MerkleMap<PermHashInteger, MerkleToken> tokens,
			MerkleMap<PermHashLong, MerkleUniqueToken> nfts
=======
			MerkleMap<EntityNum, MerkleToken> tokens,
			MerkleMap<EntityNumPair, MerkleUniqueToken> nfts
>>>>>>> 56c2f253
	) {
		final var curNftsByOwner = nftsByOwner.get();
		forEach(nfts, (nftId, nft) -> {
			final var tokenId = nftId.getHiPhi();
			if (!tokens.containsKey(tokenId)) {
				return;
			}
			if (nft.isTreasuryOwned()) {
				final var token = tokens.get(tokenId);
				curNftsByOwner.associate(fromInt(token.treasury().identityCode()), nftId.getValue());
			} else {
				curNftsByOwner.associate(fromInt(nft.getOwner().identityCode()), nftId.getValue());
			}
		});
	}

	private void rebuildNftsByType(
<<<<<<< HEAD
			MerkleMap<PermHashInteger, MerkleToken> tokens,
			MerkleMap<PermHashLong, MerkleUniqueToken> nfts
=======
			MerkleMap<EntityNum, MerkleToken> tokens,
			MerkleMap<EntityNumPair, MerkleUniqueToken> nfts
>>>>>>> 56c2f253
	) {
		final var curNftsByType = nftsByType.get();
		forEach(nfts, (nftId, nft) -> {
			final var tokenId = nftId.getHiPhi();
			if (!tokens.containsKey(tokenId)) {
				return;
			}
			curNftsByType.associate(tokenId, nftId.getValue());
		});
	}

	static class PendingChange {
		private final TargetFcotmr targetFcotmr;
		private final int keyCode;
		private final long valueCode;
		private final boolean associate;

		public PendingChange(TargetFcotmr targetFcotmr, int keyCode, long valueCode, boolean associate) {
			this.targetFcotmr = targetFcotmr;
			this.keyCode = keyCode;
			this.valueCode = valueCode;
			this.associate = associate;
		}

		public TargetFcotmr targetFcotmr() {
			return targetFcotmr;
		}

		public int keyCode() {
			return keyCode;
		}

		public long valueCode() {
			return valueCode;
		}

		public boolean isAssociate() {
			return associate;
		}

		@Override
		public String toString() {
			return "PendingChange{" +
					"targetFcotmr=" + targetFcotmr +
					", keyCode=" + keyCode +
					", valueCode=" + valueCode +
					", associate=" + associate +
					'}';
		}
	}

	/* --- Only used by unit tests --- */
	List<PendingChange> getChangesInTxn() {
		return changesInTxn;
	}
}<|MERGE_RESOLUTION|>--- conflicted
+++ resolved
@@ -28,13 +28,8 @@
 import com.hedera.services.state.submerkle.EntityId;
 import com.hedera.services.store.tokens.annotations.AreFcotmrQueriesDisabled;
 import com.hedera.services.store.tokens.annotations.AreTreasuryWildcardsEnabled;
-<<<<<<< HEAD
-import com.hedera.services.utils.PermHashInteger;
-import com.hedera.services.utils.PermHashLong;
-=======
 import com.hedera.services.utils.EntityNum;
 import com.hedera.services.utils.EntityNumPair;
->>>>>>> 56c2f253
 import com.swirlds.fchashmap.FCOneToManyRelation;
 import com.swirlds.merkle.map.MerkleMap;
 import org.apache.logging.log4j.LogManager;
@@ -50,11 +45,7 @@
 
 import static com.hedera.services.store.tokens.views.UniqTokenViewsManager.TargetFcotmr.NFTS_BY_OWNER;
 import static com.hedera.services.store.tokens.views.UniqTokenViewsManager.TargetFcotmr.TREASURY_NFTS_BY_TYPE;
-<<<<<<< HEAD
-import static com.hedera.services.utils.PermHashInteger.fromInt;
-=======
 import static com.hedera.services.utils.EntityNum.fromInt;
->>>>>>> 56c2f253
 import static com.hedera.services.utils.MiscUtils.forEach;
 import static java.util.concurrent.CompletableFuture.allOf;
 import static java.util.concurrent.CompletableFuture.runAsync;
@@ -121,13 +112,8 @@
 	 * 		unique tokens in the world state
 	 */
 	public void rebuildNotice(
-<<<<<<< HEAD
-			MerkleMap<PermHashInteger, MerkleToken> tokens,
-			MerkleMap<PermHashLong, MerkleUniqueToken> nfts
-=======
 			MerkleMap<EntityNum, MerkleToken> tokens,
 			MerkleMap<EntityNumPair, MerkleUniqueToken> nfts
->>>>>>> 56c2f253
 	) {
 		if (doNoops) {
 			return;
@@ -147,11 +133,7 @@
 	 * @param treasury
 	 * 		the treasury that received the new NFT
 	 */
-<<<<<<< HEAD
-	public void mintNotice(PermHashLong nftId, EntityId treasury) {
-=======
 	public void mintNotice(EntityNumPair nftId, EntityId treasury) {
->>>>>>> 56c2f253
 		if (doNoops) {
 			return;
 		}
@@ -161,11 +143,7 @@
 		if (isUsingTreasuryWildcards()) {
 			curTreasuryNftsByType().associate(tokenId, nftId.getValue());
 		} else {
-<<<<<<< HEAD
-			nftsByOwner.get().associate(PermHashInteger.fromInt(treasury.identityCode()), nftId.getValue());
-=======
 			nftsByOwner.get().associate(EntityNum.fromInt(treasury.identityCode()), nftId.getValue());
->>>>>>> 56c2f253
 		}
 	}
 
@@ -178,11 +156,7 @@
 	 * @param fromAccount
 	 * 		the account that was wiped
 	 */
-<<<<<<< HEAD
-	public void wipeNotice(PermHashLong nftId, EntityId fromAccount) {
-=======
 	public void wipeNotice(EntityNumPair nftId, EntityId fromAccount) {
->>>>>>> 56c2f253
 		if (doNoops) {
 			return;
 		}
@@ -201,11 +175,7 @@
 	 * @param treasury
 	 * 		the treasury of the burned NFT's token type
 	 */
-<<<<<<< HEAD
-	public void burnNotice(PermHashLong nftId, EntityId treasury) {
-=======
 	public void burnNotice(EntityNumPair nftId, EntityId treasury) {
->>>>>>> 56c2f253
 		if (doNoops) {
 			return;
 		}
@@ -215,11 +185,7 @@
 		if (isUsingTreasuryWildcards()) {
 			curTreasuryNftsByType().disassociate(tokenId, nftId.getValue());
 		} else {
-<<<<<<< HEAD
-			nftsByOwner.get().disassociate(PermHashInteger.fromInt(treasury.identityCode()), nftId.getValue());
-=======
 			nftsByOwner.get().disassociate(EntityNum.fromInt(treasury.identityCode()), nftId.getValue());
->>>>>>> 56c2f253
 		}
 	}
 
@@ -234,11 +200,7 @@
 	 * @param newOwner
 	 * 		the new owner
 	 */
-<<<<<<< HEAD
-	public void exchangeNotice(PermHashLong nftId, EntityId prevOwner, EntityId newOwner) {
-=======
 	public void exchangeNotice(EntityNumPair nftId, EntityId prevOwner, EntityId newOwner) {
->>>>>>> 56c2f253
 		if (doNoops) {
 			return;
 		}
@@ -259,11 +221,7 @@
 	 * @param newOwner
 	 * 		the new owner
 	 */
-<<<<<<< HEAD
-	public void treasuryExitNotice(PermHashLong nftId, EntityId treasury, EntityId newOwner) {
-=======
 	public void treasuryExitNotice(EntityNumPair nftId, EntityId treasury, EntityId newOwner) {
->>>>>>> 56c2f253
 		if (doNoops) {
 			return;
 		}
@@ -288,11 +246,7 @@
 	 * @param treasury
 	 * 		the relevant treasury
 	 */
-<<<<<<< HEAD
-	public void treasuryReturnNotice(PermHashLong nftId, EntityId prevOwner, EntityId treasury) {
-=======
 	public void treasuryReturnNotice(EntityNumPair nftId, EntityId prevOwner, EntityId treasury) {
->>>>>>> 56c2f253
 		if (doNoops) {
 			return;
 		}
@@ -407,13 +361,8 @@
 	}
 
 	private CompletableFuture<?>[] rebuildFutures(
-<<<<<<< HEAD
-			MerkleMap<PermHashInteger, MerkleToken> tokens,
-			MerkleMap<PermHashLong, MerkleUniqueToken> nfts
-=======
 			MerkleMap<EntityNum, MerkleToken> tokens,
 			MerkleMap<EntityNumPair, MerkleUniqueToken> nfts
->>>>>>> 56c2f253
 	) {
 		if (isUsingTreasuryWildcards()) {
 			return new CompletableFuture<?>[] {
@@ -448,13 +397,8 @@
 	}
 
 	private void rebuildTreasuryNftsByType(
-<<<<<<< HEAD
-			MerkleMap<PermHashInteger, MerkleToken> tokens,
-			MerkleMap<PermHashLong, MerkleUniqueToken> nfts
-=======
 			MerkleMap<EntityNum, MerkleToken> tokens,
 			MerkleMap<EntityNumPair, MerkleUniqueToken> nfts
->>>>>>> 56c2f253
 	) {
 		final var curTreasuryNftsByType = curTreasuryNftsByType();
 		forEach(nfts, (nftId, nft) -> {
@@ -469,13 +413,8 @@
 	}
 
 	private void rebuildNonTreasuryNftsByOwner(
-<<<<<<< HEAD
-			MerkleMap<PermHashInteger, MerkleToken> tokens,
-			MerkleMap<PermHashLong, MerkleUniqueToken> nfts
-=======
 			MerkleMap<EntityNum, MerkleToken> tokens,
 			MerkleMap<EntityNumPair, MerkleUniqueToken> nfts
->>>>>>> 56c2f253
 	) {
 		final var curNftsByOwner = nftsByOwner.get();
 		forEach(nfts, (nftId, nft) -> {
@@ -489,13 +428,8 @@
 	}
 
 	private void rebuildAllNftsByOwner(
-<<<<<<< HEAD
-			MerkleMap<PermHashInteger, MerkleToken> tokens,
-			MerkleMap<PermHashLong, MerkleUniqueToken> nfts
-=======
 			MerkleMap<EntityNum, MerkleToken> tokens,
 			MerkleMap<EntityNumPair, MerkleUniqueToken> nfts
->>>>>>> 56c2f253
 	) {
 		final var curNftsByOwner = nftsByOwner.get();
 		forEach(nfts, (nftId, nft) -> {
@@ -513,13 +447,8 @@
 	}
 
 	private void rebuildNftsByType(
-<<<<<<< HEAD
-			MerkleMap<PermHashInteger, MerkleToken> tokens,
-			MerkleMap<PermHashLong, MerkleUniqueToken> nfts
-=======
 			MerkleMap<EntityNum, MerkleToken> tokens,
 			MerkleMap<EntityNumPair, MerkleUniqueToken> nfts
->>>>>>> 56c2f253
 	) {
 		final var curNftsByType = nftsByType.get();
 		forEach(nfts, (nftId, nft) -> {
