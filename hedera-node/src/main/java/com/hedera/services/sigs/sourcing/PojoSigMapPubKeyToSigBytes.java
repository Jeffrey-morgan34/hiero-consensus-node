--- conflicted
+++ resolved
@@ -73,17 +73,10 @@
 	}
 
 	@Override
-<<<<<<< HEAD
-	public void forEachUnusedSigWithFullPrefix(BiConsumer<byte[], byte[]> keySigObs) {
-		for (int i = 0, n = pojoSigMap.numSigsPairs(); i < n; i++) {
-			if (!used[i] && pojoSigMap.isFullPrefixAt(i)) {
-				keySigObs.accept(pojoSigMap.pubKeyPrefix(i), pojoSigMap.primitiveSignature(i));
-=======
 	public void forEachUnusedSigWithFullPrefix(final SigObserver observer) {
 		for (int i = 0, n = pojoSigMap.numSigsPairs(); i < n; i++) {
 			if (!used[i] && pojoSigMap.isFullPrefixAt(i)) {
-				observer.accept(null, pojoSigMap.pubKeyPrefix(i), pojoSigMap.primitiveSignature(i));
->>>>>>> 490e0ded
+				observer.accept(pojoSigMap.keyType(i), pojoSigMap.pubKeyPrefix(i), pojoSigMap.primitiveSignature(i));
 			}
 		}
 	}
