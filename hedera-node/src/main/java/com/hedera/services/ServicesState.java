--- conflicted
+++ resolved
@@ -30,10 +30,7 @@
 import com.hedera.services.state.merkle.MerkleTokenRelStatus;
 import com.hedera.services.state.merkle.MerkleTopic;
 import com.hedera.services.state.merkle.MerkleUniqueToken;
-<<<<<<< HEAD
 import com.hedera.services.state.migration.ReleaseTwentyTwoMigration;
-=======
->>>>>>> 6c903db0
 import com.hedera.services.state.migration.StateChildIndices;
 import com.hedera.services.state.org.StateMetadata;
 import com.hedera.services.state.submerkle.ExchangeRates;
@@ -59,10 +56,7 @@
 import com.swirlds.common.merkle.MerkleNode;
 import com.swirlds.common.merkle.utility.AbstractNaryMerkleInternal;
 import com.swirlds.fchashmap.FCOneToManyRelation;
-<<<<<<< HEAD
 import com.swirlds.jasperdb.JasperDbBuilder;
-=======
->>>>>>> 6c903db0
 import com.swirlds.merkle.map.MerkleMap;
 import com.swirlds.platform.state.DualStateImpl;
 import com.swirlds.virtualmap.VirtualMap;
@@ -74,10 +68,7 @@
 import java.util.function.Supplier;
 
 import static com.hedera.services.context.AppsManager.APPS;
-<<<<<<< HEAD
 import static com.hedera.services.state.migration.StateVersions.RELEASE_0220_VERSION;
-=======
->>>>>>> 6c903db0
 import static com.hedera.services.state.merkle.MerkleNetworkContext.NULL_CONSENSUS_TIME;
 import static com.hedera.services.state.migration.StateVersions.CURRENT_VERSION;
 import static com.hedera.services.state.migration.StateVersions.MINIMUM_SUPPORTED_VERSION;
@@ -97,14 +88,11 @@
 	/* All of the state that is not itself hashed or serialized, but only derived from such state */
 	private StateMetadata metadata;
 
-<<<<<<< HEAD
 	/* Only needed for to support migration from a 0.21.x state */
 	private Platform platformForDeferredInit;
 	private AddressBook addressBookForDeferredInit;
 	private SwirldDualState dualStateForDeferredInit;
 
-=======
->>>>>>> 6c903db0
 	public ServicesState() {
 		/* RuntimeConstructable */
 	}
@@ -122,13 +110,10 @@
 		/* Copy the non-Merkle state from the source */
 		this.deserializedVersion = that.deserializedVersion;
 		this.metadata = (that.metadata == null) ? null : that.metadata.copy();
-<<<<<<< HEAD
 
 		this.platformForDeferredInit = that.platformForDeferredInit;
 		this.dualStateForDeferredInit = that.dualStateForDeferredInit;
 		this.addressBookForDeferredInit = that.addressBookForDeferredInit;
-=======
->>>>>>> 6c903db0
 	}
 
 	/* --- MerkleInternal --- */
@@ -144,15 +129,10 @@
 
 	@Override
 	public int getMinimumChildCount(int version) {
-<<<<<<< HEAD
 		if (version >= MINIMUM_SUPPORTED_VERSION && version < CURRENT_VERSION) {
 			return StateChildIndices.NUM_PRE_0220_CHILDREN;
 		} else if (version == CURRENT_VERSION) {
 			return StateChildIndices.NUM_0220_CHILDREN;
-=======
-		if (version >= MINIMUM_SUPPORTED_VERSION && version <= CURRENT_VERSION) {
-			return StateChildIndices.NUM_POST_0160_CHILDREN;
->>>>>>> 6c903db0
 		} else {
 			throw new IllegalArgumentException("Argument 'version='" + version + "' is invalid!");
 		}
@@ -165,11 +145,7 @@
 
 	@Override
 	public void initialize() {
-<<<<<<< HEAD
                 /* ReleaseTwentyTwoMigration will create the new top-level VirtualMap children, nothing to do here. */
-=======
-		/* No new top-level children since minimum supported version (0.19.x) */
->>>>>>> 6c903db0
 	}
 
 	@Override
@@ -180,21 +156,16 @@
 
 	@Override
 	public void migrate() {
-<<<<<<< HEAD
 		int deserializedVersionFromState = getDeserializedVersion();
 		if (deserializedVersionFromState < RELEASE_0220_VERSION) {
 			blobMigrator.migrateFromBinaryObjectStore(this, deserializedVersionFromState);
 			init(getPlatformForDeferredInit(), getAddressBookForDeferredInit(), getDualStateForDeferredInit());
 		}
-=======
-		/* No migrations since minimum supported version (0.19.x) */
->>>>>>> 6c903db0
 	}
 
 	/* --- SwirldState --- */
 	@Override
 	public void init(final Platform platform, final AddressBook addressBook, final SwirldDualState dualState) {
-<<<<<<< HEAD
 		if (deserializedVersion < RELEASE_0220_VERSION && platform != platformForDeferredInit) {
 			/* Due to design issues with the BinaryObjectStore, which will not be finished
 			initializing here, we need to defer initialization until post-FCM migration. */
@@ -205,8 +176,6 @@
 			return;
 		}
 
-=======
->>>>>>> 6c903db0
 		log.info("Init called on Services node {} WITH Merkle saved state", platform.getSelfId());
 
 		/* Immediately override the address book from the saved state */
@@ -253,13 +222,10 @@
 		try {
 			final var app = metadata.app();
 			final var accessor = app.expandHandleSpan().track(platformTxn);
-<<<<<<< HEAD
 			// Submit the transaction for any prepare stage processing that can be performed
 			// such as pre-fetching of contract bytecode. This step is performed asynchronously
 			// so get this step started before synchronous signature expansion.
 			app.prefetchProcessor().submit(accessor);
-=======
->>>>>>> 6c903db0
 			app.sigReqsManager().expandSigsInto(accessor);
 		} catch (InvalidProtocolBufferException e) {
 			log.warn("Method expandSignatures called with non-gRPC txn", e);
@@ -320,13 +286,10 @@
 		return networkCtx().consensusTimeOfLastHandledTxn();
 	}
 
-<<<<<<< HEAD
-=======
 	public int getStateVersion() {
 		return networkCtx().getStateVersion();
 	}
 
->>>>>>> 6c903db0
 	public void logSummary() {
 		String ctxSummary;
 		if (metadata != null) {
@@ -494,15 +457,12 @@
 				new ExchangeRates());
 	}
 
-<<<<<<< HEAD
 	@FunctionalInterface
 	interface BinaryObjectStoreMigrator {
 		void migrateFromBinaryObjectStore(ServicesState initializingState, int deserializedVersion);
 	}
 
 	private static BinaryObjectStoreMigrator blobMigrator = ReleaseTwentyTwoMigration::migrateFromBinaryObjectStore;
-=======
->>>>>>> 6c903db0
 	private static Supplier<ServicesApp.Builder> appBuilder = DaggerServicesApp::builder;
 
 	/* --- Only used by unit tests --- */
@@ -521,11 +481,8 @@
 	static void setAppBuilder(final Supplier<ServicesApp.Builder> appBuilder) {
 		ServicesState.appBuilder = appBuilder;
 	}
-<<<<<<< HEAD
 
 	static void setBlobMigrator(final BinaryObjectStoreMigrator blobMigrator) {
 		ServicesState.blobMigrator = blobMigrator;
 	}
-=======
->>>>>>> 6c903db0
 }