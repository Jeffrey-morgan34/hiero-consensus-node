package com.hedera.services.store.models;

/*-
 * ‌
 * Hedera Services Node
 * ​
 * Copyright (C) 2018 - 2021 Hedera Hashgraph, LLC
 * ​
 * Licensed under the Apache License, Version 2.0 (the "License");
 * you may not use this file except in compliance with the License.
 * You may obtain a copy of the License at
 * 
 *      http://www.apache.org/licenses/LICENSE-2.0
 * 
 * Unless required by applicable law or agreed to in writing, software
 * distributed under the License is distributed on an "AS IS" BASIS,
 * WITHOUT WARRANTIES OR CONDITIONS OF ANY KIND, either express or implied.
 * See the License for the specific language governing permissions and
 * limitations under the License.
 * ‍
 */

import com.hedera.services.exceptions.InvalidTransactionException;
import com.hedera.services.state.merkle.internals.CopyOnWriteIds;
import com.hedera.services.txns.token.process.Dissociation;
import com.hedera.services.txns.validation.ContextOptionValidator;
import com.hedera.services.txns.validation.OptionValidator;
import com.hederahashgraph.api.proto.java.ResponseCodeEnum;
import org.junit.jupiter.api.BeforeEach;
import org.junit.jupiter.api.Test;

import java.util.List;

import static com.hedera.services.state.merkle.internals.BitPackUtils.buildAutomaticAssociationMetaData;
import static com.hederahashgraph.api.proto.java.ResponseCodeEnum.FAIL_INVALID;
import static com.hederahashgraph.api.proto.java.ResponseCodeEnum.NO_REMAINING_AUTOMATIC_ASSOCIATIONS;
import static com.hederahashgraph.api.proto.java.ResponseCodeEnum.TOKENS_PER_ACCOUNT_LIMIT_EXCEEDED;
import static com.hederahashgraph.api.proto.java.ResponseCodeEnum.TOKEN_ALREADY_ASSOCIATED_TO_ACCOUNT;
import static org.junit.jupiter.api.Assertions.assertEquals;
import static org.junit.jupiter.api.Assertions.assertFalse;
import static org.junit.jupiter.api.Assertions.assertThrows;
import static org.junit.jupiter.api.Assertions.assertTrue;
import static org.mockito.BDDMockito.given;
import static org.mockito.Mockito.mock;
import static org.mockito.Mockito.verify;

class AccountTest {
	private final Id subjectId = new Id(0, 0, 12345);
	private final CopyOnWriteIds assocTokens = new CopyOnWriteIds(new long[] { 666, 0, 0, 777, 0, 0 });
	private final long ownedNfts = 5;
	private final int alreadyUsedAutoAssociations = 123;
	private final int maxAutoAssociations = 1234;
<<<<<<< HEAD
	private final int autoAssociationMetadata =
			buildAutomaticAssociationMetaData(maxAutoAssociations, alreadyUsedAutoAssociations);
=======
	private final int autoAssociationMetadata = buildAutomaticAssociationMetaData(maxAutoAssociations, alreadyUsedAutoAssociations);
>>>>>>> da1af42b

	private Account subject;
	private OptionValidator validator;

	@BeforeEach
	void setUp() {
		subject = new Account(subjectId);
		subject.setAssociatedTokens(assocTokens);
		subject.setAutoAssociationMetadata(autoAssociationMetadata);
		subject.setOwnedNfts(ownedNfts);

		validator = mock(ContextOptionValidator.class);
	}

	@Test
	void associationTestedAsExpected() {
		assertTrue(subject.isAssociatedWith(new Id(0, 0, 666)));
		assertTrue(subject.isAssociatedWith(new Id(0, 0, 777)));
		assertFalse(subject.isAssociatedWith(new Id(0, 0, 888)));
	}

	@Test
	void toStringAsExpected() {
		// given:
		final var desired = "Account{id=Id{shard=0, realm=0, num=12345}, expiry=0, balance=0, deleted=false, " +
				"tokens=[0.0.666, 0.0.777], ownedNfts=5, alreadyUsedAutoAssociations=123, maxAutoAssociations=1234}";

		// expect:
		assertEquals(desired, subject.toString());
	}

	@Test
	void dissociationHappyPathWorks() {
		// setup:
		final var alreadyAssocTokenId = new Id(0, 0, 666);
		final var dissociationRel = mock(Dissociation.class);
		final var tokenRel = mock(TokenRelationship.class);
		// and:
		final var expectedFinalTokens = "[0.0.777]";

		given(dissociationRel.dissociatingAccountId()).willReturn(subjectId);
		given(dissociationRel.dissociatedTokenId()).willReturn(alreadyAssocTokenId);
		given(dissociationRel.dissociatingAccountRel()).willReturn(tokenRel);
		given(tokenRel.isAutomaticAssociation()).willReturn(true);

		// when:
		subject.dissociateUsing(List.of(dissociationRel), validator);

		// then:
		verify(dissociationRel).updateModelRelsSubjectTo(validator);
		assertEquals(expectedFinalTokens, assocTokens.toReadableIdList());
		assertEquals(alreadyUsedAutoAssociations-1, subject.getAlreadyUsedAutomaticAssociations());
	}

	@Test
	void dissociationFailsInvalidIfRelDoesntReferToUs() {
		// setup:
		final var notOurId = new Id(0, 0, 666);
		final var dissociationRel = mock(Dissociation.class);

		given(dissociationRel.dissociatingAccountId()).willReturn(notOurId);

		// expect:
		assertFailsWith(() -> subject.dissociateUsing(List.of(dissociationRel), validator), FAIL_INVALID);
	}

	@Test
	void failsOnAssociatingWithAlreadyRelatedToken() {
		// setup:
		final var alreadyAssocToken = new Token(new Id(0, 0, 666));

		// expect:
		assertFailsWith(
				() -> subject.associateWith(List.of(alreadyAssocToken), 100, false),
				TOKEN_ALREADY_ASSOCIATED_TO_ACCOUNT);
	}

	@Test
	void cantAssociateWithMoreThanMax() {
		// setup:
		final var firstNewToken = new Token(new Id(0, 0, 888));
		final var secondNewToken = new Token(new Id(0, 0, 999));

		// when:
		assertFailsWith(
				() -> subject.associateWith(List.of(firstNewToken, secondNewToken), 3, false),
				TOKENS_PER_ACCOUNT_LIMIT_EXCEEDED);
	}

	@Test
	void canAssociateWithNewToken() {
		// setup:
		final var firstNewToken = new Token(new Id(0, 0, 888));
		final var secondNewToken = new Token(new Id(0, 0, 999));
		final var expectedFinalTokens = "[0.0.666, 0.0.777, 0.0.888, 0.0.999]";
		subject.setAutoAssociationMetadata(autoAssociationMetadata);

		// when:
		subject.associateWith(List.of(firstNewToken, secondNewToken), 10, true);

		// expect:
		assertEquals(expectedFinalTokens, assocTokens.toReadableIdList());
	}

	@Test
	void accountEqualsCheck() {
		// setup:
		var account = new Account(subjectId);
		account.setAssociatedTokens(assocTokens);
		account.setExpiry(1000L);
		account.initBalance(100L);
		account.setOwnedNfts(1L);
		account.incrementOwnedNfts();
		account.setMaxAutomaticAssociations(123);
		account.setAlreadyUsedAutomaticAssociations(12);

		subject.setExpiry(1000L);
		subject.initBalance(100L);
		subject.setOwnedNfts(1L);
		subject.incrementOwnedNfts();
		subject.setAutoAssociationMetadata(account.getAutoAssociationMetadata());

		// when:
		var actualResult = subject.equals(account);

		// expect:
		assertEquals(account.getOwnedNfts(), subject.getOwnedNfts());
		// and:
		assertEquals(account.getId(), subject.getId());
		// and:
		assertEquals(account.getAssociatedTokens(), subject.getAssociatedTokens());
		// and:
		assertEquals(account.getMaxAutomaticAssociations(), subject.getMaxAutomaticAssociations());
		assertEquals(account.getAlreadyUsedAutomaticAssociations(), subject.getAlreadyUsedAutomaticAssociations());
		assertTrue(actualResult);
	}

	@Test
	void accountHashCodeCheck() {
		// setup:
		subject.setOwnedNfts(0);
		var otherSubject = new Account(subjectId);
		otherSubject.incrementOwnedNfts();
		otherSubject.setAssociatedTokens(assocTokens);

		subject.incrementOwnedNfts();
		otherSubject.setAutoAssociationMetadata(autoAssociationMetadata);
		// when:
		var actualResult = subject.hashCode();

		// expect:
		assertEquals(otherSubject.hashCode(), actualResult);
	}

	@Test
	void cannotAutomaticallyAssociateIfLimitReaches() {
		final var firstNewToken = new Token(new Id(0, 0, 888));
		subject.setMaxAutomaticAssociations(maxAutoAssociations);
		subject.setAlreadyUsedAutomaticAssociations(maxAutoAssociations);

		assertFailsWith(
				() -> subject.associateWith(List.of(firstNewToken), 10, true),
				NO_REMAINING_AUTOMATIC_ASSOCIATIONS);
	}

	@Test
	void incrementsTheAlreadyUsedAutoAssociationAsExpected() {
		final var firstNewToken = new Token(new Id(0, 0, 888));
		subject.setMaxAutomaticAssociations(maxAutoAssociations);
		subject.setAlreadyUsedAutomaticAssociations(maxAutoAssociations-1);

		subject.associateWith(List.of(firstNewToken), 10, true);

		assertEquals(maxAutoAssociations, subject.getAlreadyUsedAutomaticAssociations());
	}

	@Test
	void invalidValuesToAlreadyUsedAutoAssociationsFailAsExpected() {
		assertFailsWith(
				() -> subject.setAlreadyUsedAutomaticAssociations(maxAutoAssociations+1),
				NO_REMAINING_AUTOMATIC_ASSOCIATIONS);

		subject.setAlreadyUsedAutomaticAssociations(maxAutoAssociations);

		assertFailsWith(
				() -> subject.incrementUsedAutomaticAssocitions(),
				NO_REMAINING_AUTOMATIC_ASSOCIATIONS);

		subject.setAlreadyUsedAutomaticAssociations(0);

		assertFailsWith(
				() -> subject.decrementUsedAutomaticAssocitions(),
				NO_REMAINING_AUTOMATIC_ASSOCIATIONS);
	}

	private void assertFailsWith(Runnable something, ResponseCodeEnum status) {
		var ex = assertThrows(InvalidTransactionException.class, something::run);
		assertEquals(status, ex.getResponseCode());
	}
}<|MERGE_RESOLUTION|>--- conflicted
+++ resolved
@@ -50,12 +50,7 @@
 	private final long ownedNfts = 5;
 	private final int alreadyUsedAutoAssociations = 123;
 	private final int maxAutoAssociations = 1234;
-<<<<<<< HEAD
-	private final int autoAssociationMetadata =
-			buildAutomaticAssociationMetaData(maxAutoAssociations, alreadyUsedAutoAssociations);
-=======
 	private final int autoAssociationMetadata = buildAutomaticAssociationMetaData(maxAutoAssociations, alreadyUsedAutoAssociations);
->>>>>>> da1af42b
 
 	private Account subject;
 	private OptionValidator validator;
