package com.hedera.services.legacy.unit;

/*-
 * ‌
 * Hedera Services Node
 * ​
 * Copyright (C) 2018 - 2020 Hedera Hashgraph, LLC
 * ​
 * Licensed under the Apache License, Version 2.0 (the "License");
 * you may not use this file except in compliance with the License.
 * You may obtain a copy of the License at
 *
 *      http://www.apache.org/licenses/LICENSE-2.0
 *
 * Unless required by applicable law or agreed to in writing, software
 * distributed under the License is distributed on an "AS IS" BASIS,
 * WITHOUT WARRANTIES OR CONDITIONS OF ANY KIND, either express or implied.
 * See the License for the specific language governing permissions and
 * limitations under the License.
 * ‍
 */

import com.hedera.services.config.MockAccountNumbers;
import com.hedera.services.config.MockEntityNumbers;
import com.hedera.services.config.MockGlobalDynamicProps;
<<<<<<< HEAD
import com.hedera.services.context.ContextPlatformStatus;
import com.hedera.services.fees.StandardExemptions;
import com.hedera.services.legacy.handler.TransactionHandler;
=======
import com.hedera.services.fees.FeeCalculator;
import com.hedera.services.fees.StandardExemptions;
import com.hedera.services.legacy.handler.TransactionHandler;
import com.hedera.services.context.ContextPlatformStatus;
import com.hedera.services.queries.validation.QueryFeeCheck;
>>>>>>> 322d0651
import com.hedera.services.records.RecordCache;
import com.hedera.services.security.ops.SystemOpPolicies;
import com.hedera.services.sigs.verification.PrecheckVerifier;
import com.hedera.services.state.merkle.MerkleAccount;
import com.hedera.services.state.merkle.MerkleBlobMeta;
import com.hedera.services.state.merkle.MerkleEntityId;
import com.hedera.services.state.merkle.MerkleOptionalBlob;
import com.hedera.services.txns.validation.BasicPrecheck;
import com.hedera.services.utils.MiscUtils;
import com.hedera.test.mocks.TestContextValidator;
import com.hederahashgraph.api.proto.java.AccountID;
import com.hederahashgraph.api.proto.java.Duration;
import com.hederahashgraph.api.proto.java.ExchangeRateSet;
import com.hederahashgraph.api.proto.java.HederaFunctionality;
import com.hederahashgraph.api.proto.java.Query;
import com.hederahashgraph.api.proto.java.ResponseCodeEnum;
import com.hederahashgraph.api.proto.java.ResponseType;
import com.hederahashgraph.api.proto.java.SignatureList;
import com.hederahashgraph.api.proto.java.Timestamp;
import com.hederahashgraph.api.proto.java.Transaction;
import com.hederahashgraph.builder.RequestBuilder;
import com.hederahashgraph.builder.TransactionSigner;
<<<<<<< HEAD
=======
import com.hedera.services.state.merkle.MerkleEntityId;
import com.hedera.services.state.merkle.MerkleAccount;
import com.hedera.services.state.merkle.MerkleBlobMeta;
import com.hedera.services.state.merkle.MerkleOptionalBlob;

import java.security.KeyPair;
import java.security.PrivateKey;
import java.security.PublicKey;
import java.time.Instant;
import java.util.ArrayList;
import java.util.List;

import com.hederahashgraph.fee.FeeObject;
>>>>>>> 322d0651
import com.swirlds.common.PlatformStatus;
import com.swirlds.common.internal.SettingsCommon;
import com.swirlds.fcmap.FCMap;
import net.i2p.crypto.eddsa.EdDSAPublicKey;
import net.i2p.crypto.eddsa.KeyPairGenerator;
import org.junit.jupiter.api.BeforeAll;
import org.junit.jupiter.api.Test;
import org.junit.jupiter.api.TestInstance;
import org.junit.jupiter.api.TestInstance.Lifecycle;

import java.security.KeyPair;
import java.security.PrivateKey;
import java.security.PublicKey;
import java.time.Instant;
import java.util.ArrayList;
import java.util.List;

import static org.junit.jupiter.api.Assertions.assertEquals;
import static org.mockito.BDDMockito.any;
import static org.mockito.BDDMockito.given;
import static org.mockito.BDDMockito.mock;

@TestInstance(Lifecycle.PER_CLASS)
class QueryValidationTest {
	@BeforeAll
<<<<<<< HEAD
	public static void setupAll() {
		SettingsCommon.transactionMaxBytes = 1_234_567;
	}

	long payerAccountInitialBalance = 100000;
	private RecordCache recordCache;
	private FCMap<MerkleEntityId, MerkleAccount> map = new FCMap<>();
	private FCMap<MerkleBlobMeta, MerkleOptionalBlob> storageMap = new FCMap<>();
	;
	private AccountID nodeAccount =
			AccountID.newBuilder().setAccountNum(3).setRealmNum(0).setShardNum(0).build();
	private AccountID payerAccount =
			AccountID.newBuilder().setAccountNum(300).setRealmNum(0).setShardNum(0).build();
	private AccountID negetiveAccountNo =
			AccountID.newBuilder().setAccountNum(-1111).setRealmNum(0).setShardNum(0).build();
	private AccountID lowBalanceAccount = AccountID.newBuilder().setAccountNum(3001).setRealmNum(0)
			.setShardNum(0).build();
	private KeyPair payerKeyGenerated = new KeyPairGenerator().generateKeyPair();
	private TransactionHandler transactionHandler;

	private Transaction createQueryHeaderTransfer(AccountID payer) throws Exception {
		Timestamp timestamp = RequestBuilder.getTimestamp(Instant.now());
		Duration transactionDuration = RequestBuilder.getDuration(30);

		SignatureList sigList = SignatureList.getDefaultInstance();
		Transaction transferTx = RequestBuilder.getCryptoTransferRequest(payer.getAccountNum(),
				payer.getRealmNum(), payer.getShardNum(), nodeAccount.getAccountNum(),
				nodeAccount.getRealmNum(), nodeAccount.getShardNum(), 100, timestamp, transactionDuration,
				false, "test", payer.getAccountNum(), -100l, nodeAccount.getAccountNum(), 100l);
		List<PrivateKey> privateKeyList = new ArrayList<>();
		List<PublicKey> pubKeyList = new ArrayList<>();
		PrivateKey genPrivKey = payerKeyGenerated.getPrivate();
		PublicKey genPubKey = payerKeyGenerated.getPublic();
		privateKeyList.add(genPrivKey);
		privateKeyList.add(genPrivKey);
		pubKeyList.add(genPubKey);
		pubKeyList.add(genPubKey);
		transferTx = TransactionSigner.signTransactionWithSignatureMap(transferTx, privateKeyList, pubKeyList);
		return transferTx;
	}

	@BeforeAll
	void initializeState() throws Exception {
		PropertyLoaderTest.populatePropertiesWithConfigFilesPath(
				"./configuration/dev/application.properties",
				"./configuration/dev/api-permission.properties");
		PrecheckVerifier precheckVerifier = mock(PrecheckVerifier.class);
		given(precheckVerifier.hasNecessarySignatures(any())).willReturn(true);
		var policies = new SystemOpPolicies(new MockEntityNumbers());
		var platformStatus = new ContextPlatformStatus();
		platformStatus.set(PlatformStatus.ACTIVE);
		transactionHandler = new TransactionHandler(
				mock(RecordCache.class),
				precheckVerifier,
				() -> map,
				nodeAccount,
				new MockAccountNumbers(),
				policies,
				new StandardExemptions(new MockAccountNumbers(), policies),
				platformStatus);
		transactionHandler.setBasicPrecheck(
				new BasicPrecheck(TestContextValidator.TEST_VALIDATOR, new MockGlobalDynamicProps()));
		byte[] pubKey = ((EdDSAPublicKey) payerKeyGenerated.getPublic()).getAbyte();
		onboardAccount(payerAccount, pubKey, payerAccountInitialBalance);
		onboardAccount(lowBalanceAccount, pubKey, 100L);

		GlobalFlag.getInstance().setExchangeRateSet(getDefaultExchangeRateSet());
	}

	private static ExchangeRateSet getDefaultExchangeRateSet() {
		long expiryTime = Long.MAX_VALUE;
		return RequestBuilder.getExchangeRateSetBuilder(1, 1, expiryTime, 1, 1, expiryTime);
	}

	private void onboardAccount(AccountID account, byte[] publicKey, long initialBalance)
			throws Exception {
		NodeAccountsCreation.insertAccount(initialBalance, MiscUtils.commonsBytesToHex(publicKey), account, map
		);
	}

	@Test
	void testValidateGetInfoQuery_validateQuery() throws Exception {
		Transaction transferTransaction = createQueryHeaderTransfer(payerAccount);
		Query cryptoGetInfoQuery = RequestBuilder.getCryptoGetInfoQuery(payerAccount,
				transferTransaction, ResponseType.ANSWER_ONLY);

		ResponseCodeEnum result = transactionHandler.validateQuery(cryptoGetInfoQuery, true);
		assert (result == ResponseCodeEnum.OK);
	}

	@Test
	void testValidateGetInfoQuery_validateQuery_negetive() throws Exception {
		Transaction transferTransaction = createQueryHeaderTransfer(negetiveAccountNo);
		Query cryptoGetInfoQuery = RequestBuilder.getCryptoGetInfoQuery(negetiveAccountNo,
				transferTransaction, ResponseType.ANSWER_ONLY);

		ResponseCodeEnum result = transactionHandler.validateQuery(cryptoGetInfoQuery, true);
		assertEquals(result, ResponseCodeEnum.NOT_SUPPORTED);
	}


	@Test
	void testValidateGetInfoQuery_validateFee_inSufficientTxFee() throws Exception {
		Transaction transaction = createQueryHeaderTransfer(lowBalanceAccount);
		ResponseCodeEnum result =
				transactionHandler.validateScheduledFee(HederaFunctionality.CryptoGetInfo, transaction, 100);
		assertEquals(ResponseCodeEnum.INSUFFICIENT_PAYER_BALANCE, result);

	}
=======
    public static void setupAll() {
      SettingsCommon.transactionMaxBytes = 1_234_567;
    }

  long payerAccountInitialBalance = 100000;
  private FCMap<MerkleEntityId, MerkleAccount> map = new FCMap<>(new MerkleEntityId.Provider(), MerkleAccount.LEGACY_PROVIDER);
  private AccountID nodeAccount =
      AccountID.newBuilder().setAccountNum(3).setRealmNum(0).setShardNum(0).build();
  private AccountID payerAccount =
      AccountID.newBuilder().setAccountNum(300).setRealmNum(0).setShardNum(0).build();
  private AccountID negetiveAccountNo =
      AccountID.newBuilder().setAccountNum(-1111).setRealmNum(0).setShardNum(0).build();
  private AccountID lowBalanceAccount = AccountID.newBuilder().setAccountNum(3001).setRealmNum(0)
      .setShardNum(0).build();
  private KeyPair payerKeyGenerated = new KeyPairGenerator().generateKeyPair();
  private TransactionHandler transactionHandler;

  private Transaction createQueryHeaderTransfer(AccountID payer) throws Exception {
    Timestamp timestamp = RequestBuilder.getTimestamp(Instant.now());
    Duration transactionDuration = RequestBuilder.getDuration(30);

    Transaction transferTx = RequestBuilder.getCryptoTransferRequest(payer.getAccountNum(),
        payer.getRealmNum(), payer.getShardNum(), nodeAccount.getAccountNum(),
        nodeAccount.getRealmNum(), nodeAccount.getShardNum(), 100, timestamp, transactionDuration,
        false, "test", payer.getAccountNum(), -100l, nodeAccount.getAccountNum(), 100l);
    List<PrivateKey> privateKeyList = new ArrayList<>();
    List<PublicKey> pubKeyList = new ArrayList<>();
    PrivateKey genPrivKey = payerKeyGenerated.getPrivate();
    PublicKey genPubKey = payerKeyGenerated.getPublic();
    privateKeyList.add(genPrivKey);
    privateKeyList.add(genPrivKey);
    pubKeyList.add(genPubKey);
    pubKeyList.add(genPubKey);
    transferTx = TransactionSigner.signTransactionWithSignatureMap(transferTx, privateKeyList, pubKeyList);
    return transferTx;
  }

  @BeforeAll
  void initializeState() throws Exception {
    PropertyLoaderTest.populatePropertiesWithConfigFilesPath(
        "./configuration/dev/application.properties",
        "./configuration/dev/api-permission.properties");
    PrecheckVerifier precheckVerifier = mock(PrecheckVerifier.class);
    given(precheckVerifier.hasNecessarySignatures(any())).willReturn(true);
    var policies = new SystemOpPolicies(new MockEntityNumbers());
    var platformStatus = new ContextPlatformStatus();
    platformStatus.set(PlatformStatus.ACTIVE);
    transactionHandler = new TransactionHandler(
            mock(RecordCache.class),
            precheckVerifier,
            () -> map,
            nodeAccount,
            new MockAccountNumbers(),
            policies,
            new StandardExemptions(new MockAccountNumbers(), policies),
            platformStatus);
    transactionHandler.setBasicPrecheck(
            new BasicPrecheck(TestContextValidator.TEST_VALIDATOR, new MockGlobalDynamicProps()));
    byte[] pubKey = ((EdDSAPublicKey) payerKeyGenerated.getPublic()).getAbyte();
    onboardAccount(payerAccount, pubKey, payerAccountInitialBalance);
    onboardAccount(lowBalanceAccount, pubKey, 100L);

    GlobalFlag.getInstance().setExchangeRateSet(getDefaultExchangeRateSet());
  }

  private static ExchangeRateSet getDefaultExchangeRateSet() {
    long expiryTime = Long.MAX_VALUE;
    return RequestBuilder.getExchangeRateSetBuilder(1, 1, expiryTime, 1, 1, expiryTime);
  }

  private void onboardAccount(AccountID account, byte[] publicKey, long initialBalance)
      throws Exception {
    NodeAccountsCreation.insertAccount(initialBalance, MiscUtils.commonsBytesToHex(publicKey), account, map
    );
  }

  @Test
  void testValidateGetInfoQuery_validateQuery() throws Exception {
    Transaction transferTransaction = createQueryHeaderTransfer(payerAccount);
    Query cryptoGetInfoQuery = RequestBuilder.getCryptoGetInfoQuery(payerAccount,
        transferTransaction, ResponseType.ANSWER_ONLY);

    ResponseCodeEnum result = transactionHandler.validateQuery(cryptoGetInfoQuery, true);
    assert (result == ResponseCodeEnum.OK);
  }

  @Test
  void testValidateGetInfoQuery_validateQuery_negetive() throws Exception {
    Transaction transferTransaction = createQueryHeaderTransfer(negetiveAccountNo);
    Query cryptoGetInfoQuery = RequestBuilder.getCryptoGetInfoQuery(negetiveAccountNo,
        transferTransaction, ResponseType.ANSWER_ONLY);

    ResponseCodeEnum result = transactionHandler.validateQuery(cryptoGetInfoQuery, true);
    assertEquals(result, ResponseCodeEnum.NOT_SUPPORTED);
  }
>>>>>>> 322d0651
}<|MERGE_RESOLUTION|>--- conflicted
+++ resolved
@@ -23,17 +23,9 @@
 import com.hedera.services.config.MockAccountNumbers;
 import com.hedera.services.config.MockEntityNumbers;
 import com.hedera.services.config.MockGlobalDynamicProps;
-<<<<<<< HEAD
 import com.hedera.services.context.ContextPlatformStatus;
 import com.hedera.services.fees.StandardExemptions;
 import com.hedera.services.legacy.handler.TransactionHandler;
-=======
-import com.hedera.services.fees.FeeCalculator;
-import com.hedera.services.fees.StandardExemptions;
-import com.hedera.services.legacy.handler.TransactionHandler;
-import com.hedera.services.context.ContextPlatformStatus;
-import com.hedera.services.queries.validation.QueryFeeCheck;
->>>>>>> 322d0651
 import com.hedera.services.records.RecordCache;
 import com.hedera.services.security.ops.SystemOpPolicies;
 import com.hedera.services.sigs.verification.PrecheckVerifier;
@@ -47,7 +39,6 @@
 import com.hederahashgraph.api.proto.java.AccountID;
 import com.hederahashgraph.api.proto.java.Duration;
 import com.hederahashgraph.api.proto.java.ExchangeRateSet;
-import com.hederahashgraph.api.proto.java.HederaFunctionality;
 import com.hederahashgraph.api.proto.java.Query;
 import com.hederahashgraph.api.proto.java.ResponseCodeEnum;
 import com.hederahashgraph.api.proto.java.ResponseType;
@@ -56,12 +47,6 @@
 import com.hederahashgraph.api.proto.java.Transaction;
 import com.hederahashgraph.builder.RequestBuilder;
 import com.hederahashgraph.builder.TransactionSigner;
-<<<<<<< HEAD
-=======
-import com.hedera.services.state.merkle.MerkleEntityId;
-import com.hedera.services.state.merkle.MerkleAccount;
-import com.hedera.services.state.merkle.MerkleBlobMeta;
-import com.hedera.services.state.merkle.MerkleOptionalBlob;
 
 import java.security.KeyPair;
 import java.security.PrivateKey;
@@ -70,8 +55,6 @@
 import java.util.ArrayList;
 import java.util.List;
 
-import com.hederahashgraph.fee.FeeObject;
->>>>>>> 322d0651
 import com.swirlds.common.PlatformStatus;
 import com.swirlds.common.internal.SettingsCommon;
 import com.swirlds.fcmap.FCMap;
@@ -82,13 +65,6 @@
 import org.junit.jupiter.api.TestInstance;
 import org.junit.jupiter.api.TestInstance.Lifecycle;
 
-import java.security.KeyPair;
-import java.security.PrivateKey;
-import java.security.PublicKey;
-import java.time.Instant;
-import java.util.ArrayList;
-import java.util.List;
-
 import static org.junit.jupiter.api.Assertions.assertEquals;
 import static org.mockito.BDDMockito.any;
 import static org.mockito.BDDMockito.given;
@@ -97,7 +73,6 @@
 @TestInstance(Lifecycle.PER_CLASS)
 class QueryValidationTest {
 	@BeforeAll
-<<<<<<< HEAD
 	public static void setupAll() {
 		SettingsCommon.transactionMaxBytes = 1_234_567;
 	}
@@ -189,7 +164,7 @@
 	}
 
 	@Test
-	void testValidateGetInfoQuery_validateQuery_negetive() throws Exception {
+	void testValidateGetInfoQuery_validateQuery_negative() throws Exception {
 		Transaction transferTransaction = createQueryHeaderTransfer(negetiveAccountNo);
 		Query cryptoGetInfoQuery = RequestBuilder.getCryptoGetInfoQuery(negetiveAccountNo,
 				transferTransaction, ResponseType.ANSWER_ONLY);
@@ -197,111 +172,4 @@
 		ResponseCodeEnum result = transactionHandler.validateQuery(cryptoGetInfoQuery, true);
 		assertEquals(result, ResponseCodeEnum.NOT_SUPPORTED);
 	}
-
-
-	@Test
-	void testValidateGetInfoQuery_validateFee_inSufficientTxFee() throws Exception {
-		Transaction transaction = createQueryHeaderTransfer(lowBalanceAccount);
-		ResponseCodeEnum result =
-				transactionHandler.validateScheduledFee(HederaFunctionality.CryptoGetInfo, transaction, 100);
-		assertEquals(ResponseCodeEnum.INSUFFICIENT_PAYER_BALANCE, result);
-
-	}
-=======
-    public static void setupAll() {
-      SettingsCommon.transactionMaxBytes = 1_234_567;
-    }
-
-  long payerAccountInitialBalance = 100000;
-  private FCMap<MerkleEntityId, MerkleAccount> map = new FCMap<>(new MerkleEntityId.Provider(), MerkleAccount.LEGACY_PROVIDER);
-  private AccountID nodeAccount =
-      AccountID.newBuilder().setAccountNum(3).setRealmNum(0).setShardNum(0).build();
-  private AccountID payerAccount =
-      AccountID.newBuilder().setAccountNum(300).setRealmNum(0).setShardNum(0).build();
-  private AccountID negetiveAccountNo =
-      AccountID.newBuilder().setAccountNum(-1111).setRealmNum(0).setShardNum(0).build();
-  private AccountID lowBalanceAccount = AccountID.newBuilder().setAccountNum(3001).setRealmNum(0)
-      .setShardNum(0).build();
-  private KeyPair payerKeyGenerated = new KeyPairGenerator().generateKeyPair();
-  private TransactionHandler transactionHandler;
-
-  private Transaction createQueryHeaderTransfer(AccountID payer) throws Exception {
-    Timestamp timestamp = RequestBuilder.getTimestamp(Instant.now());
-    Duration transactionDuration = RequestBuilder.getDuration(30);
-
-    Transaction transferTx = RequestBuilder.getCryptoTransferRequest(payer.getAccountNum(),
-        payer.getRealmNum(), payer.getShardNum(), nodeAccount.getAccountNum(),
-        nodeAccount.getRealmNum(), nodeAccount.getShardNum(), 100, timestamp, transactionDuration,
-        false, "test", payer.getAccountNum(), -100l, nodeAccount.getAccountNum(), 100l);
-    List<PrivateKey> privateKeyList = new ArrayList<>();
-    List<PublicKey> pubKeyList = new ArrayList<>();
-    PrivateKey genPrivKey = payerKeyGenerated.getPrivate();
-    PublicKey genPubKey = payerKeyGenerated.getPublic();
-    privateKeyList.add(genPrivKey);
-    privateKeyList.add(genPrivKey);
-    pubKeyList.add(genPubKey);
-    pubKeyList.add(genPubKey);
-    transferTx = TransactionSigner.signTransactionWithSignatureMap(transferTx, privateKeyList, pubKeyList);
-    return transferTx;
-  }
-
-  @BeforeAll
-  void initializeState() throws Exception {
-    PropertyLoaderTest.populatePropertiesWithConfigFilesPath(
-        "./configuration/dev/application.properties",
-        "./configuration/dev/api-permission.properties");
-    PrecheckVerifier precheckVerifier = mock(PrecheckVerifier.class);
-    given(precheckVerifier.hasNecessarySignatures(any())).willReturn(true);
-    var policies = new SystemOpPolicies(new MockEntityNumbers());
-    var platformStatus = new ContextPlatformStatus();
-    platformStatus.set(PlatformStatus.ACTIVE);
-    transactionHandler = new TransactionHandler(
-            mock(RecordCache.class),
-            precheckVerifier,
-            () -> map,
-            nodeAccount,
-            new MockAccountNumbers(),
-            policies,
-            new StandardExemptions(new MockAccountNumbers(), policies),
-            platformStatus);
-    transactionHandler.setBasicPrecheck(
-            new BasicPrecheck(TestContextValidator.TEST_VALIDATOR, new MockGlobalDynamicProps()));
-    byte[] pubKey = ((EdDSAPublicKey) payerKeyGenerated.getPublic()).getAbyte();
-    onboardAccount(payerAccount, pubKey, payerAccountInitialBalance);
-    onboardAccount(lowBalanceAccount, pubKey, 100L);
-
-    GlobalFlag.getInstance().setExchangeRateSet(getDefaultExchangeRateSet());
-  }
-
-  private static ExchangeRateSet getDefaultExchangeRateSet() {
-    long expiryTime = Long.MAX_VALUE;
-    return RequestBuilder.getExchangeRateSetBuilder(1, 1, expiryTime, 1, 1, expiryTime);
-  }
-
-  private void onboardAccount(AccountID account, byte[] publicKey, long initialBalance)
-      throws Exception {
-    NodeAccountsCreation.insertAccount(initialBalance, MiscUtils.commonsBytesToHex(publicKey), account, map
-    );
-  }
-
-  @Test
-  void testValidateGetInfoQuery_validateQuery() throws Exception {
-    Transaction transferTransaction = createQueryHeaderTransfer(payerAccount);
-    Query cryptoGetInfoQuery = RequestBuilder.getCryptoGetInfoQuery(payerAccount,
-        transferTransaction, ResponseType.ANSWER_ONLY);
-
-    ResponseCodeEnum result = transactionHandler.validateQuery(cryptoGetInfoQuery, true);
-    assert (result == ResponseCodeEnum.OK);
-  }
-
-  @Test
-  void testValidateGetInfoQuery_validateQuery_negetive() throws Exception {
-    Transaction transferTransaction = createQueryHeaderTransfer(negetiveAccountNo);
-    Query cryptoGetInfoQuery = RequestBuilder.getCryptoGetInfoQuery(negetiveAccountNo,
-        transferTransaction, ResponseType.ANSWER_ONLY);
-
-    ResponseCodeEnum result = transactionHandler.validateQuery(cryptoGetInfoQuery, true);
-    assertEquals(result, ResponseCodeEnum.NOT_SUPPORTED);
-  }
->>>>>>> 322d0651
 }