/*
 * Copyright (C) 2022 Hedera Hashgraph, LLC
 *
 * Licensed under the Apache License, Version 2.0 (the "License");
 * you may not use this file except in compliance with the License.
 * You may obtain a copy of the License at
 *
 *      http://www.apache.org/licenses/LICENSE-2.0
 *
 * Unless required by applicable law or agreed to in writing, software
 * distributed under the License is distributed on an "AS IS" BASIS,
 * WITHOUT WARRANTIES OR CONDITIONS OF ANY KIND, either express or implied.
 * See the License for the specific language governing permissions and
 * limitations under the License.
 */
package com.hedera.services.utils.accessors;

import static com.hedera.test.utils.IdUtils.asAccount;
import static org.junit.jupiter.api.Assertions.assertEquals;
import static org.junit.jupiter.api.Assertions.assertTrue;

import com.google.protobuf.InvalidProtocolBufferException;
import com.hedera.services.context.properties.GlobalDynamicProperties;
import com.hedera.services.txns.validation.OptionValidator;
import com.hedera.test.utils.IdUtils;
import com.hederahashgraph.api.proto.java.AccountID;
import com.hederahashgraph.api.proto.java.ScheduleID;
import com.hederahashgraph.api.proto.java.TokenWipeAccountTransactionBody;
import com.hederahashgraph.api.proto.java.Transaction;
import com.hederahashgraph.api.proto.java.TransactionBody;
import com.hederahashgraph.api.proto.java.TransactionID;
import com.swirlds.common.system.transaction.internal.SwirldTransaction;
import org.junit.jupiter.api.BeforeEach;
import org.junit.jupiter.api.Test;
import org.junit.jupiter.api.extension.ExtendWith;
import org.mockito.Mock;
import org.mockito.junit.jupiter.MockitoExtension;

@ExtendWith(MockitoExtension.class)
class AccessorFactoryTest {
    private static final AccountID payerId = IdUtils.asAccount("0.0.456");
    private static final ScheduleID scheduleId = IdUtils.asSchedule("0.0.333333");

<<<<<<< HEAD
    @Mock private AliasManager aliasManager;
=======
    @Mock private OptionValidator validator;
    @Mock private GlobalDynamicProperties properties;
>>>>>>> 6f806782

    AccessorFactory subject;

    TransactionBody someTxn =
            TransactionBody.newBuilder()
                    .setTransactionID(TransactionID.newBuilder().setAccountID(asAccount("0.0.2")))
                    .setMemo("Hi!")
                    .build();
    TransactionBody tokenWipeTxn =
            TransactionBody.newBuilder()
                    .setTransactionID(TransactionID.newBuilder().setAccountID(asAccount("0.0.2")))
                    .setTokenWipe(TokenWipeAccountTransactionBody.getDefaultInstance())
                    .setMemo("Hi!")
                    .build();

    @BeforeEach
    void setUp() {
<<<<<<< HEAD
        subject = new AccessorFactory(aliasManager);
=======
        subject = new AccessorFactory(properties, validator);
>>>>>>> 6f806782
    }

    @Test
    void constructsCorrectly() throws InvalidProtocolBufferException {
<<<<<<< HEAD
        com.swirlds.common.system.transaction.Transaction platformTxn =
=======
        SwirldTransaction platformTxn =
>>>>>>> 6f806782
                new SwirldTransaction(
                        Transaction.newBuilder()
                                .setBodyBytes(someTxn.toByteString())
                                .build()
                                .toByteArray());
        assertTrue(subject.nonTriggeredTxn(platformTxn.getContents()) instanceof SignedTxnAccessor);

<<<<<<< HEAD
        com.swirlds.common.system.transaction.Transaction wipeTxn =
=======
        SwirldTransaction wipeTxn =
>>>>>>> 6f806782
                new SwirldTransaction(
                        Transaction.newBuilder()
                                .setBodyBytes(tokenWipeTxn.toByteString())
                                .build()
                                .toByteArray());
        assertTrue(subject.nonTriggeredTxn(wipeTxn.getContents()) instanceof SignedTxnAccessor);
    }

    @Test
    void constructsTriggeredCorrectly() throws InvalidProtocolBufferException {
<<<<<<< HEAD
        com.swirlds.common.system.transaction.Transaction platformTxn =
=======
        SwirldTransaction platformTxn =
>>>>>>> 6f806782
                new SwirldTransaction(
                        Transaction.newBuilder()
                                .setBodyBytes(someTxn.toByteString())
                                .build()
                                .toByteArray());
        assertTrue(subject.nonTriggeredTxn(platformTxn.getContents()) instanceof SignedTxnAccessor);

<<<<<<< HEAD
        com.swirlds.common.system.transaction.Transaction wipeTxn =
=======
        SwirldTransaction wipeTxn =
>>>>>>> 6f806782
                new SwirldTransaction(
                        Transaction.newBuilder()
                                .setBodyBytes(tokenWipeTxn.toByteString())
                                .build()
                                .toByteArray());

        var triggered =
                subject.triggeredTxn(wipeTxn.getContents(), payerId, scheduleId, true, true);

        assertTrue(triggered instanceof SignedTxnAccessor);

        assertTrue(triggered.congestionExempt());
        assertTrue(triggered.throttleExempt());
        assertEquals(payerId, triggered.getPayer());
        assertEquals(scheduleId, triggered.getScheduleRef());
    }
}<|MERGE_RESOLUTION|>--- conflicted
+++ resolved
@@ -41,12 +41,8 @@
     private static final AccountID payerId = IdUtils.asAccount("0.0.456");
     private static final ScheduleID scheduleId = IdUtils.asSchedule("0.0.333333");
 
-<<<<<<< HEAD
-    @Mock private AliasManager aliasManager;
-=======
     @Mock private OptionValidator validator;
     @Mock private GlobalDynamicProperties properties;
->>>>>>> 6f806782
 
     AccessorFactory subject;
 
@@ -64,20 +60,12 @@
 
     @BeforeEach
     void setUp() {
-<<<<<<< HEAD
-        subject = new AccessorFactory(aliasManager);
-=======
         subject = new AccessorFactory(properties, validator);
->>>>>>> 6f806782
     }
 
     @Test
     void constructsCorrectly() throws InvalidProtocolBufferException {
-<<<<<<< HEAD
-        com.swirlds.common.system.transaction.Transaction platformTxn =
-=======
         SwirldTransaction platformTxn =
->>>>>>> 6f806782
                 new SwirldTransaction(
                         Transaction.newBuilder()
                                 .setBodyBytes(someTxn.toByteString())
@@ -85,11 +73,7 @@
                                 .toByteArray());
         assertTrue(subject.nonTriggeredTxn(platformTxn.getContents()) instanceof SignedTxnAccessor);
 
-<<<<<<< HEAD
-        com.swirlds.common.system.transaction.Transaction wipeTxn =
-=======
         SwirldTransaction wipeTxn =
->>>>>>> 6f806782
                 new SwirldTransaction(
                         Transaction.newBuilder()
                                 .setBodyBytes(tokenWipeTxn.toByteString())
@@ -100,11 +84,7 @@
 
     @Test
     void constructsTriggeredCorrectly() throws InvalidProtocolBufferException {
-<<<<<<< HEAD
-        com.swirlds.common.system.transaction.Transaction platformTxn =
-=======
         SwirldTransaction platformTxn =
->>>>>>> 6f806782
                 new SwirldTransaction(
                         Transaction.newBuilder()
                                 .setBodyBytes(someTxn.toByteString())
@@ -112,11 +92,7 @@
                                 .toByteArray());
         assertTrue(subject.nonTriggeredTxn(platformTxn.getContents()) instanceof SignedTxnAccessor);
 
-<<<<<<< HEAD
-        com.swirlds.common.system.transaction.Transaction wipeTxn =
-=======
         SwirldTransaction wipeTxn =
->>>>>>> 6f806782
                 new SwirldTransaction(
                         Transaction.newBuilder()
                                 .setBodyBytes(tokenWipeTxn.toByteString())
