/*
 * Copyright (C) 2022 Hedera Hashgraph, LLC
 *
 * Licensed under the Apache License, Version 2.0 (the "License");
 * you may not use this file except in compliance with the License.
 * You may obtain a copy of the License at
 *
 *      http://www.apache.org/licenses/LICENSE-2.0
 *
 * Unless required by applicable law or agreed to in writing, software
 * distributed under the License is distributed on an "AS IS" BASIS,
 * WITHOUT WARRANTIES OR CONDITIONS OF ANY KIND, either express or implied.
 * See the License for the specific language governing permissions and
 * limitations under the License.
 */
package com.hedera.services.state.migration;

import static com.hedera.services.state.migration.ReleaseTwentySixMigration.INSERTIONS_PER_COPY;
import static com.hedera.services.state.migration.ReleaseTwentySixMigration.THREAD_COUNT;
import static com.hedera.services.state.migration.ReleaseTwentySixMigration.makeStorageIterable;
import static org.mockito.ArgumentMatchers.any;
import static org.mockito.ArgumentMatchers.eq;
import static org.mockito.BDDMockito.given;
import static org.mockito.BDDMockito.willThrow;
import static org.mockito.Mockito.verify;

import com.hedera.services.ServicesState;
import com.hedera.services.state.merkle.MerkleAccount;
import com.hedera.services.state.virtual.ContractKey;
import com.hedera.services.state.virtual.ContractValue;
import com.hedera.services.state.virtual.IterableContractValue;
import com.hedera.services.store.contracts.SizeLimitedStorage;
import com.hedera.services.utils.EntityNum;
import com.swirlds.merkle.map.MerkleMap;
import com.swirlds.virtualmap.VirtualMap;
import org.junit.jupiter.api.Assertions;
import org.junit.jupiter.api.Test;
import org.junit.jupiter.api.extension.ExtendWith;
import org.mockito.Mock;
import org.mockito.junit.jupiter.MockitoExtension;

@ExtendWith(MockitoExtension.class)
class ReleaseTwentySixMigrationTest {
    @Mock private MerkleMap<EntityNum, MerkleAccount> accounts;
    @Mock private VirtualMap<ContractKey, ContractValue> contractStorage;
    @Mock private VirtualMap<ContractKey, IterableContractValue> iterableContractStorage;
    @Mock private VirtualMap<ContractKey, IterableContractValue> finalContractStorage;
    @Mock private ServicesState initializingState;
    @Mock private KvPairIterationMigrator migrator;
    @Mock private ReleaseTwentySixMigration.MigratorFactory migratorFactory;
    @Mock private ReleaseTwentySixMigration.MigrationUtility migrationUtility;
<<<<<<< HEAD
    @Mock private MerkleAccount merkleAccount;

    @Test
    void migratesToIterableOwnedNftsAsExpected() {
        final MerkleMap<EntityNum, MerkleAccount> accounts = new MerkleMap<>();
        final MerkleMap<EntityNumPair, MerkleUniqueToken> uniqueTokens = new MerkleMap<>();

        final EntityNum accountNum1 = EntityNum.fromLong(1234L);
        final EntityNum accountNum2 = EntityNum.fromLong(1235L);
        final EntityNumPair nftId1 = EntityNumPair.fromLongs(2222, 1);
        final EntityNumPair nftId2 = EntityNumPair.fromLongs(2222, 2);
        final EntityNumPair nftId3 = EntityNumPair.fromLongs(2222, 3);
        final EntityNumPair nftId4 = EntityNumPair.fromLongs(2222, 4);
        final EntityNumPair nftId5 = EntityNumPair.fromLongs(2222, 5);

        final MerkleAccount account1 = new MerkleAccount();
        final MerkleAccount account2 = new MerkleAccount();
        final MerkleUniqueToken nft1 = new MerkleUniqueToken();
        nft1.setOwner(accountNum1.toEntityId());
        final MerkleUniqueToken nft2 = new MerkleUniqueToken();
        nft2.setOwner(accountNum2.toEntityId());
        final MerkleUniqueToken nft3 = new MerkleUniqueToken();
        nft3.setOwner(accountNum1.toEntityId());
        final MerkleUniqueToken nft4 = new MerkleUniqueToken();
        nft4.setOwner(accountNum2.toEntityId());
        final MerkleUniqueToken nft5 = new MerkleUniqueToken();
        nft5.setOwner(accountNum1.toEntityId());

        accounts.put(accountNum1, account1);
        accounts.put(accountNum2, account2);
        uniqueTokens.put(nftId1, nft1);
        uniqueTokens.put(nftId2, nft2);
        uniqueTokens.put(nftId3, nft3);
        uniqueTokens.put(nftId4, nft4);
        uniqueTokens.put(nftId5, nft5);

        buildAccountNftsOwnedLinkedList(accounts, uniqueTokens);
        // keySet() returns values in the order 2,5,4,1,3
        assertEquals(nftId3.getHiOrderAsLong(), accounts.get(accountNum1).getHeadNftTokenNum());
        assertEquals(nftId3.getLowOrderAsLong(), accounts.get(accountNum1).getHeadNftSerialNum());
        assertEquals(nftId4.getHiOrderAsLong(), accounts.get(accountNum2).getHeadNftTokenNum());
        assertEquals(nftId4.getLowOrderAsLong(), accounts.get(accountNum2).getHeadNftSerialNum());
        assertEquals(MISSING_NFT_NUM_PAIR, uniqueTokens.get(nftId5).getNext());
        assertEquals(nftId1.asNftNumPair(), uniqueTokens.get(nftId5).getPrev());
        assertEquals(nftId5.asNftNumPair(), uniqueTokens.get(nftId1).getNext());
        assertEquals(nftId3.asNftNumPair(), uniqueTokens.get(nftId1).getPrev());
        assertEquals(MISSING_NFT_NUM_PAIR, uniqueTokens.get(nftId3).getPrev());
        assertEquals(nftId1.asNftNumPair(), uniqueTokens.get(nftId3).getNext());
        assertEquals(MISSING_NFT_NUM_PAIR, uniqueTokens.get(nftId2).getNext());
        assertEquals(nftId4.asNftNumPair(), uniqueTokens.get(nftId2).getPrev());
        assertEquals(MISSING_NFT_NUM_PAIR, uniqueTokens.get(nftId4).getPrev());
        assertEquals(nftId2.asNftNumPair(), uniqueTokens.get(nftId4).getNext());
    }
=======
>>>>>>> d9bbf54b

    @Test
    void migratesToIterableStorageAsExpected() throws InterruptedException {
        given(initializingState.accounts()).willReturn(accounts);
        given(initializingState.getChild(StateChildIndices.CONTRACT_STORAGE))
                .willReturn(contractStorage);
        given(
                        migratorFactory.from(
                                eq(INSERTIONS_PER_COPY),
                                eq(accounts),
                                any(SizeLimitedStorage.IterableStorageUpserter.class),
                                eq(iterableContractStorage)))
                .willReturn(migrator);
        given(migrator.getMigratedStorage()).willReturn(finalContractStorage);

        makeStorageIterable(
                initializingState, migratorFactory, migrationUtility, iterableContractStorage);

        verify(migrationUtility).extractVirtualMapData(contractStorage, migrator, THREAD_COUNT);
        verify(migrator).finish();
        verify(initializingState)
                .setChild(StateChildIndices.CONTRACT_STORAGE, finalContractStorage);
    }

    @Test
    void translatesInterruptedExceptionToIse() throws InterruptedException {
        given(initializingState.accounts()).willReturn(accounts);
        given(initializingState.getChild(StateChildIndices.CONTRACT_STORAGE))
                .willReturn(contractStorage);
        given(
                        migratorFactory.from(
                                eq(INSERTIONS_PER_COPY),
                                eq(accounts),
                                any(SizeLimitedStorage.IterableStorageUpserter.class),
                                eq(iterableContractStorage)))
                .willReturn(migrator);
        willThrow(InterruptedException.class)
                .given(migrationUtility)
                .extractVirtualMapData(contractStorage, migrator, THREAD_COUNT);

        Assertions.assertThrows(
                IllegalStateException.class,
                () ->
                        makeStorageIterable(
                                initializingState,
                                migratorFactory,
                                migrationUtility,
                                iterableContractStorage));
    }
}<|MERGE_RESOLUTION|>--- conflicted
+++ resolved
@@ -49,62 +49,6 @@
     @Mock private KvPairIterationMigrator migrator;
     @Mock private ReleaseTwentySixMigration.MigratorFactory migratorFactory;
     @Mock private ReleaseTwentySixMigration.MigrationUtility migrationUtility;
-<<<<<<< HEAD
-    @Mock private MerkleAccount merkleAccount;
-
-    @Test
-    void migratesToIterableOwnedNftsAsExpected() {
-        final MerkleMap<EntityNum, MerkleAccount> accounts = new MerkleMap<>();
-        final MerkleMap<EntityNumPair, MerkleUniqueToken> uniqueTokens = new MerkleMap<>();
-
-        final EntityNum accountNum1 = EntityNum.fromLong(1234L);
-        final EntityNum accountNum2 = EntityNum.fromLong(1235L);
-        final EntityNumPair nftId1 = EntityNumPair.fromLongs(2222, 1);
-        final EntityNumPair nftId2 = EntityNumPair.fromLongs(2222, 2);
-        final EntityNumPair nftId3 = EntityNumPair.fromLongs(2222, 3);
-        final EntityNumPair nftId4 = EntityNumPair.fromLongs(2222, 4);
-        final EntityNumPair nftId5 = EntityNumPair.fromLongs(2222, 5);
-
-        final MerkleAccount account1 = new MerkleAccount();
-        final MerkleAccount account2 = new MerkleAccount();
-        final MerkleUniqueToken nft1 = new MerkleUniqueToken();
-        nft1.setOwner(accountNum1.toEntityId());
-        final MerkleUniqueToken nft2 = new MerkleUniqueToken();
-        nft2.setOwner(accountNum2.toEntityId());
-        final MerkleUniqueToken nft3 = new MerkleUniqueToken();
-        nft3.setOwner(accountNum1.toEntityId());
-        final MerkleUniqueToken nft4 = new MerkleUniqueToken();
-        nft4.setOwner(accountNum2.toEntityId());
-        final MerkleUniqueToken nft5 = new MerkleUniqueToken();
-        nft5.setOwner(accountNum1.toEntityId());
-
-        accounts.put(accountNum1, account1);
-        accounts.put(accountNum2, account2);
-        uniqueTokens.put(nftId1, nft1);
-        uniqueTokens.put(nftId2, nft2);
-        uniqueTokens.put(nftId3, nft3);
-        uniqueTokens.put(nftId4, nft4);
-        uniqueTokens.put(nftId5, nft5);
-
-        buildAccountNftsOwnedLinkedList(accounts, uniqueTokens);
-        // keySet() returns values in the order 2,5,4,1,3
-        assertEquals(nftId3.getHiOrderAsLong(), accounts.get(accountNum1).getHeadNftTokenNum());
-        assertEquals(nftId3.getLowOrderAsLong(), accounts.get(accountNum1).getHeadNftSerialNum());
-        assertEquals(nftId4.getHiOrderAsLong(), accounts.get(accountNum2).getHeadNftTokenNum());
-        assertEquals(nftId4.getLowOrderAsLong(), accounts.get(accountNum2).getHeadNftSerialNum());
-        assertEquals(MISSING_NFT_NUM_PAIR, uniqueTokens.get(nftId5).getNext());
-        assertEquals(nftId1.asNftNumPair(), uniqueTokens.get(nftId5).getPrev());
-        assertEquals(nftId5.asNftNumPair(), uniqueTokens.get(nftId1).getNext());
-        assertEquals(nftId3.asNftNumPair(), uniqueTokens.get(nftId1).getPrev());
-        assertEquals(MISSING_NFT_NUM_PAIR, uniqueTokens.get(nftId3).getPrev());
-        assertEquals(nftId1.asNftNumPair(), uniqueTokens.get(nftId3).getNext());
-        assertEquals(MISSING_NFT_NUM_PAIR, uniqueTokens.get(nftId2).getNext());
-        assertEquals(nftId4.asNftNumPair(), uniqueTokens.get(nftId2).getPrev());
-        assertEquals(MISSING_NFT_NUM_PAIR, uniqueTokens.get(nftId4).getPrev());
-        assertEquals(nftId2.asNftNumPair(), uniqueTokens.get(nftId4).getNext());
-    }
-=======
->>>>>>> d9bbf54b
 
     @Test
     void migratesToIterableStorageAsExpected() throws InterruptedException {
