/*
 * Copyright (C) 2021-2022 Hedera Hashgraph, LLC
 *
 * Licensed under the Apache License, Version 2.0 (the "License");
 * you may not use this file except in compliance with the License.
 * You may obtain a copy of the License at
 *
 *      http://www.apache.org/licenses/LICENSE-2.0
 *
 * Unless required by applicable law or agreed to in writing, software
 * distributed under the License is distributed on an "AS IS" BASIS,
 * WITHOUT WARRANTIES OR CONDITIONS OF ANY KIND, either express or implied.
 * See the License for the specific language governing permissions and
 * limitations under the License.
 */
package com.hedera.services.state.logic;

import static com.hedera.services.txns.diligence.DuplicateClassification.BELIEVED_UNIQUE;
import static com.hedera.services.txns.diligence.DuplicateClassification.NODE_DUPLICATE;
import static com.hederahashgraph.api.proto.java.ResponseCodeEnum.ACCOUNT_ID_DOES_NOT_EXIST;
import static com.hederahashgraph.api.proto.java.ResponseCodeEnum.DUPLICATE_TRANSACTION;
import static com.hederahashgraph.api.proto.java.ResponseCodeEnum.INVALID_NODE_ACCOUNT;
import static com.hederahashgraph.api.proto.java.ResponseCodeEnum.INVALID_PAYER_SIGNATURE;
import static com.hederahashgraph.api.proto.java.ResponseCodeEnum.INVALID_TRANSACTION_DURATION;
import static com.hederahashgraph.api.proto.java.ResponseCodeEnum.INVALID_ZERO_BYTE_IN_STRING;
import static com.hederahashgraph.api.proto.java.ResponseCodeEnum.OK;
import static com.hederahashgraph.api.proto.java.ResponseCodeEnum.PAYER_ACCOUNT_DELETED;
import static com.hederahashgraph.api.proto.java.ResponseCodeEnum.TRANSACTION_EXPIRED;
import static org.hamcrest.MatcherAssert.assertThat;
import static org.hamcrest.collection.IsIterableContainingInOrder.contains;
import static org.junit.jupiter.api.Assertions.assertFalse;
import static org.junit.jupiter.api.Assertions.assertTrue;
import static org.mockito.BDDMockito.any;
import static org.mockito.BDDMockito.given;
import static org.mockito.BDDMockito.never;
import static org.mockito.BDDMockito.verify;
import static org.mockito.Mockito.mock;

import com.google.protobuf.InvalidProtocolBufferException;
import com.hedera.services.context.TransactionContext;
import com.hedera.services.ledger.backing.BackingStore;
import com.hedera.services.state.merkle.MerkleAccount;
import com.hedera.services.txns.validation.OptionValidator;
import com.hedera.services.utils.accessors.SignedTxnAccessor;
import com.hedera.test.extensions.LogCaptor;
import com.hedera.test.extensions.LogCaptureExtension;
import com.hedera.test.extensions.LoggingSubject;
import com.hedera.test.extensions.LoggingTarget;
import com.hedera.test.utils.IdUtils;
import com.hederahashgraph.api.proto.java.AccountID;
import com.hederahashgraph.api.proto.java.Duration;
import com.hederahashgraph.api.proto.java.SignedTransaction;
import com.hederahashgraph.api.proto.java.Transaction;
import com.hederahashgraph.api.proto.java.TransactionBody;
import com.hederahashgraph.api.proto.java.TransactionID;
import java.time.Instant;
import org.hamcrest.Matchers;
import org.junit.jupiter.api.BeforeEach;
import org.junit.jupiter.api.Test;
import org.junit.jupiter.api.extension.ExtendWith;
import org.mockito.Mock;
import org.mockito.junit.jupiter.MockitoExtension;

@ExtendWith({MockitoExtension.class, LogCaptureExtension.class})
class AwareNodeDiligenceScreenTest {
    private static final long SUBMITTING_MEMBER = 2L;
    private static final String PRETEND_MEMO = "ignored";
    private static final Instant consensusTime = Instant.ofEpochSecond(1_234_567L);
    private static final AccountID aNodeAccount = IdUtils.asAccount("0.0.3");
    private static final AccountID bNodeAccount = IdUtils.asAccount("0.0.4");
    private static final AccountID payerAccountId = IdUtils.asAccount("0.0.5");
    private static final Duration validDuration =
            Duration.newBuilder().setSeconds(1_234_567L).build();

    private SignedTxnAccessor accessor;

    @Mock private TransactionContext txnCtx;
    @Mock private OptionValidator validator;
    @Mock private BackingStore<AccountID, MerkleAccount> backingAccounts;

    @LoggingTarget private LogCaptor logCaptor;

    @LoggingSubject private AwareNodeDiligenceScreen subject;

    @BeforeEach
    void setUp() {
        subject = new AwareNodeDiligenceScreen(validator, txnCtx, backingAccounts);
    }

    @Test
    void flagsMissingNodeAccount() throws InvalidProtocolBufferException {
        givenHandleCtx(aNodeAccount, aNodeAccount);
        given(txnCtx.submittingSwirldsMember()).willReturn(SUBMITTING_MEMBER);
        given(backingAccounts.contains(aNodeAccount)).willReturn(false);

        assertTrue(subject.nodeIgnoredDueDiligence(BELIEVED_UNIQUE));
        verify(txnCtx).setStatus(INVALID_NODE_ACCOUNT);
        assertThat(
                logCaptor.warnLogs(),
                contains(
                        Matchers.startsWith(
                                "Node 0.0.3 (member #2) submitted a txn w/ missing node account"
                                        + " 0.0.3")));
    }

    @Test
    void flagsNodeSubmittingTxnWithDiffNodeAccountId() throws InvalidProtocolBufferException {
        givenHandleCtx(bNodeAccount, aNodeAccount);
        given(txnCtx.submittingSwirldsMember()).willReturn(SUBMITTING_MEMBER);
        given(backingAccounts.contains(aNodeAccount)).willReturn(true);
        handleValidPayerAccount();

        assertTrue(subject.nodeIgnoredDueDiligence(BELIEVED_UNIQUE));
        verify(txnCtx).setStatus(INVALID_NODE_ACCOUNT);
        assertThat(
                logCaptor.warnLogs(),
                contains(
                        Matchers.startsWith(
                                "Node 0.0.4 (member #2) submitted a txn meant for node account"
                                        + " 0.0.3")));
    }

    @Test
    void flagsInvalidPayerSig() throws InvalidProtocolBufferException {
        givenHandleCtx(aNodeAccount, aNodeAccount);
        given(backingAccounts.contains(aNodeAccount)).willReturn(true);
        given(txnCtx.isPayerSigKnownActive()).willReturn(false);
        handleValidPayerAccount();

        assertTrue(subject.nodeIgnoredDueDiligence(BELIEVED_UNIQUE));
        verify(txnCtx).setStatus(INVALID_PAYER_SIGNATURE);
    }

    @Test
    void flagsNodeDuplicate() throws InvalidProtocolBufferException {
        givenHandleCtx(aNodeAccount, aNodeAccount);
        given(backingAccounts.contains(aNodeAccount)).willReturn(true);
        given(txnCtx.isPayerSigKnownActive()).willReturn(true);
        handleValidPayerAccount();

        assertTrue(subject.nodeIgnoredDueDiligence(NODE_DUPLICATE));
        verify(txnCtx).setStatus(DUPLICATE_TRANSACTION);
    }

    @Test
    void flagsInvalidDuration() throws InvalidProtocolBufferException {
        givenHandleCtx(aNodeAccount, aNodeAccount);
        given(backingAccounts.contains(aNodeAccount)).willReturn(true);
        given(txnCtx.isPayerSigKnownActive()).willReturn(true);
        given(validator.isValidTxnDuration(validDuration.getSeconds())).willReturn(false);
        handleValidPayerAccount();

        assertTrue(subject.nodeIgnoredDueDiligence(BELIEVED_UNIQUE));
        verify(txnCtx).setStatus(INVALID_TRANSACTION_DURATION);
    }

    @Test
    void flagsInvalidChronology() throws InvalidProtocolBufferException {
        givenHandleCtx(aNodeAccount, aNodeAccount);
        given(backingAccounts.contains(aNodeAccount)).willReturn(true);
        given(txnCtx.isPayerSigKnownActive()).willReturn(true);
        given(validator.isValidTxnDuration(validDuration.getSeconds())).willReturn(true);
        given(validator.chronologyStatus(accessor, consensusTime)).willReturn(TRANSACTION_EXPIRED);
        given(txnCtx.consensusTime()).willReturn(consensusTime);
        handleValidPayerAccount();

        assertTrue(subject.nodeIgnoredDueDiligence(BELIEVED_UNIQUE));
        verify(txnCtx).setStatus(TRANSACTION_EXPIRED);
    }

    @Test
    void flagsInvalidMemo() throws InvalidProtocolBufferException {
        givenHandleCtx(aNodeAccount, aNodeAccount);
        given(backingAccounts.contains(aNodeAccount)).willReturn(true);
        given(txnCtx.isPayerSigKnownActive()).willReturn(true);
        given(validator.isValidTxnDuration(validDuration.getSeconds())).willReturn(true);
        given(validator.chronologyStatus(accessor, consensusTime)).willReturn(OK);
        given(txnCtx.consensusTime()).willReturn(consensusTime);
        given(validator.rawMemoCheck(accessor.getMemoUtf8Bytes(), accessor.memoHasZeroByte()))
                .willReturn(INVALID_ZERO_BYTE_IN_STRING);
        handleValidPayerAccount();

        assertTrue(subject.nodeIgnoredDueDiligence(BELIEVED_UNIQUE));
        verify(txnCtx).setStatus(INVALID_ZERO_BYTE_IN_STRING);
    }

    @Test
    void doesntFlagWithAllOk() throws InvalidProtocolBufferException {
        givenHandleCtx(aNodeAccount, aNodeAccount);
        given(backingAccounts.contains(aNodeAccount)).willReturn(true);
        given(txnCtx.isPayerSigKnownActive()).willReturn(true);
        given(validator.isValidTxnDuration(validDuration.getSeconds())).willReturn(true);
        given(validator.chronologyStatus(accessor, consensusTime)).willReturn(OK);
        given(txnCtx.consensusTime()).willReturn(consensusTime);
        given(validator.rawMemoCheck(accessor.getMemoUtf8Bytes(), accessor.memoHasZeroByte()))
                .willReturn(OK);
        handleValidPayerAccount();

        assertFalse(subject.nodeIgnoredDueDiligence(BELIEVED_UNIQUE));
        verify(txnCtx, never()).setStatus(any());
    }

    @Test
    void payerAccountDoesntExist() throws InvalidProtocolBufferException {
        givenHandleCtx(aNodeAccount, aNodeAccount);
        given(backingAccounts.contains(aNodeAccount)).willReturn(true);

        assertTrue(subject.nodeIgnoredDueDiligence(BELIEVED_UNIQUE));

        verify(txnCtx).setStatus(ACCOUNT_ID_DOES_NOT_EXIST);
    }

    @Test
    void payerAccountDeleted() throws InvalidProtocolBufferException {
        givenHandleCtx(aNodeAccount, aNodeAccount);
        given(backingAccounts.contains(aNodeAccount)).willReturn(true);
        final var payerAccountRef = mock(MerkleAccount.class);
        given(payerAccountRef.isDeleted()).willReturn(true);
        given(backingAccounts.getImmutableRef(payerAccountId)).willReturn(payerAccountRef);
        given(backingAccounts.contains(payerAccountId)).willReturn(true);

        assertTrue(subject.nodeIgnoredDueDiligence(BELIEVED_UNIQUE));

        verify(txnCtx).setStatus(PAYER_ACCOUNT_DELETED);
    }

    private void givenHandleCtx(
            final AccountID submittingNodeAccount, final AccountID designatedNodeAccount)
            throws InvalidProtocolBufferException {
        given(txnCtx.submittingNodeAccount()).willReturn(submittingNodeAccount);
        accessor = accessorWith(designatedNodeAccount);
        given(txnCtx.accessor()).willReturn(accessor);
    }

    private SignedTxnAccessor accessorWith(final AccountID designatedNodeAccount)
            throws InvalidProtocolBufferException {
        final var transactionId = TransactionID.newBuilder().setAccountID(payerAccountId);

        final var bodyBytes =
                TransactionBody.newBuilder()
                        .setMemo(PRETEND_MEMO)
                        .setTransactionValidDuration(validDuration)
                        .setNodeAccountID(designatedNodeAccount)
                        .setTransactionID(transactionId)
                        .build()
                        .toByteString();
        final var signedTxn =
                Transaction.newBuilder()
                        .setSignedTransactionBytes(
                                SignedTransaction.newBuilder()
                                        .setBodyBytes(bodyBytes)
                                        .build()
                                        .toByteString())
                        .build();
<<<<<<< HEAD
        return new SignedTxnAccessor(signedTxn);
=======
        return SignedTxnAccessor.from(signedTxn.toByteArray(), signedTxn);
>>>>>>> 6f806782
    }

    /**
     * Handle the valid case of having a payer account that is not deleted. Also make sure that the
     * backing accounts recognizes that the payer account exists
     */
    private void handleValidPayerAccount() {
        final var payerAccountRef = mock(MerkleAccount.class);
        given(payerAccountRef.isDeleted()).willReturn(false);
        given(backingAccounts.getImmutableRef(payerAccountId)).willReturn(payerAccountRef);
        given(backingAccounts.contains(payerAccountId)).willReturn(true);
    }
}<|MERGE_RESOLUTION|>--- conflicted
+++ resolved
@@ -252,11 +252,7 @@
                                         .build()
                                         .toByteString())
                         .build();
-<<<<<<< HEAD
-        return new SignedTxnAccessor(signedTxn);
-=======
         return SignedTxnAccessor.from(signedTxn.toByteArray(), signedTxn);
->>>>>>> 6f806782
     }
 
     /**
