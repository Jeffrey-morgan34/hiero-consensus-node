/*
 * Copyright (C) 2022 Hedera Hashgraph, LLC
 *
 * Licensed under the Apache License, Version 2.0 (the "License");
 * you may not use this file except in compliance with the License.
 * You may obtain a copy of the License at
 *
 *      http://www.apache.org/licenses/LICENSE-2.0
 *
 * Unless required by applicable law or agreed to in writing, software
 * distributed under the License is distributed on an "AS IS" BASIS,
 * WITHOUT WARRANTIES OR CONDITIONS OF ANY KIND, either express or implied.
 * See the License for the specific language governing permissions and
 * limitations under the License.
 */
package com.hedera.services.ledger.accounts.staking;

import static com.hedera.services.utils.Units.HBARS_TO_TINYBARS;
import static org.mockito.BDDMockito.given;
import static org.mockito.Mockito.verify;

import com.hedera.services.context.properties.GlobalDynamicProperties;
import com.hedera.services.context.properties.PropertySource;
import com.hedera.services.records.RecordsHistorian;
import com.hedera.services.state.EntityCreator;
import com.hedera.services.state.merkle.MerkleAccount;
import com.hedera.services.state.merkle.MerkleNetworkContext;
import com.hedera.services.state.merkle.MerkleStakingInfo;
import com.hedera.services.store.contracts.precompile.SyntheticTxnFactory;
import com.hedera.services.utils.EntityNum;
import com.hedera.test.factories.accounts.MerkleAccountFactory;
import com.swirlds.merkle.map.MerkleMap;
import java.time.Instant;
import java.util.Set;
import org.junit.jupiter.api.Assertions;
import org.junit.jupiter.api.BeforeEach;
import org.junit.jupiter.api.Test;
import org.junit.jupiter.api.extension.ExtendWith;
import org.mockito.Mock;
import org.mockito.junit.jupiter.MockitoExtension;

@ExtendWith(MockitoExtension.class)
class PendingRewardsManagementTest {
<<<<<<< HEAD
    @Mock private MerkleMap<EntityNum, MerkleAccount> accounts;
    @Mock private MerkleMap<EntityNum, MerkleStakingInfo> stakingInfos;
    @Mock private MerkleNetworkContext networkCtx;
    @Mock private SyntheticTxnFactory syntheticTxnFactory;
    @Mock private RecordsHistorian recordsHistorian;
    @Mock private EntityCreator creator;
    @Mock private PropertySource properties;
    @Mock private MerkleStakingInfo info;
    @Mock private GlobalDynamicProperties dynamicProperties;

=======

    @Mock private MerkleMap<EntityNum, MerkleAccount> accounts;
    @Mock private MerkleMap<EntityNum, MerkleStakingInfo> stakingInfos;
    @Mock private MerkleNetworkContext networkCtx;
    @Mock private SyntheticTxnFactory syntheticTxnFactory;
    @Mock private RecordsHistorian recordsHistorian;
    @Mock private EntityCreator creator;
    @Mock private PropertySource properties;
    @Mock private MerkleStakingInfo info;
    @Mock private GlobalDynamicProperties dynamicProperties;

>>>>>>> 6f806782
    private EndOfStakingPeriodCalculator subject;

    @BeforeEach
    void setUp() {
        subject =
                new EndOfStakingPeriodCalculator(
                        () -> accounts,
                        () -> stakingInfos,
                        () -> networkCtx,
                        syntheticTxnFactory,
                        recordsHistorian,
                        creator,
                        properties,
                        dynamicProperties);
    }

    @Test
    void pendingRewardsIsUpdatedBasedOnLastPeriodRewardRateAndStakeRewardStart() {
        given800Balance(1_000_000_000_000L);
        given(dynamicProperties.maxDailyStakeRewardThPerH()).willReturn(lastPeriodRewardRate);
<<<<<<< HEAD
        given(networkCtx.areRewardsActivated()).willReturn(true);
=======
>>>>>>> 6f806782
        given(networkCtx.getTotalStakedRewardStart()).willReturn(totalStakedRewardStart);
        given(properties.getLongProperty("staking.rewardRate")).willReturn(rewardRate);
        given(stakingInfos.keySet()).willReturn(Set.of(onlyNodeNum));
        given(stakingInfos.getForModify(onlyNodeNum)).willReturn(info);
        given(info.stakeRewardStartMinusUnclaimed())
                .willReturn(stakeRewardStart - unclaimedStakeRewardStart);
<<<<<<< HEAD
        given(
                        info.updateRewardSumHistory(
                                rewardRate / (totalStakedRewardStart / HBARS_TO_TINYBARS),
                                lastPeriodRewardRate))
=======
        given(dynamicProperties.requireMinStakeToReward()).willReturn(true);
        given(
                        info.updateRewardSumHistory(
                                rewardRate / (totalStakedRewardStart / HBARS_TO_TINYBARS),
                                lastPeriodRewardRate,
                                true))
>>>>>>> 6f806782
                .willReturn(lastPeriodRewardRate);
        given(info.reviewElectionsAndRecomputeStakes()).willReturn(updatedStakeRewardStart);
        given(dynamicProperties.isStakingEnabled()).willReturn(true);

        subject.updateNodes(Instant.EPOCH.plusSeconds(123_456));

        verify(networkCtx)
                .increasePendingRewards(
                        (stakeRewardStart - unclaimedStakeRewardStart)
                                / 100_000_000
                                * lastPeriodRewardRate);
    }

    @Test
    void rewardRateIsZeroIfPendingRewardsExceed800Balance() {
        given800Balance(123);
        given(networkCtx.pendingRewards()).willReturn(124L);

        Assertions.assertEquals(0, subject.rewardRateForEndingPeriod());
    }

    private void given800Balance(final long balance) {
        given(properties.getLongProperty("accounts.stakingRewardAccount")).willReturn(800L);
        given(accounts.get(EntityNum.fromLong(800)))
                .willReturn(MerkleAccountFactory.newAccount().balance(balance).get());
    }

    private static final long rewardRate = 100_000_000;
    private static final long stakeRewardStart = 666L * 100_000_000L;
    private static final long unclaimedStakeRewardStart = stakeRewardStart / 10;
    private static final long updatedStakeRewardStart = 777L * 100_000_000L;
    private static final long lastPeriodRewardRate = 100_000L;
    private static final long totalStakedRewardStart = 100_000_000_000L;
    private static final EntityNum onlyNodeNum = EntityNum.fromLong(123);
}<|MERGE_RESOLUTION|>--- conflicted
+++ resolved
@@ -41,18 +41,6 @@
 
 @ExtendWith(MockitoExtension.class)
 class PendingRewardsManagementTest {
-<<<<<<< HEAD
-    @Mock private MerkleMap<EntityNum, MerkleAccount> accounts;
-    @Mock private MerkleMap<EntityNum, MerkleStakingInfo> stakingInfos;
-    @Mock private MerkleNetworkContext networkCtx;
-    @Mock private SyntheticTxnFactory syntheticTxnFactory;
-    @Mock private RecordsHistorian recordsHistorian;
-    @Mock private EntityCreator creator;
-    @Mock private PropertySource properties;
-    @Mock private MerkleStakingInfo info;
-    @Mock private GlobalDynamicProperties dynamicProperties;
-
-=======
 
     @Mock private MerkleMap<EntityNum, MerkleAccount> accounts;
     @Mock private MerkleMap<EntityNum, MerkleStakingInfo> stakingInfos;
@@ -64,7 +52,6 @@
     @Mock private MerkleStakingInfo info;
     @Mock private GlobalDynamicProperties dynamicProperties;
 
->>>>>>> 6f806782
     private EndOfStakingPeriodCalculator subject;
 
     @BeforeEach
@@ -85,29 +72,18 @@
     void pendingRewardsIsUpdatedBasedOnLastPeriodRewardRateAndStakeRewardStart() {
         given800Balance(1_000_000_000_000L);
         given(dynamicProperties.maxDailyStakeRewardThPerH()).willReturn(lastPeriodRewardRate);
-<<<<<<< HEAD
-        given(networkCtx.areRewardsActivated()).willReturn(true);
-=======
->>>>>>> 6f806782
         given(networkCtx.getTotalStakedRewardStart()).willReturn(totalStakedRewardStart);
         given(properties.getLongProperty("staking.rewardRate")).willReturn(rewardRate);
         given(stakingInfos.keySet()).willReturn(Set.of(onlyNodeNum));
         given(stakingInfos.getForModify(onlyNodeNum)).willReturn(info);
         given(info.stakeRewardStartMinusUnclaimed())
                 .willReturn(stakeRewardStart - unclaimedStakeRewardStart);
-<<<<<<< HEAD
-        given(
-                        info.updateRewardSumHistory(
-                                rewardRate / (totalStakedRewardStart / HBARS_TO_TINYBARS),
-                                lastPeriodRewardRate))
-=======
         given(dynamicProperties.requireMinStakeToReward()).willReturn(true);
         given(
                         info.updateRewardSumHistory(
                                 rewardRate / (totalStakedRewardStart / HBARS_TO_TINYBARS),
                                 lastPeriodRewardRate,
                                 true))
->>>>>>> 6f806782
                 .willReturn(lastPeriodRewardRate);
         given(info.reviewElectionsAndRecomputeStakes()).willReturn(updatedStakeRewardStart);
         given(dynamicProperties.isStakingEnabled()).willReturn(true);
