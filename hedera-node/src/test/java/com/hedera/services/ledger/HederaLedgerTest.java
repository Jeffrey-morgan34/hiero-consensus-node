package com.hedera.services.ledger;

/*-
 * ‌
 * Hedera Services Node
 * ​
 * Copyright (C) 2018 - 2020 Hedera Hashgraph, LLC
 * ​
 * Licensed under the Apache License, Version 2.0 (the "License");
 * you may not use this file except in compliance with the License.
 * You may obtain a copy of the License at
 *
 *      http://www.apache.org/licenses/LICENSE-2.0
 *
 * Unless required by applicable law or agreed to in writing, software
 * distributed under the License is distributed on an "AS IS" BASIS,
 * WITHOUT WARRANTIES OR CONDITIONS OF ANY KIND, either express or implied.
 * See the License for the specific language governing permissions and
 * limitations under the License.
 * ‍
 */

import com.hedera.services.config.MockGlobalDynamicProps;
import com.hedera.services.exceptions.DeletedAccountException;
import com.hedera.services.exceptions.InconsistentAdjustmentsException;
import com.hedera.services.exceptions.InsufficientFundsException;
import com.hedera.services.exceptions.NonZeroNetTransfersException;
import com.hedera.services.ledger.accounts.BackingTokenRels;
import com.hedera.services.ledger.accounts.FCMapBackingAccounts;
import com.hedera.services.ledger.accounts.HashMapBackingAccounts;
import com.hedera.services.ledger.accounts.HashMapBackingTokenRels;
import com.hedera.services.ledger.accounts.HederaAccountCustomizer;
import com.hedera.services.ledger.ids.EntityIdSource;
import com.hedera.services.ledger.properties.AccountProperty;
import com.hedera.services.ledger.properties.ChangeSummaryManager;
import com.hedera.services.ledger.properties.TokenRelProperty;
import com.hedera.services.legacy.core.jproto.JContractIDKey;
import com.hedera.services.legacy.core.jproto.JEd25519Key;
import com.hedera.services.legacy.core.jproto.JKey;
import com.hedera.services.records.AccountRecordsHistorian;
import com.hedera.services.state.expiry.ExpiringCreations;
import com.hedera.services.state.merkle.MerkleAccount;
import com.hedera.services.state.merkle.MerkleAccountState;
import com.hedera.services.state.merkle.MerkleAccountTokens;
import com.hedera.services.state.merkle.MerkleEntityAssociation;
import com.hedera.services.state.merkle.MerkleEntityId;
import com.hedera.services.state.merkle.MerkleToken;
import com.hedera.services.state.merkle.MerkleTokenRelStatus;
import com.hedera.services.state.submerkle.ExpirableTxnRecord;
import com.hedera.services.tokens.HederaTokenStore;
import com.hedera.services.tokens.TokenStore;
import com.hedera.test.factories.scenarios.TxnHandlingScenario;
import com.hedera.test.mocks.TestContextValidator;
import com.hedera.test.utils.IdUtils;
import com.hedera.test.utils.TxnUtils;
import com.hederahashgraph.api.proto.java.AccountAmount;
import com.hederahashgraph.api.proto.java.AccountID;
import com.hederahashgraph.api.proto.java.FileID;
import com.hederahashgraph.api.proto.java.Key;
import com.hederahashgraph.api.proto.java.TokenCreateTransactionBody;
import com.hederahashgraph.api.proto.java.TokenID;
import com.hederahashgraph.api.proto.java.TokenTransferList;
import com.hederahashgraph.api.proto.java.TokenTransfersTransactionBody;
import com.hederahashgraph.api.proto.java.TransferList;
import com.swirlds.common.crypto.CryptoFactory;
import com.swirlds.fcmap.FCMap;
import com.swirlds.fcqueue.FCQueue;
import org.junit.jupiter.api.Assertions;
import org.junit.jupiter.api.BeforeEach;
import org.junit.jupiter.api.Test;
import org.junit.platform.runner.JUnitPlatform;
import org.junit.runner.RunWith;
import org.mockito.ArgumentCaptor;
import org.mockito.InOrder;

import java.util.ArrayList;
import java.util.Arrays;
import java.util.Collections;
import java.util.List;
import java.util.Map;
import java.util.Optional;
import java.util.function.Consumer;
import java.util.stream.Collectors;
import java.util.stream.LongStream;

import static com.hedera.services.exceptions.InsufficientFundsException.messageFor;
import static com.hedera.services.ledger.properties.AccountProperty.BALANCE;
import static com.hedera.services.ledger.properties.AccountProperty.EXPIRY;
import static com.hedera.services.ledger.properties.AccountProperty.FUNDS_RECEIVED_RECORD_THRESHOLD;
import static com.hedera.services.ledger.properties.AccountProperty.FUNDS_SENT_RECORD_THRESHOLD;
import static com.hedera.services.ledger.properties.AccountProperty.HISTORY_RECORDS;
import static com.hedera.services.ledger.properties.AccountProperty.IS_DELETED;
import static com.hedera.services.ledger.properties.AccountProperty.IS_SMART_CONTRACT;
import static com.hedera.services.ledger.properties.AccountProperty.PAYER_RECORDS;
import static com.hedera.services.ledger.properties.AccountProperty.TOKENS;
<<<<<<< HEAD
=======
import static com.hedera.services.ledger.properties.TokenRelProperty.TOKEN_BALANCE;
>>>>>>> 2e4284e8
import static com.hedera.services.legacy.core.jproto.JKey.mapKey;
import static com.hedera.services.utils.EntityIdUtils.asContract;
import static com.hedera.test.utils.IdUtils.adjustFrom;
import static com.hedera.test.utils.IdUtils.asAccount;
import static com.hedera.test.utils.IdUtils.tokenWith;
import static com.hederahashgraph.api.proto.java.ResponseCodeEnum.INVALID_TOKEN_ID;
import static com.hederahashgraph.api.proto.java.ResponseCodeEnum.OK;
import static com.hederahashgraph.api.proto.java.ResponseCodeEnum.TOKENS_PER_ACCOUNT_LIMIT_EXCEEDED;
import static com.hederahashgraph.api.proto.java.ResponseCodeEnum.TRANSFERS_NOT_ZERO_SUM_FOR_TOKEN;
import static org.hamcrest.MatcherAssert.assertThat;
import static org.hamcrest.collection.IsIterableContainingInAnyOrder.containsInAnyOrder;
import static org.hamcrest.collection.IsIterableContainingInOrder.contains;
import static org.junit.jupiter.api.Assertions.assertEquals;
import static org.junit.jupiter.api.Assertions.assertFalse;
import static org.junit.jupiter.api.Assertions.assertThrows;
import static org.junit.jupiter.api.Assertions.assertTrue;
import static org.mockito.ArgumentMatchers.anyLong;
import static org.mockito.BDDMockito.any;
import static org.mockito.BDDMockito.argThat;
import static org.mockito.BDDMockito.doThrow;
import static org.mockito.BDDMockito.given;
import static org.mockito.BDDMockito.inOrder;
import static org.mockito.BDDMockito.mock;
import static org.mockito.BDDMockito.never;
import static org.mockito.BDDMockito.same;
import static org.mockito.BDDMockito.times;
import static org.mockito.BDDMockito.verify;
import static org.mockito.BDDMockito.when;

@RunWith(JUnitPlatform.class)
public class HederaLedgerTest {
	long thisSecond = 1_234_567L;
	final long NEXT_ID = 1_000_000L;
	final long MISC_BALANCE = 1_234L;
	final long RAND_BALANCE = 2_345L;
	final long GENESIS_BALANCE = 50_000_000_000L;
	final long miscFrozenTokenBalance = 500L;
	final HederaAccountCustomizer noopCustomizer = new HederaAccountCustomizer();
	final AccountID misc = AccountID.newBuilder().setAccountNum(1_234).build();
	final AccountID deletable = AccountID.newBuilder().setAccountNum(666).build();
	final AccountID rand = AccountID.newBuilder().setAccountNum(2_345).build();
	final AccountID deleted = AccountID.newBuilder().setAccountNum(3_456).build();
	final AccountID genesis = AccountID.newBuilder().setAccountNum(2).build();

	TokenID frozenId = IdUtils.tokenWith(111);
	MerkleToken frozenToken;
	TokenID tokenId = IdUtils.tokenWith(222);
	MerkleToken token;
	MerkleAccount account;
	TokenID missingId = IdUtils.tokenWith(333);

	TokenTransfersTransactionBody multipleValidTokenTransfers = TokenTransfersTransactionBody.newBuilder()
<<<<<<< HEAD
			.addTokenTransfers(TokenRefTransferList.newBuilder()
					.setToken(refWith(frozenSymbol))
=======
			.addTokenTransfers(TokenTransferList.newBuilder()
					.setToken(frozenId)
>>>>>>> 2e4284e8
					.addAllTransfers(List.of(
							adjustFrom(misc, +1_000),
							adjustFrom(rand, -1_000)
					)))
			.addTokenTransfers(TokenTransferList.newBuilder()
					.setToken(tokenId)
					.addAllTransfers(List.of(
							adjustFrom(misc, +1_000),
							adjustFrom(rand, -1_000)
					)))
			.build();

	TokenTransfersTransactionBody missingSymbolTokenTransfers = TokenTransfersTransactionBody.newBuilder()
<<<<<<< HEAD
			.addTokenTransfers(TokenRefTransferList.newBuilder()
					.setToken(refWith(missingSymbol))
=======
			.addTokenTransfers(TokenTransferList.newBuilder()
					.setToken(missingId)
>>>>>>> 2e4284e8
					.addAllTransfers(List.of(
							adjustFrom(misc, +1_000),
							adjustFrom(rand, -1_000)
					)))
			.build();
	TokenTransfersTransactionBody missingIdTokenTransfers = TokenTransfersTransactionBody.newBuilder()
<<<<<<< HEAD
			.addTokenTransfers(TokenRefTransferList.newBuilder()
					.setToken(refWith(missingId))
=======
			.addTokenTransfers(TokenTransferList.newBuilder()
					.setToken(missingId)
>>>>>>> 2e4284e8
					.addAllTransfers(List.of(
							adjustFrom(misc, +1_000),
							adjustFrom(rand, -1_000)
					)))
			.build();
	TokenTransfersTransactionBody unmatchedTokenTransfers = TokenTransfersTransactionBody.newBuilder()
<<<<<<< HEAD
			.addTokenTransfers(TokenRefTransferList.newBuilder()
					.setToken(refWith(otherSymbol))
=======
			.addTokenTransfers(TokenTransferList.newBuilder()
					.setToken(tokenId)
>>>>>>> 2e4284e8
					.addAllTransfers(List.of(
							adjustFrom(misc, +2_000),
							adjustFrom(rand, -1_000)
					)))
			.build();

	FCMapBackingAccounts backingAccounts;
	FCMap<MerkleEntityId, MerkleAccount> backingMap;

	HederaLedger subject;

	HederaTokenStore tokenStore;
	EntityIdSource ids;
	ExpiringCreations creator;
	AccountRecordsHistorian historian;
	TransactionalLedger<AccountID, AccountProperty, MerkleAccount> accountsLedger;
	TransactionalLedger<Map.Entry<AccountID, TokenID>, TokenRelProperty, MerkleTokenRelStatus> tokenRelsLedger;

	@BeforeEach
	private void setupWithMockLedger() {
		ids = new EntityIdSource() {
			long nextId = NEXT_ID;

			@Override
			public AccountID newAccountId(AccountID newAccountSponsor) {
				return AccountID.newBuilder().setAccountNum(nextId++).build();
			}

			@Override
			public FileID newFileId(AccountID newFileSponsor) {
				return FileID.newBuilder().setFileNum(nextId++).build();
			}

			@Override
			public TokenID newTokenId(AccountID sponsor) {
				return TokenID.newBuilder().setTokenNum(nextId++).build();
			}

			@Override
			public void reclaimLastId() {
				nextId--;
			}
		};

		var freezeKey = new JEd25519Key("w/e".getBytes());

		account = mock(MerkleAccount.class);

		frozenToken = mock(MerkleToken.class);
		given(frozenToken.freezeKey()).willReturn(Optional.of(freezeKey));
		given(frozenToken.accountsAreFrozenByDefault()).willReturn(true);
		token = mock(MerkleToken.class);
		given(token.freezeKey()).willReturn(Optional.empty());

		accountsLedger = mock(TransactionalLedger.class);
		tokenRelsLedger = mock(TransactionalLedger.class);
		creator = mock(ExpiringCreations.class);
		addToLedger(misc, MISC_BALANCE, noopCustomizer, Map.of(
				frozenId,
				new TokenInfo(miscFrozenTokenBalance, frozenToken)));
		addToLedger(deletable, MISC_BALANCE, noopCustomizer, Map.of(
				frozenId,
				new TokenInfo(0, frozenToken)));
		addToLedger(rand, RAND_BALANCE, noopCustomizer);
		addToLedger(genesis, GENESIS_BALANCE, noopCustomizer);
		addDeletedAccountToLedger(deleted, noopCustomizer);
		historian = mock(AccountRecordsHistorian.class);

		tokenStore = mock(HederaTokenStore.class);
		given(tokenStore.exists(frozenId)).willReturn(true);
		given(tokenStore.exists(tokenId)).willReturn(true);
		given(tokenStore.exists(missingId)).willReturn(false);
		given(tokenStore.resolve(missingId))
				.willReturn(TokenStore.MISSING_TOKEN);
		given(tokenStore.resolve(frozenId))
				.willReturn(frozenId);
		given(tokenStore.resolve(tokenId))
				.willReturn(tokenId);

		subject = new HederaLedger(tokenStore, ids, creator, historian, accountsLedger);
		subject.setTokenRelsLedger(tokenRelsLedger);
	}

	@Test
	public void requiresAllNetZeroTransfers() {
		given(tokenStore.adjustBalance(any(), any(), anyLong()))
				.willAnswer(invocationOnMock -> {
					AccountID aId = invocationOnMock.getArgument(0);
					TokenID tId = invocationOnMock.getArgument(1);
					long amount = invocationOnMock.getArgument(2);
					subject.updateTokenXfers(tId, aId, amount);
					return OK;
				});

		// when:
		var outcome = subject.doAtomicZeroSumTokenTransfers(unmatchedTokenTransfers);
		// and:
		var netXfers = subject.netTokenTransfersInTxn();

		// then:
		assertEquals(TRANSFERS_NOT_ZERO_SUM_FOR_TOKEN, outcome);
		// and:
		assertTrue(netXfers.isEmpty());
	}

	@Test
	public void atomicZeroSumTokenTransferRejectsMissingId() {
		given(tokenStore.adjustBalance(any(), any(), anyLong())).willReturn(OK);

		// when:
		var outcome = subject.doAtomicZeroSumTokenTransfers(missingIdTokenTransfers);
		// and:
		var netXfers = subject.netTokenTransfersInTxn();

		// then:
		assertEquals(INVALID_TOKEN_ID, outcome);
		// and:
		assertTrue(netXfers.isEmpty());
	}

	@Test
	public void atomicZeroSumTokenTransferRejectsMissingSymbol() {
		given(tokenStore.adjustBalance(any(), any(), anyLong())).willReturn(OK);

		// when:
		var outcome = subject.doAtomicZeroSumTokenTransfers(missingSymbolTokenTransfers);
		// and:
		var netXfers = subject.netTokenTransfersInTxn();

		// then:
		assertEquals(INVALID_TOKEN_ID, outcome);
		// and:
		assertTrue(netXfers.isEmpty());
	}

	@Test
	public void happyPathZeroSumTokenTransfers() {
		givenAdjustBalanceUpdatingTokenXfers(any(), any(), anyLong());

		// when:
		var outcome = subject.doAtomicZeroSumTokenTransfers(multipleValidTokenTransfers);
		// and:
		var netXfers = subject.netTokenTransfersInTxn();

		// then:
		assertEquals(OK, outcome);
		// and:
		assertEquals(frozenId, netXfers.get(0).getToken());
		assertEquals(
				List.of(aa(misc, 1_000), aa(rand, -1_000)),
				netXfers.get(0).getTransfersList());
		assertEquals(tokenId, netXfers.get(1).getToken());
		assertEquals(
				List.of(aa(misc, 1_000), aa(rand, -1_000)),
				netXfers.get(1).getTransfersList());
	}

	@Test
	public void tokenTransferRejectsForMissingId() {
		// setup
		given(tokenStore.exists(tokenId)).willReturn(false);

		// when:
		var outcome = subject.doTokenTransfer(tokenId, misc, rand, 1_000, false);

		// then:
		assertEquals(INVALID_TOKEN_ID, outcome);
	}

	@Test
	public void tokenTransferSkipTokenCheckWorks() {
		// setup
		given(subject.adjustTokenBalance(misc, tokenId, -1_000)).willReturn(OK);
		given(subject.adjustTokenBalance(rand, tokenId, 1_000)).willReturn(OK);

		// when:
		var outcome = subject.doTokenTransfer(tokenId, misc, rand, 1_000, true);

		// then:
		assertEquals(OK, outcome);
		verify(tokenStore, never()).exists(tokenId);
	}

	@Test
	public void tokenTransferRevertsChangesOnFirstAdjust() {
		// setup
		given(tokenStore.adjustBalance(misc, tokenId, -555))
				.willReturn(TOKENS_PER_ACCOUNT_LIMIT_EXCEEDED);

		// given:
		var status = subject.doTokenTransfer(tokenId, misc, rand, 555, true);

		// expect:
		assertEquals(TOKENS_PER_ACCOUNT_LIMIT_EXCEEDED, status);
		// and:
		assertEquals(0, subject.numTouches);
		verify(tokenStore, times(1)).adjustBalance(any(), any(), anyLong());
		verify(tokenRelsLedger).rollback();
	}

	@Test
	public void tokenTransferRevertsChangesOnSecondAdjust() {
		// setup
		given(tokenStore.adjustBalance(misc, tokenId, -555))
				.willReturn(OK);
		given(tokenStore.adjustBalance(rand, tokenId, 555))
				.willReturn(TOKENS_PER_ACCOUNT_LIMIT_EXCEEDED);

		// given:
		var status = subject.doTokenTransfer(tokenId, misc, rand, 555, true);

		// expect:
		assertEquals(TOKENS_PER_ACCOUNT_LIMIT_EXCEEDED, status);
		// and:
		assertEquals(0, subject.numTouches);
		verify(tokenStore).adjustBalance(misc, tokenId, -555);
		verify(tokenStore).adjustBalance(rand, tokenId, 555);
		verify(tokenRelsLedger).rollback();
	}

	@Test
	public void tokenTransferHappyPath() {
		// setup
		givenAdjustBalanceUpdatingTokenXfers(misc, tokenId, -555);
		givenAdjustBalanceUpdatingTokenXfers(rand, tokenId, 555);

		// given
		var outcome = subject.doTokenTransfer(tokenId, misc, rand, 555, true);
		var netXfers = subject.netTokenTransfersInTxn();

		assertEquals(OK, outcome);
		assertEquals(tokenId, netXfers.get(0).getToken());
		assertEquals(List.of(aa(misc, -555), aa(rand, 555)),
				netXfers.get(0).getTransfersList());
	}

	@Test
	public void getsTokenBalance() {
		// given:
		var balance = subject.getTokenBalance(misc, frozenId);

		// expect:
		assertEquals(miscFrozenTokenBalance, balance);
	}

	@Test
	public void recognizesAccountWithNonZeroTokenBalances() {
		// expect:
		assertFalse(subject.allTokenBalancesVanish(misc));
	}

	@Test
	public void throwsIfSubjectHasNoUsableTokenRelsLedger() {
		subject.setTokenRelsLedger(HederaLedger.UNUSABLE_TOKEN_RELS_LEDGER);

		// expect:
		assertThrows(IllegalStateException.class, () -> subject.allTokenBalancesVanish(deletable));
	}

	@Test
	public void recognizesAccountWithZeroTokenBalances() {
		// expect:
		assertTrue(subject.allTokenBalancesVanish(deletable));
	}

	@Test
	public void refusesToAdjustWrongly() {
		given(tokenStore.adjustBalance(misc, tokenId, 555))
				.willReturn(TOKENS_PER_ACCOUNT_LIMIT_EXCEEDED);

		// given:
		var status = subject.adjustTokenBalance(misc, tokenId, 555);

		// expect:
		assertEquals(TOKENS_PER_ACCOUNT_LIMIT_EXCEEDED, status);
		// and:
		assertEquals(0, subject.numTouches);
	}

	@Test
	public void adjustsIfValid() {
		givenAdjustBalanceUpdatingTokenXfers(any(), any(), anyLong());

		// given:
		var status = subject.adjustTokenBalance(misc, tokenId, 555);

		// expect:
		assertEquals(OK, status);
		// and:
		assertEquals(
				AccountAmount.newBuilder().setAccountID(misc).setAmount(555).build(),
				subject.netTokenTransfers.get(tokenId).getAccountAmounts(0));
	}

	@Test
	public void injectsLedgerToTokenStore() {
		// expect:
		verify(tokenStore).setAccountsLedger(accountsLedger);
		verify(tokenStore).setHederaLedger(subject);
	}

	private void setupWithLiveLedger() {
		accountsLedger = new TransactionalLedger<>(
				AccountProperty.class,
				() -> new MerkleAccount(),
				new HashMapBackingAccounts(),
				new ChangeSummaryManager<>());
		FCMap<MerkleEntityId, MerkleToken> tokens =
				new FCMap<>(new MerkleEntityId.Provider(), MerkleToken.LEGACY_PROVIDER);
		tokenRelsLedger = new TransactionalLedger<>(
				TokenRelProperty.class,
				() -> new MerkleTokenRelStatus(),
				new HashMapBackingTokenRels(),
				new ChangeSummaryManager<>());
		tokenRelsLedger.setKeyToString(BackingTokenRels::readableTokenRel);
		tokenStore = new HederaTokenStore(
				ids,
				TestContextValidator.TEST_VALIDATOR,
				new MockGlobalDynamicProps(),
				() -> tokens,
				tokenRelsLedger);
		subject = new HederaLedger(tokenStore, ids, creator, historian, accountsLedger);
	}

	private void setupWithLiveFcBackedLedger() {
		backingMap = new FCMap<>(new MerkleEntityId.Provider(), MerkleAccount.LEGACY_PROVIDER);
		backingAccounts = new FCMapBackingAccounts(() -> backingMap);
		MerkleAccount genesisAccount = new MerkleAccount();
		try {
			genesisAccount.setBalance(50_000_000_000L);
			new HederaAccountCustomizer()
					.key(new JContractIDKey(0, 0, 2))
					.customizing(genesisAccount);
		} catch (Exception impossible) {
		}
		backingAccounts.put(genesis, genesisAccount);
		accountsLedger = new TransactionalLedger<>(
				AccountProperty.class,
				() -> new MerkleAccount(),
				backingAccounts,
				new ChangeSummaryManager<>());
		subject = new HederaLedger(tokenStore, ids, creator, historian, accountsLedger);
	}

	@Test
	public void backingFcRootHashDoesDependsOnDeleteOrder() {
		// when:
		setupWithLiveFcBackedLedger();
		accountsLedger.setKeyComparator(HederaLedger.ACCOUNT_ID_COMPARATOR);
		commitNewSpawns(50, 100);
		CryptoFactory.getInstance().digestTreeSync(backingMap);
		byte[] firstPreHash = backingMap.getRootHash().getValue();
		commitDestructions(50, 55);
		CryptoFactory.getInstance().digestTreeSync(backingMap);
		byte[] firstPostHash = backingMap.getRootHash().getValue();

		// and:
		setupWithLiveFcBackedLedger();
		accountsLedger.setKeyComparator(HederaLedger.ACCOUNT_ID_COMPARATOR);
		commitNewSpawns(50, 100);
		CryptoFactory.getInstance().digestTreeSync(backingMap);
		byte[] secondPreHash = backingMap.getRootHash().getValue();
		accountsLedger.setKeyComparator(HederaLedger.ACCOUNT_ID_COMPARATOR.reversed());
		commitDestructions(50, 55);
		CryptoFactory.getInstance().digestTreeSync(backingMap);
		byte[] secondPostHash = backingMap.getRootHash().getValue();

		// then:
		assertTrue(Arrays.equals(firstPreHash, secondPreHash));
		assertFalse(Arrays.equals(firstPostHash, secondPostHash));
	}

	@Test
	public void backingFcRootHashDependsOnUpdateOrder() {
		// when:
		setupWithLiveFcBackedLedger();
		accountsLedger.setKeyComparator(HederaLedger.ACCOUNT_ID_COMPARATOR);
		commitNewSpawns(50, 100);
		CryptoFactory.getInstance().digestTreeSync(backingMap);
		byte[] firstHash = backingMap.getRootHash().getValue();

		// and:
		setupWithLiveFcBackedLedger();
		commitNewSpawns(50, 100);
		CryptoFactory.getInstance().digestTreeSync(backingMap);
		byte[] secondHash = backingMap.getRootHash().getValue();

		// then:
		assertFalse(Arrays.equals(firstHash, secondHash));
	}

	private void commitDestructions(long seqStart, long seqEnd) {
		subject.begin();
		LongStream.rangeClosed(seqStart, seqEnd)
				.mapToObj(n -> AccountID.newBuilder().setAccountNum(n).build())
				.forEach(id -> subject.destroy(id));
		subject.commit();
	}

	private void commitNewSpawns(long seqStart, long seqEnd) {
		long initialBalance = 1_000L;

		subject.begin();
		subject.adjustBalance(genesis, (seqEnd - seqStart + 1) * -initialBalance);
		LongStream.rangeClosed(seqStart, seqEnd)
				.mapToObj(n -> AccountID.newBuilder().setAccountNum(n).build())
				.forEach(id -> subject.spawn(
						id,
						initialBalance,
						new HederaAccountCustomizer()
								.key(uncheckedMap(Key.newBuilder().setContractID(asContract(id)).build()))));
		subject.commit();
	}

	private JKey uncheckedMap(Key key) {
		try {
			return mapKey(key);
		} catch (Exception impossible) {
			throw new IllegalStateException("Impossible!");
		}
	}

	@Test
	public void delegatesDestroy() {
		// when:
		subject.destroy(genesis);

		// then:
		verify(accountsLedger).destroy(genesis);
	}

	@Test
	public void indicatesNoChangeSetIfNotInTx() {
		// when:
		String summary = subject.currentChangeSet();

		// then:
		verify(accountsLedger, never()).changeSetSoFar();
		assertEquals(HederaLedger.NO_ACTIVE_TXN_CHANGE_SET, summary);
	}

	@Test
	public void delegatesChangeSetIfInTxn() {
		// setup:
		String zeroingGenesis = "{0.0.2: [BALANCE -> 0]}";
		String creatingTreasury = "{0.0.2 <-> 0.0.1001: [TOKEN_BALANCE -> 1_000_000]}";

		given(accountsLedger.isInTransaction()).willReturn(true);
		given(accountsLedger.changeSetSoFar()).willReturn(zeroingGenesis);
<<<<<<< HEAD
=======
		given(tokenRelsLedger.changeSetSoFar()).willReturn(creatingTreasury);
>>>>>>> 2e4284e8

		// when:
		String summary = subject.currentChangeSet();
		System.out.println(summary);

		// then:
		verify(accountsLedger).changeSetSoFar();
<<<<<<< HEAD
		assertEquals(zeroingGenesis, summary);
=======
		assertEquals(String.format(
				"--- ACCOUNTS ---\n%s\n--- TOKEN RELATIONSHIPS ---\n%s",
				zeroingGenesis,
				creatingTreasury), summary);
>>>>>>> 2e4284e8
	}

	@Test
	public void delegatesGet() {
		// setup:
		MerkleAccount fakeGenesis = new MerkleAccount();

		given(accountsLedger.get(genesis)).willReturn(fakeGenesis);

		// expect:
		assertTrue(fakeGenesis == subject.get(genesis));
	}

	@Test
	public void delegatesExists() {
		// given:
		AccountID missing = asAccount("55.66.77");

		// when:
		boolean hasMissing = subject.exists(missing);
		boolean hasGenesis = subject.exists(genesis);

		// then:
		verify(accountsLedger, times(2)).exists(any());
		assertTrue(hasGenesis);
		assertFalse(hasMissing);
	}


	@Test
	public void setsSelfOnHistorian() {
		// expect:
		verify(historian).setLedger(subject);
		verify(creator).setLedger(subject);
		verify(historian).setCreator(creator);
	}

	@Test
	public void throwsOnCommittingInconsistentAdjustments() {
		setupWithLiveLedger();

		// when:
		subject.begin();
		subject.adjustBalance(genesis, -1L);
		System.out.println(accountsLedger.changeSetSoFar());

		// then:
		assertThrows(InconsistentAdjustmentsException.class, () -> subject.commit());
	}

	@Test
	public void delegatesTokenChangeDrop() {
		subject.numTouches = 2;
		subject.tokensTouched[0] = tokenWith(111);
		subject.tokensTouched[1] = tokenWith(222);
		// and:
		subject.netTokenTransfers.put(
				tokenWith(111),
				TransferList.newBuilder()
						.addAccountAmounts(
								AccountAmount.newBuilder()
										.setAccountID(IdUtils.asAccount("0.0.2"))));
		subject.netTokenTransfers.put(
				tokenWith(222),
				TransferList.newBuilder()
						.addAccountAmounts(
								AccountAmount.newBuilder()
										.setAccountID(IdUtils.asAccount("0.0.3"))));
		// when:
		subject.dropPendingTokenChanges();

		// then:
		verify(tokenRelsLedger).rollback();
		// and;
		assertEquals(0, subject.numTouches);
		assertEquals(0, subject.netTokenTransfers.get(tokenWith(111)).getAccountAmountsCount());
		assertEquals(0, subject.netTokenTransfers.get(tokenWith(222)).getAccountAmountsCount());
	}

	@Test
	public void delegatesKnowingOps() {
		// when:
		subject.grantKyc(misc, frozenId);

		// then:
		verify(tokenStore).grantKyc(misc, frozenId);

		// and when:
		subject.revokeKyc(misc, frozenId);

		// then:
		verify(tokenStore).revokeKyc(misc, frozenId);
	}

	@Test
	public void delegatesFreezeOps() {
		// when:
		subject.freeze(misc, frozenId);

		// then:
		verify(tokenStore).freeze(misc, frozenId);

		// and when:
		subject.unfreeze(misc, frozenId);

		// then:
		verify(tokenStore).unfreeze(misc, frozenId);
	}

	@Test
	public void resetsNetTransfersAfterCommit() {
		setupWithLiveLedger();

		// when:
		subject.begin();
		AccountID a = subject.create(genesis, 1_000L, new HederaAccountCustomizer().memo("a"));
		System.out.println(accountsLedger.changeSetSoFar());
		subject.commit();
		System.out.println(accountsLedger.changeSetSoFar());
		// and:
		subject.begin();
		System.out.println(accountsLedger.changeSetSoFar());
		AccountID b = subject.create(genesis, 2_000L, new HederaAccountCustomizer().memo("b"));
		System.out.println(accountsLedger.changeSetSoFar());

		// then:
		assertEquals(2L, subject.netTransfersInTxn().getAccountAmountsList().size());
	}

	@Test
	public void doesntIncludeZeroAdjustsInNetTransfers() {
		setupWithLiveLedger();

		// when:
		subject.begin();
		AccountID a = subject.create(genesis, 1_000L, new HederaAccountCustomizer().memo("a"));
		subject.delete(a, genesis);
		System.out.println(accountsLedger.changeSetSoFar());

		// then:
		assertEquals(0L, subject.netTransfersInTxn().getAccountAmountsList().size());
	}

	@Test
	public void doesntAllowDestructionOfRealCurrency() {
		setupWithLiveLedger();

		// when:
		subject.begin();
		AccountID a = subject.create(genesis, 1_000L, new HederaAccountCustomizer().memo("a"));
		subject.destroy(a);
		System.out.println(accountsLedger.changeSetSoFar());

		// then:
		assertThrows(InconsistentAdjustmentsException.class, () -> subject.commit());
	}

	@Test
	public void allowsDestructionOfEphemeralCurrency() {
		setupWithLiveLedger();

		// when:
		subject.begin();
		AccountID a = asAccount("1.2.3");
		subject.spawn(a, 1_000L, new HederaAccountCustomizer().memo("a"));
		subject.destroy(a);
		System.out.println(accountsLedger.changeSetSoFar());
		subject.commit();

		// then:
		assertFalse(subject.exists(a));
		assertEquals(GENESIS_BALANCE, subject.getBalance(genesis));
	}

	@Test
	public void recordsCreationOfAccountDeletedInSameTxn() {
		setupWithLiveLedger();

		// when:
		subject.begin();
		AccountID a = subject.create(genesis, 1_000L, new HederaAccountCustomizer().memo("a"));
		subject.delete(a, genesis);
		System.out.println(accountsLedger.changeSetSoFar());
		int numNetTransfers = subject.netTransfersInTxn().getAccountAmountsCount();
		subject.commit();

		// then:
		assertEquals(0, numNetTransfers);
		assertTrue(subject.exists(a));
		assertEquals(GENESIS_BALANCE, subject.getBalance(genesis));
	}

	@Test
	public void addsRecordsBeforeCommitting() {
		setupWithLiveLedger();

		// when:
		subject.begin();
		AccountID a = subject.create(genesis, 1_000L, new HederaAccountCustomizer().memo("a"));
		subject.commit();

		// then:
		verify(historian).addNewRecords();
	}

	@Test
	public void resetsTokenTransferTrackingAfterRollback() {
		// setup:
		subject.begin();
		// and:
		subject.numTouches = 2;
		subject.tokensTouched[0] = tokenWith(111);
		subject.tokensTouched[1] = tokenWith(222);
		// and:
		subject.netTokenTransfers.put(
				tokenWith(111),
				TransferList.newBuilder()
						.addAccountAmounts(
								AccountAmount.newBuilder()
										.setAccountID(IdUtils.asAccount("0.0.2"))));
		subject.netTokenTransfers.put(
				tokenWith(222),
				TransferList.newBuilder()
						.addAccountAmounts(
								AccountAmount.newBuilder()
										.setAccountID(IdUtils.asAccount("0.0.3"))));

		// when:
		subject.rollback();

		// then:
		assertEquals(0, subject.numTouches);
		assertEquals(0, subject.netTokenTransfers.get(tokenWith(111)).getAccountAmountsCount());
		assertEquals(0, subject.netTokenTransfers.get(tokenWith(222)).getAccountAmountsCount());
	}

	@Test
	public void resetsNetTransfersAfterRollback() {
		setupWithLiveLedger();

		// when:
		subject.begin();
		AccountID a = subject.create(genesis, 1_000L, new HederaAccountCustomizer().memo("a"));
		System.out.println(accountsLedger.changeSetSoFar());
		subject.rollback();
		System.out.println(accountsLedger.changeSetSoFar());
		// and:
		subject.begin();
		System.out.println(accountsLedger.changeSetSoFar());
		AccountID b = subject.create(genesis, 2_000L, new HederaAccountCustomizer().memo("b"));
		System.out.println(accountsLedger.changeSetSoFar());
		System.out.println(subject.netTransfersInTxn());

		// then:
		assertEquals(2L, subject.netTransfersInTxn().getAccountAmountsList().size());
	}

	@Test
	public void returnsNetTransfersInBalancedTxn() {
		setupWithLiveLedger();
		// and:
		TokenID tA, tB;

		// when:
		subject.begin();
		AccountID a = subject.create(genesis, 1_000L, new HederaAccountCustomizer().memo("a"));
		AccountID b = subject.create(genesis, 2_000L, new HederaAccountCustomizer().memo("b"));
		AccountID c = subject.create(genesis, 3_000L, new HederaAccountCustomizer().memo("c"));
		AccountID d = subject.create(genesis, 4_000L, new HederaAccountCustomizer().memo("d"));
		// and:
		var rA = tokenStore.createProvisionally(stdWith("MINE", "MINE", a), a, thisSecond);
		System.out.println(rA.getStatus());
		tA = rA.getCreated().get();
		tokenStore.commitCreation();
		var rB = tokenStore.createProvisionally(stdWith("YOURS", "YOURS", b), b, thisSecond);
		System.out.println(rB.getStatus());
		tB = rB.getCreated().get();
		tokenStore.commitCreation();
		// and:
<<<<<<< HEAD
		tokenStore.associate(a, List.of(refWith(tA), refWith(tB)));
		tokenStore.associate(b, List.of(refWith(tA), refWith(tB)));
		tokenStore.associate(c, List.of(refWith(tA), refWith(tB)));
		tokenStore.associate(d, List.of(refWith(tA), refWith(tB)));
=======
		tokenStore.associate(a, List.of(tA, tB));
		tokenStore.associate(b, List.of(tA, tB));
		tokenStore.associate(c, List.of(tA, tB));
		tokenStore.associate(d, List.of(tA, tB));
>>>>>>> 2e4284e8
		// and:
		subject.doTransfer(d, a, 1_000L);
		subject.delete(d, b);
		subject.adjustBalance(c, 1_000L);
		subject.adjustBalance(genesis, -1_000L);
		subject.doTransfers(TxnUtils.withAdjustments(a, -500L, b, 250L, c, 250L));
		System.out.println(accountsLedger.changeSetSoFar());
		System.out.println(tokenRelsLedger.changeSetSoFar());
		// and:
		subject.adjustTokenBalance(a, tA, +10_000);
		subject.adjustTokenBalance(a, tA, -5_000);
		subject.adjustTokenBalance(a, tB, +1);
		subject.adjustTokenBalance(a, tB, -1);

		subject.adjustTokenBalance(b, tB, +10_000);
		subject.adjustTokenBalance(c, tB, +50);
		subject.adjustTokenBalance(c, tB, +50);
		subject.adjustTokenBalance(c, tB, -50);
		subject.adjustTokenBalance(c, tA, +5000);
		System.out.println(subject.freeze(a, tB));
		System.out.println(subject.adjustTokenBalance(a, tB, +1_000_000));
		System.out.println(accountsLedger.changeSetSoFar());

		// then:
		assertThat(
				subject.netTransfersInTxn().getAccountAmountsList(),
				containsInAnyOrder(
						AccountAmount.newBuilder().setAccountID(a).setAmount(1_500L).build(),
						AccountAmount.newBuilder().setAccountID(b).setAmount(5_250L).build(),
						AccountAmount.newBuilder().setAccountID(c).setAmount(4_250L).build(),
						AccountAmount.newBuilder().setAccountID(genesis).setAmount(-11_000L).build()));
		// and:
		assertThat(subject.netTokenTransfersInTxn(),
				contains(
						construct(tA, aa(a, +5_000), aa(c, +5_000)),
						construct(tB, aa(b, +10_000), aa(c, +50))
				));
	}

	private TokenCreateTransactionBody stdWith(String symbol, String tokenName, AccountID account) {
		var key = TxnHandlingScenario.COMPLEX_KEY_ACCOUNT_KT.asKey();
		return TokenCreateTransactionBody.newBuilder()
				.setAdminKey(key)
				.setFreezeKey(TxnHandlingScenario.COMPLEX_KEY_ACCOUNT_KT.asKey())
				.setSymbol(symbol)
				.setName(tokenName)
				.setInitialSupply(0)
				.setTreasury(account)
				.setExpiry(2 * thisSecond)
				.setDecimals(0)
				.setFreezeDefault(false)
				.build();
	}

	private AccountAmount aa(AccountID account, long amount) {
		return AccountAmount.newBuilder().setAccountID(account).setAmount(amount).build();
	}

	private TokenTransferList construct(TokenID token, AccountAmount... xfers) {
		return TokenTransferList.newBuilder()
				.setToken(token)
				.addAllTransfers(List.of(xfers))
				.build();
	}

	@Test
	public void recognizesPendingCreates() {
		setupWithLiveLedger();

		// when:
		subject.begin();
		AccountID a = subject.create(genesis, 1L, new HederaAccountCustomizer().memo("a"));

		// then:
		assertTrue(subject.isPendingCreation(a));
		assertFalse(subject.isPendingCreation(genesis));
	}

	@Test
	public void delegatesToCorrectReceiveThreshProperty() {
		// when:
		subject.fundsReceivedRecordThreshold(genesis);

		// then:
		verify(accountsLedger).get(genesis, FUNDS_RECEIVED_RECORD_THRESHOLD);
	}

	@Test
	public void delegatesToCorrectSendThreshProperty() {
		// when:
		subject.fundsSentRecordThreshold(genesis);

		// then:
		verify(accountsLedger).get(genesis, FUNDS_SENT_RECORD_THRESHOLD);
	}

	@Test
	public void delegatesToCorrectContractProperty() {
		// when:
		subject.isSmartContract(genesis);

		// then:
		verify(accountsLedger).get(genesis, IS_SMART_CONTRACT);
	}

	@Test
	public void delegatesToCorrectDeletionProperty() {
		// when:
		subject.isDeleted(genesis);

		// then:
		verify(accountsLedger).get(genesis, IS_DELETED);
	}

	@Test
	public void delegatesToGetTokens() {
		// setup:
		var tokens = new MerkleAccountTokens();

		given(accountsLedger.get(genesis, AccountProperty.TOKENS)).willReturn(tokens);

		// when:
		var actual = subject.getAssociatedTokens(genesis);

		// then:
		Assertions.assertSame(actual, tokens);
	}

	@Test
	public void delegatesToSetTokens() {
		// setup:
		var tokens = new MerkleAccountTokens();

		// when:
		subject.setAssociatedTokens(genesis, tokens);

		// then:
		verify(accountsLedger).set(genesis, TOKENS, tokens);
	}

	@Test
	public void delegatesToCorrectExpiryProperty() {
		// when:
		subject.expiry(genesis);

		// then:
		verify(accountsLedger).get(genesis, EXPIRY);
	}

	@Test
	public void throwsOnNetTransfersIfNotInTxn() {
		// setup:
		doThrow(IllegalStateException.class).when(accountsLedger).throwIfNotInTxn();

		// expect:
		assertThrows(IllegalStateException.class, () -> subject.netTransfersInTxn());
	}

	@Test
	public void purgesExpiredPayerRecords() {
		// setup:
		Consumer<ExpirableTxnRecord> cb = (Consumer<ExpirableTxnRecord>) mock(Consumer.class);
		FCQueue<ExpirableTxnRecord> records = asExpirableRecords(50L, 100L, 200L, 311L, 500L);
		List<ExpirableTxnRecord> added = new ArrayList<>(records);
		addPayerRecords(misc, records);

		// when:
		long newEarliestExpiry = subject.purgeExpiredPayerRecords(misc, 200L, cb);

		// then:
		assertEquals(311L, newEarliestExpiry);
		// and:
		verify(cb).accept(same(added.get(0)));
		verify(cb).accept(same(added.get(1)));
		verify(cb).accept(same(added.get(2)));
		// and:
		ArgumentCaptor<FCQueue> captor = ArgumentCaptor.forClass(FCQueue.class);
		verify(accountsLedger).set(
				argThat(misc::equals),
				argThat(PAYER_RECORDS::equals),
				captor.capture());
		// and:
		assertTrue(captor.getValue() == records);
		assertThat(
				((FCQueue<ExpirableTxnRecord>) captor.getValue())
						.stream()
						.map(ExpirableTxnRecord::getExpiry)
						.collect(Collectors.toList()),
				contains(311L, 500L));
	}

	@Test
	public void purgesExpiredRecords() {
		// setup:
		FCQueue<ExpirableTxnRecord> records = asExpirableRecords(50L, 100L, 200L, 311L, 500L);
		addRecords(misc, records);

		// when:
		long newEarliestExpiry = subject.purgeExpiredRecords(misc, 200L);

		// then:
		assertEquals(311L, newEarliestExpiry);
		ArgumentCaptor<FCQueue> captor = ArgumentCaptor.forClass(FCQueue.class);
		verify(accountsLedger).set(
				argThat(misc::equals),
				argThat(HISTORY_RECORDS::equals),
				captor.capture());
		// and:
		assertTrue(captor.getValue() == records);
		assertThat(
				((FCQueue<ExpirableTxnRecord>) captor.getValue())
						.stream()
						.map(ExpirableTxnRecord::getExpiry)
						.collect(Collectors.toList()),
				contains(311L, 500L));
	}

	@Test
	public void returnsMinusOneIfAllRecordsPurged() {
		// setup:
		FCQueue<ExpirableTxnRecord> records = asExpirableRecords(50L, 100L, 200L, 311L, 500L);
		addRecords(misc, records);
		HederaLedger.LedgerTxnEvictionStats.INSTANCE.reset();

		// when:
		long newEarliestExpiry = subject.purgeExpiredRecords(misc, 1_000L);

		// then:
		assertEquals(-1L, newEarliestExpiry);
		ArgumentCaptor<FCQueue> captor = ArgumentCaptor.forClass(FCQueue.class);
		verify(accountsLedger).set(
				argThat(misc::equals),
				argThat(HISTORY_RECORDS::equals),
				captor.capture());
		// and:
		assertTrue(captor.getValue() == records);
		assertTrue(((FCQueue<ExpirableTxnRecord>) captor.getValue()).isEmpty());
		// and:
		assertEquals(5, HederaLedger.LedgerTxnEvictionStats.INSTANCE.recordsPurged());
		assertEquals(1, HederaLedger.LedgerTxnEvictionStats.INSTANCE.accountsTouched());
	}

	@Test
	public void addsNewPayerRecordLast() {
		// setup:
		FCQueue<ExpirableTxnRecord> records = asExpirableRecords(100L, 50L, 200L, 311L);
		addPayerRecords(misc, records);
		// and:
		ExpirableTxnRecord newRecord = asExpirableRecords(1_000L).peek();

		// when:
		subject.addPayerRecord(misc, newRecord);

		// then:
		ArgumentCaptor<FCQueue> captor = ArgumentCaptor.forClass(FCQueue.class);
		verify(accountsLedger).set(
				argThat(misc::equals),
				argThat(PAYER_RECORDS::equals),
				captor.capture());
		// and:
		assertTrue(captor.getValue() == records);
		assertThat(
				((FCQueue<ExpirableTxnRecord>) captor.getValue())
						.stream()
						.map(ExpirableTxnRecord::getExpiry)
						.collect(Collectors.toList()),
				contains(100L, 50L, 200L, 311L, 1_000L));
	}

	@Test
	public void addsNewRecordLast() {
		// setup:
		FCQueue<ExpirableTxnRecord> records = asExpirableRecords(100L, 50L, 200L, 311L);
		addRecords(misc, records);
		// and:
		ExpirableTxnRecord newRecord = asExpirableRecords(1L).peek();

		// when:
		long newEarliestExpiry = subject.addRecord(misc, newRecord);

		// then:
		assertEquals(100L, newEarliestExpiry);
		ArgumentCaptor<FCQueue> captor = ArgumentCaptor.forClass(FCQueue.class);
		verify(accountsLedger).set(
				argThat(misc::equals),
				argThat(HISTORY_RECORDS::equals),
				captor.capture());
		// and:
		assertTrue(captor.getValue() == records);
		assertThat(
				((FCQueue<ExpirableTxnRecord>) captor.getValue())
						.stream()
						.map(ExpirableTxnRecord::getExpiry)
						.collect(Collectors.toList()),
				contains(100L, 50L, 200L, 311L, 1L));
	}

	@Test
	public void throwsOnUnderfundedCreate() {
		// expect:
		assertThrows(InsufficientFundsException.class, () ->
				subject.create(rand, RAND_BALANCE + 1, noopCustomizer));
	}

	@Test
	public void performsFundedCreate() {
		// given:
		HederaAccountCustomizer customizer = mock(HederaAccountCustomizer.class);
		// and:
		given(accountsLedger.existsPending(IdUtils.asAccount(String.format("0.0.%d", NEXT_ID)))).willReturn(true);

		// when:
		AccountID created = subject.create(rand, 1_000L, customizer);

		// then:
		assertEquals(NEXT_ID, created.getAccountNum());
		verify(accountsLedger).set(rand, BALANCE, RAND_BALANCE - 1_000L);
		verify(accountsLedger).create(created);
		verify(accountsLedger).set(created, BALANCE, 1_000L);
		verify(customizer).customize(created, accountsLedger);
	}

	@Test
	public void performsUnconditionalSpawn() {
		// given:
		HederaAccountCustomizer customizer = mock(HederaAccountCustomizer.class);
		AccountID contract = asAccount("1.2.3");
		long balance = 1_234L;
		// and:
		given(accountsLedger.existsPending(contract)).willReturn(true);

		// when:
		subject.spawn(contract, balance, customizer);

		// then:
		verify(accountsLedger).create(contract);
		verify(accountsLedger).set(contract, BALANCE, balance);
		verify(customizer).customize(contract, accountsLedger);
	}

	@Test
	public void deletesGivenAccount() {
		// when:
		subject.delete(rand, misc);

		// expect:
		verify(accountsLedger).set(rand, BALANCE, 0L);
		verify(accountsLedger).set(misc, BALANCE, MISC_BALANCE + RAND_BALANCE);
		verify(accountsLedger).set(rand, IS_DELETED, true);
	}

	@Test
	public void throwsOnCustomizingDeletedAccount() {
		// expect:
		assertThrows(DeletedAccountException.class, () -> subject.customize(deleted, noopCustomizer));
	}

	@Test
	public void customizesGivenAccount() {
		// given:
		HederaAccountCustomizer customizer = mock(HederaAccountCustomizer.class);

		// when:
		subject.customize(rand, customizer);

		// then:
		verify(customizer).customize(rand, accountsLedger);

	}

	@Test
	public void throwsOnTransferWithDeletedFromAccount() {
		// setup:
		DeletedAccountException e = null;

		// when:
		try {
			subject.doTransfer(deleted, misc, 1L);
		} catch (DeletedAccountException aide) {
			e = aide;
		}

		// then:
		assertEquals("0.0.3456", e.getMessage());
		verify(accountsLedger, never()).set(any(), any(), any());
	}

	@Test
	public void throwsOnTransferWithDeletedToAccount() {
		// setup:
		DeletedAccountException e = null;

		// when:
		try {
			subject.doTransfer(misc, deleted, 1L);
		} catch (DeletedAccountException aide) {
			e = aide;
		}

		// then:
		assertEquals("0.0.3456", e.getMessage());
		verify(accountsLedger, never()).set(any(), any(), any());
	}

	@Test
	public void throwsOnTransfersWithDeleted() {
		// given:
		TransferList accountAmounts = TxnUtils.withAdjustments(misc, 1, deleted, -2, genesis, 1);
		DeletedAccountException e = null;

		// expect:
		try {
			subject.doTransfers(accountAmounts);
		} catch (DeletedAccountException aide) {
			e = aide;
		}

		// then:
		assertEquals("0.0.3456", e.getMessage());
		verify(accountsLedger, never()).set(any(), any(), any());
	}

	@Test
	public void doesReasonableTransfers() {
		// given:
		TransferList accountAmounts = TxnUtils.withAdjustments(misc, 1, rand, -2, genesis, 1);

		// expect:
		subject.doTransfers(accountAmounts);

		// then:
		verify(accountsLedger).set(misc, BALANCE, MISC_BALANCE + 1);
		verify(accountsLedger).set(rand, BALANCE, RAND_BALANCE - 2);
		verify(accountsLedger).set(genesis, BALANCE, GENESIS_BALANCE + 1);
	}

	@Test
	public void throwsOnImpossibleTransfers() {
		// given:
		TransferList accountAmounts = TxnUtils.withAdjustments(misc, 1, rand, 2, genesis, 3);

		// expect:
		assertThrows(NonZeroNetTransfersException.class, () -> subject.doTransfers(accountAmounts));
	}

	@Test
	public void doesReasonableTransfer() {
		// setup:
		long amount = 1_234L;

		// when:
		subject.doTransfer(genesis, misc, amount);

		// then:
		verify(accountsLedger).set(genesis, BALANCE, GENESIS_BALANCE - amount);
		verify(accountsLedger).set(misc, BALANCE, MISC_BALANCE + amount);
	}

	@Test
	public void throwsOnImpossibleTransferWithBrokerPayer() {
		// setup:
		long amount = GENESIS_BALANCE + 1;
		InsufficientFundsException e = null;

		// when:
		try {
			subject.doTransfer(genesis, misc, amount);
		} catch (InsufficientFundsException ibce) {
			e = ibce;
		}

		// then:
		assertEquals(messageFor(genesis, -1 * amount), e.getMessage());
		verify(accountsLedger, never()).set(any(), any(), any());
	}

	@Test
	public void makesPossibleAdjustment() {
		// setup:
		long amount = -1 * GENESIS_BALANCE / 2;

		// when:
		subject.adjustBalance(genesis, amount);

		// then:
		verify(accountsLedger).set(genesis, BALANCE, GENESIS_BALANCE + amount);
	}

	@Test
	public void throwsOnNegativeBalance() {
		// setup:
		long overdraftAdjustment = -1 * GENESIS_BALANCE - 1;
		InsufficientFundsException e = null;

		// when:
		try {
			subject.adjustBalance(genesis, overdraftAdjustment);
		} catch (InsufficientFundsException ibce) {
			e = ibce;
		}

		// then:
		assertEquals(messageFor(genesis, overdraftAdjustment), e.getMessage());
		verify(accountsLedger, never()).set(any(), any(), any());
	}

	@Test
	public void forwardsGetBalanceCorrectly() {
		// when:
		long balance = subject.getBalance(genesis);

		// then
		assertEquals(GENESIS_BALANCE, balance);
	}

	@Test
	public void forwardsTransactionalSemantics() {
		// setup:
		subject.setTokenRelsLedger(HederaLedger.UNUSABLE_TOKEN_RELS_LEDGER);
		InOrder inOrder = inOrder(accountsLedger);

		// when:
		subject.begin();
		subject.commit();
		subject.begin();
		subject.rollback();

		// then:
		inOrder.verify(accountsLedger).begin();
		inOrder.verify(accountsLedger).commit();
		inOrder.verify(accountsLedger).begin();
		inOrder.verify(accountsLedger).rollback();
	}

	@Test
	public void forwardsTransactionalSemanticsToRelsLedgerIfPresent() {
		// setup:
		InOrder inOrder = inOrder(tokenRelsLedger);

		// when:
		subject.begin();
		subject.commit();
		subject.begin();
		subject.rollback();

		// then:
		inOrder.verify(tokenRelsLedger).begin();
		inOrder.verify(tokenRelsLedger).commit();
		inOrder.verify(tokenRelsLedger).begin();
		inOrder.verify(tokenRelsLedger).rollback();
	}

	private void addToLedger(
			AccountID id,
			long balance,
			HederaAccountCustomizer customizer
	) {
		addToLedger(id, balance, customizer, Collections.emptyMap());
	}

	private static class TokenInfo {
		final long balance;
		final MerkleToken token;

		public TokenInfo(long balance, MerkleToken token) {
			this.balance = balance;
			this.token = token;
		}
	}

	private void addToLedger(
			AccountID id,
			long balance,
			HederaAccountCustomizer customizer,
			Map<TokenID, TokenInfo> tokenInfo
	) {
		when(accountsLedger.get(id, EXPIRY)).thenReturn(1_234_567_890L);
		when(accountsLedger.get(id, BALANCE)).thenReturn(balance);
		when(accountsLedger.get(id, IS_DELETED)).thenReturn(false);
		when(accountsLedger.get(id, IS_SMART_CONTRACT)).thenReturn(false);
		when(accountsLedger.get(id, FUNDS_SENT_RECORD_THRESHOLD)).thenReturn(1L);
		when(accountsLedger.get(id, FUNDS_RECEIVED_RECORD_THRESHOLD)).thenReturn(2L);
		when(accountsLedger.exists(id)).thenReturn(true);
<<<<<<< HEAD
		// and:
		for (TokenID tId : tokenInfo.keySet()) {
			var info = tokenInfo.get(tId);
			when(accountsLedger.get(
					argThat(id::equals),
					argThat(BALANCE::equals),
					argThat(s -> s.id().equals(tId)))).thenReturn(info.balance);
=======
		var tokens = new MerkleAccountTokens();
		tokens.associateAll(tokenInfo.keySet());
		when(accountsLedger.get(id, TOKENS)).thenReturn(tokens);
		// and:
		for (TokenID tId : tokenInfo.keySet()) {
			var info = tokenInfo.get(tId);
			var relationship = BackingTokenRels.asTokenRel(id, tId);
			when(tokenRelsLedger.get(relationship, TOKEN_BALANCE)).thenReturn(info.balance);
>>>>>>> 2e4284e8
		}
	}

	private void addDeletedAccountToLedger(AccountID id, HederaAccountCustomizer customizer) {
		when(accountsLedger.get(id, BALANCE)).thenReturn(0L);
		when(accountsLedger.get(id, IS_DELETED)).thenReturn(true);
	}

	private void addPayerRecords(AccountID id, FCQueue<ExpirableTxnRecord> records) {
		when(accountsLedger.get(id, PAYER_RECORDS)).thenReturn(records);
	}

	private void addRecords(AccountID id, FCQueue<ExpirableTxnRecord> records) {
		when(accountsLedger.get(id, HISTORY_RECORDS)).thenReturn(records);
	}

	FCQueue<ExpirableTxnRecord> asExpirableRecords(long... expiries) {
		FCQueue<ExpirableTxnRecord> records = new FCQueue<>(ExpirableTxnRecord.LEGACY_PROVIDER);
		for (int i = 0; i < expiries.length; i++) {
			ExpirableTxnRecord record = new ExpirableTxnRecord();
			record.setExpiry(expiries[i]);
			records.offer(record);
		}
		return records;
	}

	private void givenAdjustBalanceUpdatingTokenXfers(AccountID misc, TokenID tokenId, long i) {
		given(tokenStore.adjustBalance(misc, tokenId, i))
				.willAnswer(invocationOnMock -> {
					AccountID aId = invocationOnMock.getArgument(0);
					TokenID tId = invocationOnMock.getArgument(1);
					long amount = invocationOnMock.getArgument(2);
					subject.updateTokenXfers(tId, aId, amount);
					return OK;
				});
	}
}<|MERGE_RESOLUTION|>--- conflicted
+++ resolved
@@ -93,10 +93,7 @@
 import static com.hedera.services.ledger.properties.AccountProperty.IS_SMART_CONTRACT;
 import static com.hedera.services.ledger.properties.AccountProperty.PAYER_RECORDS;
 import static com.hedera.services.ledger.properties.AccountProperty.TOKENS;
-<<<<<<< HEAD
-=======
 import static com.hedera.services.ledger.properties.TokenRelProperty.TOKEN_BALANCE;
->>>>>>> 2e4284e8
 import static com.hedera.services.legacy.core.jproto.JKey.mapKey;
 import static com.hedera.services.utils.EntityIdUtils.asContract;
 import static com.hedera.test.utils.IdUtils.adjustFrom;
@@ -149,13 +146,8 @@
 	TokenID missingId = IdUtils.tokenWith(333);
 
 	TokenTransfersTransactionBody multipleValidTokenTransfers = TokenTransfersTransactionBody.newBuilder()
-<<<<<<< HEAD
-			.addTokenTransfers(TokenRefTransferList.newBuilder()
-					.setToken(refWith(frozenSymbol))
-=======
 			.addTokenTransfers(TokenTransferList.newBuilder()
 					.setToken(frozenId)
->>>>>>> 2e4284e8
 					.addAllTransfers(List.of(
 							adjustFrom(misc, +1_000),
 							adjustFrom(rand, -1_000)
@@ -169,39 +161,24 @@
 			.build();
 
 	TokenTransfersTransactionBody missingSymbolTokenTransfers = TokenTransfersTransactionBody.newBuilder()
-<<<<<<< HEAD
-			.addTokenTransfers(TokenRefTransferList.newBuilder()
-					.setToken(refWith(missingSymbol))
-=======
 			.addTokenTransfers(TokenTransferList.newBuilder()
 					.setToken(missingId)
->>>>>>> 2e4284e8
 					.addAllTransfers(List.of(
 							adjustFrom(misc, +1_000),
 							adjustFrom(rand, -1_000)
 					)))
 			.build();
 	TokenTransfersTransactionBody missingIdTokenTransfers = TokenTransfersTransactionBody.newBuilder()
-<<<<<<< HEAD
-			.addTokenTransfers(TokenRefTransferList.newBuilder()
-					.setToken(refWith(missingId))
-=======
 			.addTokenTransfers(TokenTransferList.newBuilder()
 					.setToken(missingId)
->>>>>>> 2e4284e8
 					.addAllTransfers(List.of(
 							adjustFrom(misc, +1_000),
 							adjustFrom(rand, -1_000)
 					)))
 			.build();
 	TokenTransfersTransactionBody unmatchedTokenTransfers = TokenTransfersTransactionBody.newBuilder()
-<<<<<<< HEAD
-			.addTokenTransfers(TokenRefTransferList.newBuilder()
-					.setToken(refWith(otherSymbol))
-=======
 			.addTokenTransfers(TokenTransferList.newBuilder()
 					.setToken(tokenId)
->>>>>>> 2e4284e8
 					.addAllTransfers(List.of(
 							adjustFrom(misc, +2_000),
 							adjustFrom(rand, -1_000)
@@ -651,10 +628,7 @@
 
 		given(accountsLedger.isInTransaction()).willReturn(true);
 		given(accountsLedger.changeSetSoFar()).willReturn(zeroingGenesis);
-<<<<<<< HEAD
-=======
 		given(tokenRelsLedger.changeSetSoFar()).willReturn(creatingTreasury);
->>>>>>> 2e4284e8
 
 		// when:
 		String summary = subject.currentChangeSet();
@@ -662,14 +636,10 @@
 
 		// then:
 		verify(accountsLedger).changeSetSoFar();
-<<<<<<< HEAD
-		assertEquals(zeroingGenesis, summary);
-=======
 		assertEquals(String.format(
 				"--- ACCOUNTS ---\n%s\n--- TOKEN RELATIONSHIPS ---\n%s",
 				zeroingGenesis,
 				creatingTreasury), summary);
->>>>>>> 2e4284e8
 	}
 
 	@Test
@@ -949,17 +919,10 @@
 		tB = rB.getCreated().get();
 		tokenStore.commitCreation();
 		// and:
-<<<<<<< HEAD
-		tokenStore.associate(a, List.of(refWith(tA), refWith(tB)));
-		tokenStore.associate(b, List.of(refWith(tA), refWith(tB)));
-		tokenStore.associate(c, List.of(refWith(tA), refWith(tB)));
-		tokenStore.associate(d, List.of(refWith(tA), refWith(tB)));
-=======
 		tokenStore.associate(a, List.of(tA, tB));
 		tokenStore.associate(b, List.of(tA, tB));
 		tokenStore.associate(c, List.of(tA, tB));
 		tokenStore.associate(d, List.of(tA, tB));
->>>>>>> 2e4284e8
 		// and:
 		subject.doTransfer(d, a, 1_000L);
 		subject.delete(d, b);
@@ -1543,15 +1506,6 @@
 		when(accountsLedger.get(id, FUNDS_SENT_RECORD_THRESHOLD)).thenReturn(1L);
 		when(accountsLedger.get(id, FUNDS_RECEIVED_RECORD_THRESHOLD)).thenReturn(2L);
 		when(accountsLedger.exists(id)).thenReturn(true);
-<<<<<<< HEAD
-		// and:
-		for (TokenID tId : tokenInfo.keySet()) {
-			var info = tokenInfo.get(tId);
-			when(accountsLedger.get(
-					argThat(id::equals),
-					argThat(BALANCE::equals),
-					argThat(s -> s.id().equals(tId)))).thenReturn(info.balance);
-=======
 		var tokens = new MerkleAccountTokens();
 		tokens.associateAll(tokenInfo.keySet());
 		when(accountsLedger.get(id, TOKENS)).thenReturn(tokens);
@@ -1560,7 +1514,6 @@
 			var info = tokenInfo.get(tId);
 			var relationship = BackingTokenRels.asTokenRel(id, tId);
 			when(tokenRelsLedger.get(relationship, TOKEN_BALANCE)).thenReturn(info.balance);
->>>>>>> 2e4284e8
 		}
 	}
 
