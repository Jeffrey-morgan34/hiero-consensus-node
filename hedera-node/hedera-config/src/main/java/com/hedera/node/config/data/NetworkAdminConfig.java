--- conflicted
+++ resolved
@@ -44,12 +44,8 @@
         @ConfigProperty(defaultValue = "throttles.json") String upgradeThrottlesFile,
         @ConfigProperty(defaultValue = "application-override.properties") String upgradePropertyOverridesFile,
         @ConfigProperty(defaultValue = "api-permission-override.properties") String upgradePermissionOverridesFile,
-<<<<<<< HEAD
+        @ConfigProperty(defaultValue = "node-admin-keys.json") String upgradeNodeAdminKeysFile,
         @ConfigProperty(defaultValue = "TssMessage,TssVote,TssShareSignature,TssEncryptionKey") @NetworkProperty
-=======
-        @ConfigProperty(defaultValue = "node-admin-keys.json") String upgradeNodeAdminKeysFile,
-        @ConfigProperty(defaultValue = "TssMessage,TssVote,TssShareSignature") @NetworkProperty
->>>>>>> c780fb60
                 HederaFunctionalitySet nodeTransactionsAllowList,
         @ConfigProperty(defaultValue = "network.json") @NodeProperty String diskNetworkExportFile,
         @ConfigProperty(defaultValue = "NEVER") DiskNetworkExport diskNetworkExport) {}