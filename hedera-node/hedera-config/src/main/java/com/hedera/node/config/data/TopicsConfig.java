/*
 * Copyright (C) 2023-2024 Hedera Hashgraph, LLC
 *
 * Licensed under the Apache License, Version 2.0 (the "License");
 * you may not use this file except in compliance with the License.
 * You may obtain a copy of the License at
 *
 *      http://www.apache.org/licenses/LICENSE-2.0
 *
 * Unless required by applicable law or agreed to in writing, software
 * distributed under the License is distributed on an "AS IS" BASIS,
 * WITHOUT WARRANTIES OR CONDITIONS OF ANY KIND, either express or implied.
 * See the License for the specific language governing permissions and
 * limitations under the License.
 */

package com.hedera.node.config.data;

import com.hedera.node.config.NetworkProperty;
import com.swirlds.config.api.ConfigData;
import com.swirlds.config.api.ConfigProperty;

@ConfigData("topics")
public record TopicsConfig(
        @ConfigProperty(defaultValue = "1000000") @NetworkProperty long maxNumber,
<<<<<<< HEAD
        @ConfigProperty(defaultValue = "10") @NetworkProperty int maxCustomFeeEntriesForTopics,
=======
        @ConfigProperty(defaultValue = "10") @NetworkProperty int maxCustoFeeEntriesForTopics,
>>>>>>> dea8af1f
        @ConfigProperty(defaultValue = "10") @NetworkProperty int maxEntriesForFeeExemptKeyList) {}<|MERGE_RESOLUTION|>--- conflicted
+++ resolved
@@ -23,9 +23,5 @@
 @ConfigData("topics")
 public record TopicsConfig(
         @ConfigProperty(defaultValue = "1000000") @NetworkProperty long maxNumber,
-<<<<<<< HEAD
-        @ConfigProperty(defaultValue = "10") @NetworkProperty int maxCustomFeeEntriesForTopics,
-=======
         @ConfigProperty(defaultValue = "10") @NetworkProperty int maxCustoFeeEntriesForTopics,
->>>>>>> dea8af1f
         @ConfigProperty(defaultValue = "10") @NetworkProperty int maxEntriesForFeeExemptKeyList) {}