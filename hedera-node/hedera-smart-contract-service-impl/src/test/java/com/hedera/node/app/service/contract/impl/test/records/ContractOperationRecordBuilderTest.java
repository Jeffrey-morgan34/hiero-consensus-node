--- conflicted
+++ resolved
@@ -36,11 +36,7 @@
 import com.hedera.node.app.service.contract.impl.exec.CallOutcome;
 import com.hedera.node.app.service.contract.impl.records.ContractOperationRecordBuilder;
 import com.hedera.node.app.spi.workflows.HandleContext;
-<<<<<<< HEAD
 import com.hedera.node.app.spi.workflows.record.StreamBuilder;
-=======
-import com.hedera.node.app.spi.workflows.record.SingleTransactionRecordBuilder;
->>>>>>> 7b023ff7
 import com.hedera.pbj.runtime.io.buffer.Bytes;
 import edu.umd.cs.findbugs.annotations.NonNull;
 import edu.umd.cs.findbugs.annotations.Nullable;
@@ -56,11 +52,12 @@
     void withGasFeeWorksAsExpected() {
         final var subject = new ContractOperationRecordBuilder() {
             @Override
-<<<<<<< HEAD
+            public int getNumAutoAssociations() {
+                return 0;
+            }
+
+            @Override
             public StreamBuilder transaction(@NonNull Transaction transaction) {
-=======
-            public SingleTransactionRecordBuilder transaction(@NonNull Transaction transaction) {
->>>>>>> 7b023ff7
                 return this;
             }
 
@@ -85,34 +82,22 @@
             }
 
             @Override
-<<<<<<< HEAD
             public StreamBuilder memo(@NonNull String memo) {
-=======
-            public SingleTransactionRecordBuilder memo(@NonNull String memo) {
->>>>>>> 7b023ff7
-                return this;
-            }
-
-            @Override
-<<<<<<< HEAD
+                return this;
+            }
+
+            @Override
             public StreamBuilder transactionBytes(@NonNull Bytes transactionBytes) {
-=======
-            public SingleTransactionRecordBuilder transactionBytes(@NonNull Bytes transactionBytes) {
->>>>>>> 7b023ff7
-                return this;
-            }
-
-            @Override
-<<<<<<< HEAD
+                return this;
+            }
+
+            @Override
             public StreamBuilder exchangeRate(@NonNull ExchangeRateSet exchangeRate) {
                 return this;
             }
 
             @Override
             public StreamBuilder congestionMultiplier(final long congestionMultiplier) {
-=======
-            public SingleTransactionRecordBuilder exchangeRate(@NonNull ExchangeRateSet exchangeRate) {
->>>>>>> 7b023ff7
                 return this;
             }
 
@@ -210,20 +195,12 @@
             public void nullOutSideEffectFields() {}
 
             @Override
-<<<<<<< HEAD
             public StreamBuilder syncBodyIdFromRecordId() {
-=======
-            public SingleTransactionRecordBuilder syncBodyIdFromRecordId() {
->>>>>>> 7b023ff7
-                return null;
-            }
-
-            @Override
-<<<<<<< HEAD
+                return null;
+            }
+
+            @Override
             public StreamBuilder consensusTimestamp(@NotNull final Instant now) {
-=======
-            public SingleTransactionRecordBuilder consensusTimestamp(@NotNull final Instant now) {
->>>>>>> 7b023ff7
                 return null;
             }
 
@@ -233,20 +210,12 @@
             }
 
             @Override
-<<<<<<< HEAD
             public StreamBuilder transactionID(@NotNull final TransactionID transactionID) {
-=======
-            public SingleTransactionRecordBuilder transactionID(@NotNull final TransactionID transactionID) {
->>>>>>> 7b023ff7
-                return null;
-            }
-
-            @Override
-<<<<<<< HEAD
+                return null;
+            }
+
+            @Override
             public StreamBuilder parentConsensus(@NotNull final Instant parentConsensus) {
-=======
-            public SingleTransactionRecordBuilder parentConsensus(@NotNull final Instant parentConsensus) {
->>>>>>> 7b023ff7
                 return null;
             }
         };
