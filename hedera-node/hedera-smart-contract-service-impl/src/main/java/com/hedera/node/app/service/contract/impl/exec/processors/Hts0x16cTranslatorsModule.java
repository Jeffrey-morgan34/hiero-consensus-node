// SPDX-License-Identifier: Apache-2.0
package com.hedera.node.app.service.contract.impl.exec.processors;

import com.hedera.node.app.service.contract.impl.exec.systemcontracts.common.CallTranslator;
import com.hedera.node.app.service.contract.impl.exec.systemcontracts.hts.HtsCallAttempt;
import com.hedera.node.app.service.contract.impl.exec.systemcontracts.hts.create.address_0x16c.CreateTranslator;
import com.hedera.node.app.service.contract.impl.exec.systemcontracts.hts.tokentype.address_0x16c.TokenTypeTranslator;
import com.hedera.node.app.service.contract.impl.exec.systemcontracts.hts.update.address_0x16c.UpdateKeysTranslator;
import com.hedera.node.app.service.contract.impl.exec.systemcontracts.hts.update.address_0x16c.UpdateTranslator;
import dagger.Module;
import dagger.Provides;
import dagger.multibindings.IntoSet;
import edu.umd.cs.findbugs.annotations.NonNull;
import javax.inject.Named;
import javax.inject.Singleton;

/**
 * Provides the {@link CallTranslator} implementations for the HTS system contract at address 0x16c.
 */
@Module
public interface Hts0x16cTranslatorsModule {

    @Provides
    @Singleton
    @IntoSet
    @Named("HtsTranslators")
    static CallTranslator<HtsCallAttempt> provideTokenTypeTranslator(@NonNull final TokenTypeTranslator translator) {
        return translator;
    }

    @Provides
    @Singleton
    @IntoSet
    @Named("HtsTranslators")
<<<<<<< HEAD
    static CallTranslator<HtsCallAttempt> provideUpdateKeysTranslator(@NonNull final UpdateKeysTranslator translator) {
        return translator;
    }

    @Provides
    @Singleton
    @IntoSet
    @Named("HtsTranslators")
    static CallTranslator<HtsCallAttempt> provideUpdateTokenCommonTranslator(
            @NonNull final UpdateTranslator translator) {
=======
    static CallTranslator<HtsCallAttempt> provideCreateTranslator(@NonNull final CreateTranslator translator) {
>>>>>>> c402291a
        return translator;
    }
}<|MERGE_RESOLUTION|>--- conflicted
+++ resolved
@@ -32,7 +32,14 @@
     @Singleton
     @IntoSet
     @Named("HtsTranslators")
-<<<<<<< HEAD
+    static CallTranslator<HtsCallAttempt> provideCreateTranslator(@NonNull final CreateTranslator translator) {
+        return translator;
+    }
+
+    @Provides
+    @Singleton
+    @IntoSet
+    @Named("HtsTranslators")
     static CallTranslator<HtsCallAttempt> provideUpdateKeysTranslator(@NonNull final UpdateKeysTranslator translator) {
         return translator;
     }
@@ -43,9 +50,6 @@
     @Named("HtsTranslators")
     static CallTranslator<HtsCallAttempt> provideUpdateTokenCommonTranslator(
             @NonNull final UpdateTranslator translator) {
-=======
-    static CallTranslator<HtsCallAttempt> provideCreateTranslator(@NonNull final CreateTranslator translator) {
->>>>>>> c402291a
         return translator;
     }
 }