--- conflicted
+++ resolved
@@ -1,5 +1,5 @@
 /*
- * Copyright (C) 2020-2023 Hedera Hashgraph, LLC
+ * Copyright (C) 2020-2024 Hedera Hashgraph, LLC
  *
  * Licensed under the Apache License, Version 2.0 (the "License");
  * you may not use this file except in compliance with the License.
@@ -16,24 +16,20 @@
 
 package com.hedera.node.app.service.contract.impl;
 
-<<<<<<< HEAD
+import com.hedera.hapi.node.base.SemanticVersion;
 import com.hedera.hapi.node.state.contract.SlotKey;
 import com.hedera.hapi.node.state.contract.SlotValue;
-=======
-import com.hedera.hapi.node.base.SemanticVersion;
->>>>>>> e50843cf
 import com.hedera.node.app.service.contract.ContractService;
-import com.hedera.node.app.service.mono.state.migration.ContractStateMigrator;
 import com.hedera.node.app.service.contract.impl.handlers.ContractHandlers;
 import com.hedera.node.app.service.contract.impl.state.ContractSchema;
 import com.hedera.node.app.service.mono.state.adapters.VirtualMapLike;
+import com.hedera.node.app.service.mono.state.migration.ContractStateMigrator;
 import com.hedera.node.app.service.mono.state.virtual.ContractKey;
 import com.hedera.node.app.service.mono.state.virtual.IterableContractValue;
 import com.hedera.node.app.spi.state.MigrationContext;
 import com.hedera.node.app.spi.state.Schema;
 import com.hedera.node.app.spi.state.SchemaRegistry;
 import com.hedera.node.app.spi.state.WritableKVState;
-
 import edu.umd.cs.findbugs.annotations.NonNull;
 
 /**
@@ -64,30 +60,25 @@
     }
 
     @Override
-<<<<<<< HEAD
-    public void registerSchemas(@NonNull final SchemaRegistry registry) {
-        var cs = new ContractSchema();
+    public void registerSchemas(@NonNull final SchemaRegistry registry, final SemanticVersion version) {
+        var cs = new ContractSchema(version);
         registry.register(cs);
 
-//        if(true)return;
+        //        if(true)return;
         registry.register(new Schema(RELEASE_MIGRATION_VERSION) {
 
-           @Override
-           public void migrate(MigrationContext ctx) {
-               System.out.println("BBM: migrating contract service");
+            @Override
+            public void migrate(MigrationContext ctx) {
+                System.out.println("BBM: migrating contract service");
 
-               var result = ContractStateMigrator.migrateFromContractStorageVirtualMap(fromState, toState, flusher);
+                var result = ContractStateMigrator.migrateFromContractStorageVirtualMap(fromState, toState, flusher);
 
-               fromState = null;
-               toState = null;
+                fromState = null;
+                toState = null;
 
-               System.out.println("BBM: contract migration result: " + result);
-           }
+                System.out.println("BBM: contract migration result: " + result);
+            }
         });
-=======
-    public void registerSchemas(@NonNull final SchemaRegistry registry, final SemanticVersion version) {
-        registry.register(new ContractSchema(version));
->>>>>>> e50843cf
     }
 
     public ContractHandlers handlers() {
