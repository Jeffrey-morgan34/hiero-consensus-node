--- conflicted
+++ resolved
@@ -15,13 +15,11 @@
     requires com.hedera.pbj.runtime;
     requires com.swirlds.config.api;
     requires static com.github.spotbugs.annotations;
-<<<<<<< HEAD
     requires static java.compiler;
-    requires org.eclipse.collections.api; // javax.annotation.processing.Generated
-=======
-    requires static java.compiler; // javax.annotation.processing.Generated
+    requires org.eclipse
+            .collections
+            .api; // javax.annotation.processing.Generated/ javax.annotation.processing.Generated
     requires org.apache.logging.log4j;
->>>>>>> e50843cf
 
     exports com.hedera.node.app.service.schedule.impl;
     exports com.hedera.node.app.service.schedule.impl.handlers;
