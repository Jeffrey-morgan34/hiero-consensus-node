/*
 * Copyright (C) 2024 Hedera Hashgraph, LLC
 *
 * Licensed under the Apache License, Version 2.0 (the "License");
 * you may not use this file except in compliance with the License.
 * You may obtain a copy of the License at
 *
 *      http://www.apache.org/licenses/LICENSE-2.0
 *
 * Unless required by applicable law or agreed to in writing, software
 * distributed under the License is distributed on an "AS IS" BASIS,
 * WITHOUT WARRANTIES OR CONDITIONS OF ANY KIND, either express or implied.
 * See the License for the specific language governing permissions and
 * limitations under the License.
 */

package com.hedera.node.app.service.schedule.impl.schemas;

import static com.hedera.node.app.service.schedule.impl.ScheduleServiceImpl.SCHEDULES_BY_EQUALITY_KEY;
import static com.hedera.node.app.service.schedule.impl.ScheduleServiceImpl.SCHEDULES_BY_EXPIRY_SEC_KEY;
import static com.hedera.node.app.service.schedule.impl.ScheduleServiceImpl.SCHEDULES_BY_ID_KEY;

import com.hedera.hapi.node.base.ScheduleID;
import com.hedera.hapi.node.base.SemanticVersion;
import com.hedera.hapi.node.state.primitives.ProtoLong;
import com.hedera.hapi.node.state.primitives.ProtoString;
import com.hedera.hapi.node.state.schedule.Schedule;
import com.hedera.hapi.node.state.schedule.ScheduleList;
import com.hedera.node.app.service.mono.state.merkle.MerkleScheduledTransactions;
import com.hedera.node.app.service.mono.state.submerkle.RichInstant;
import com.hedera.node.app.service.mono.state.virtual.schedule.ScheduleSecondVirtualValue;
import com.hedera.node.app.service.mono.state.virtual.temporal.SecondSinceEpocVirtualKey;
import com.hedera.node.app.service.schedule.impl.codec.ScheduleServiceStateTranslator;
import com.hedera.node.app.spi.state.MigrationContext;
import com.hedera.node.app.spi.state.Schema;
import com.hedera.node.app.spi.state.StateDefinition;
import com.hedera.node.app.spi.state.WritableKVState;
import com.hedera.node.app.spi.state.WritableKVStateBase;
import edu.umd.cs.findbugs.annotations.NonNull;
import edu.umd.cs.findbugs.annotations.Nullable;
import java.io.IOException;
import java.util.ArrayList;
import java.util.List;
import java.util.Set;
import java.util.function.BiConsumer;
import org.apache.logging.log4j.LogManager;
import org.apache.logging.log4j.Logger;
import org.eclipse.collections.api.block.procedure.primitive.LongProcedure;
import org.eclipse.collections.api.list.primitive.ImmutableLongList;

/**
 * General schema for the schedule service
 * (FUTURE) When mod-service release is finalized, rename this class to e.g.
 * {@code Release47ScheduleSchema} as it will no longer be appropriate to assume
 * this schema is always correct for the current version of the software.
 */
public final class InitialModServiceScheduleSchema extends Schema {
    private static final Logger log = LogManager.getLogger(InitialModServiceScheduleSchema.class);
    private MerkleScheduledTransactions fs;

    public InitialModServiceScheduleSchema(@NonNull final SemanticVersion version) {
        super(version);
    }

    @SuppressWarnings("rawtypes")
    @NonNull
    @Override
    public Set<StateDefinition> statesToCreate() {
        return Set.of(schedulesByIdDef(), schedulesByExpirySec(), schedulesByEquality());
    }

    public void setFs(@Nullable final MerkleScheduledTransactions fs) {
        this.fs = fs;
    }

    @Override
    public void migrate(@NonNull final MigrationContext ctx) {
        if (fs != null) {
<<<<<<< HEAD
            log.info("BBM: doing schedule migration");

            log.info("BBM: doing schedule by id");
=======
            log.info("BBM: Starting schedule migration");

            log.info("BBM: Starting schedule by id migration");
>>>>>>> 618431b4
            final WritableKVState<ScheduleID, Schedule> schedulesById =
                    ctx.newStates().get(SCHEDULES_BY_ID_KEY);
            fs.byId().forEachNode((entityNumVirtualKey, scheduleVirtualValue) -> {
                try {
                    var schedule =
                            ScheduleServiceStateTranslator.convertScheduleVirtualValueToSchedule(scheduleVirtualValue);
                    schedulesById.put(
                            ScheduleID.newBuilder()
                                    .scheduleNum(entityNumVirtualKey.getKeyAsLong())
                                    .build(),
                            schedule);
                } catch (IOException e) {
                    throw new RuntimeException(e);
                }
            });
            if (schedulesById.isModified()) ((WritableKVStateBase) schedulesById).commit();
<<<<<<< HEAD
            log.info("BBM: finished schedule by id");

            log.info("BBM: doing schedule by expiration");
=======
            log.info("BBM: finished schedule by id migration");

            log.info("BBM: doing schedule by expiration migration");
>>>>>>> 618431b4
            final WritableKVState<ProtoLong, ScheduleList> schedulesByExpiration =
                    ctx.newStates().get(SCHEDULES_BY_EXPIRY_SEC_KEY);
            fs.byExpirationSecond()
                    .forEachNode(new BiConsumer<SecondSinceEpocVirtualKey, ScheduleSecondVirtualValue>() {
                        @Override
                        public void accept(
                                SecondSinceEpocVirtualKey secondSinceEpocVirtualKey, ScheduleSecondVirtualValue sVv) {
                            sVv.getIds().forEach(new BiConsumer<RichInstant, ImmutableLongList>() {
                                @Override
                                public void accept(RichInstant richInstant, ImmutableLongList scheduleIds) {

                                    List<Schedule> schedules = new ArrayList<>();
                                    scheduleIds.forEach(new LongProcedure() {
                                        @Override
                                        public void value(long scheduleId) {
                                            var schedule = schedulesById.get(ScheduleID.newBuilder()
                                                    .scheduleNum(scheduleId)
                                                    .build());
                                            if (schedule != null) schedules.add(schedule);
                                            else {
                                                log.info("BBM: ERROR: no schedule for expiration->id "
                                                        + richInstant
                                                        + " -> "
                                                        + scheduleId);
                                            }
                                        }
                                    });

                                    schedulesByExpiration.put(
                                            ProtoLong.newBuilder()
                                                    .value(secondSinceEpocVirtualKey.getKeyAsLong())
                                                    .build(),
                                            ScheduleList.newBuilder()
                                                    .schedules(schedules)
                                                    .build());
                                }
                            });
                        }
                    });
            if (schedulesByExpiration.isModified()) ((WritableKVStateBase) schedulesByExpiration).commit();
<<<<<<< HEAD
            log.info("BBM: finished schedule by expiration");

            log.info("BBM: doing schedule by equality");
=======
            log.info("BBM: finished schedule by expiration migration");

            log.info("BBM: doing schedule by equality migration");
>>>>>>> 618431b4
            final WritableKVState<ProtoString, ScheduleList> schedulesByEquality =
                    ctx.newStates().get(SCHEDULES_BY_EQUALITY_KEY);
            fs.byEquality().forEachNode((scheduleEqualityVirtualKey, sevv) -> {
                List<Schedule> schedules = new ArrayList<>();
                sevv.getIds().forEach(new BiConsumer<String, Long>() {
                    @Override
                    public void accept(String scheduleObjHash, Long scheduleId) {
                        var schedule = schedulesById.get(
                                ScheduleID.newBuilder().scheduleNum(scheduleId).build());
                        if (schedule != null) schedules.add(schedule);
                        else {
                            log.error("BBM: ERROR: no schedule for scheduleObjHash->id "
                                    + scheduleObjHash + " -> "
                                    + scheduleId);
                        }
                    }
                });

                schedulesByEquality.put(
                        ProtoString.newBuilder()
                                .value(String.valueOf(scheduleEqualityVirtualKey.getKeyAsLong()))
                                .build(),
                        ScheduleList.newBuilder().schedules(schedules).build());
            });
            if (schedulesByEquality.isModified()) ((WritableKVStateBase) schedulesByEquality).commit();
<<<<<<< HEAD
            log.info("BBM: finished schedule by equality");

            log.info("BBM: finished schedule migration");
=======
            log.info("BBM: finished schedule by equality migration");

            log.info("BBM: finished schedule service migration migration");
>>>>>>> 618431b4
        } else {
            log.warn("BBM: no schedule 'from' state found");
        }

        fs = null;
    }

    private static StateDefinition<ScheduleID, Schedule> schedulesByIdDef() {
        return StateDefinition.inMemory(SCHEDULES_BY_ID_KEY, ScheduleID.PROTOBUF, Schedule.PROTOBUF);
    }

    private static StateDefinition<ProtoLong, ScheduleList> schedulesByExpirySec() {
        return StateDefinition.inMemory(SCHEDULES_BY_EXPIRY_SEC_KEY, ProtoLong.PROTOBUF, ScheduleList.PROTOBUF);
    }

    private static StateDefinition<ProtoString, ScheduleList> schedulesByEquality() {
        return StateDefinition.inMemory(SCHEDULES_BY_EQUALITY_KEY, ProtoString.PROTOBUF, ScheduleList.PROTOBUF);
    }
}<|MERGE_RESOLUTION|>--- conflicted
+++ resolved
@@ -76,15 +76,9 @@
     @Override
     public void migrate(@NonNull final MigrationContext ctx) {
         if (fs != null) {
-<<<<<<< HEAD
-            log.info("BBM: doing schedule migration");
-
-            log.info("BBM: doing schedule by id");
-=======
             log.info("BBM: Starting schedule migration");
 
             log.info("BBM: Starting schedule by id migration");
->>>>>>> 618431b4
             final WritableKVState<ScheduleID, Schedule> schedulesById =
                     ctx.newStates().get(SCHEDULES_BY_ID_KEY);
             fs.byId().forEachNode((entityNumVirtualKey, scheduleVirtualValue) -> {
@@ -101,15 +95,9 @@
                 }
             });
             if (schedulesById.isModified()) ((WritableKVStateBase) schedulesById).commit();
-<<<<<<< HEAD
-            log.info("BBM: finished schedule by id");
-
-            log.info("BBM: doing schedule by expiration");
-=======
             log.info("BBM: finished schedule by id migration");
 
             log.info("BBM: doing schedule by expiration migration");
->>>>>>> 618431b4
             final WritableKVState<ProtoLong, ScheduleList> schedulesByExpiration =
                     ctx.newStates().get(SCHEDULES_BY_EXPIRY_SEC_KEY);
             fs.byExpirationSecond()
@@ -150,15 +138,9 @@
                         }
                     });
             if (schedulesByExpiration.isModified()) ((WritableKVStateBase) schedulesByExpiration).commit();
-<<<<<<< HEAD
-            log.info("BBM: finished schedule by expiration");
-
-            log.info("BBM: doing schedule by equality");
-=======
             log.info("BBM: finished schedule by expiration migration");
 
             log.info("BBM: doing schedule by equality migration");
->>>>>>> 618431b4
             final WritableKVState<ProtoString, ScheduleList> schedulesByEquality =
                     ctx.newStates().get(SCHEDULES_BY_EQUALITY_KEY);
             fs.byEquality().forEachNode((scheduleEqualityVirtualKey, sevv) -> {
@@ -184,15 +166,9 @@
                         ScheduleList.newBuilder().schedules(schedules).build());
             });
             if (schedulesByEquality.isModified()) ((WritableKVStateBase) schedulesByEquality).commit();
-<<<<<<< HEAD
-            log.info("BBM: finished schedule by equality");
-
-            log.info("BBM: finished schedule migration");
-=======
             log.info("BBM: finished schedule by equality migration");
 
             log.info("BBM: finished schedule service migration migration");
->>>>>>> 618431b4
         } else {
             log.warn("BBM: no schedule 'from' state found");
         }
