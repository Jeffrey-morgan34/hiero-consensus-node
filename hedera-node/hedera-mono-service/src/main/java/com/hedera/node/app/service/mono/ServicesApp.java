/*
 * Copyright (C) 2021-2023 Hedera Hashgraph, LLC
 *
 * Licensed under the Apache License, Version 2.0 (the "License");
 * you may not use this file except in compliance with the License.
 * You may obtain a copy of the License at
 *
 *      http://www.apache.org/licenses/LICENSE-2.0
 *
 * Unless required by applicable law or agreed to in writing, software
 * distributed under the License is distributed on an "AS IS" BASIS,
 * WITHOUT WARRANTIES OR CONDITIONS OF ANY KIND, either express or implied.
 * See the License for the specific language governing permissions and
 * limitations under the License.
 */

package com.hedera.node.app.service.mono;

import com.hedera.node.app.service.mono.config.ConfigModule;
import com.hedera.node.app.service.mono.context.ContextModule;
import com.hedera.node.app.service.mono.context.CurrentPlatformStatus;
import com.hedera.node.app.service.mono.context.MutableStateChildren;
import com.hedera.node.app.service.mono.context.NodeInfo;
import com.hedera.node.app.service.mono.context.annotations.BootstrapProps;
import com.hedera.node.app.service.mono.context.annotations.StaticAccountMemo;
import com.hedera.node.app.service.mono.context.init.ServicesInitFlow;
import com.hedera.node.app.service.mono.context.properties.GlobalDynamicProperties;
import com.hedera.node.app.service.mono.context.properties.GlobalStaticProperties;
import com.hedera.node.app.service.mono.context.properties.NodeLocalProperties;
import com.hedera.node.app.service.mono.context.properties.PropertiesModule;
import com.hedera.node.app.service.mono.context.properties.PropertySource;
import com.hedera.node.app.service.mono.contracts.ContractsModule;
import com.hedera.node.app.service.mono.fees.FeeCalculatorModule;
import com.hedera.node.app.service.mono.fees.FeesModule;
import com.hedera.node.app.service.mono.files.FilesModule;
import com.hedera.node.app.service.mono.grpc.GrpcModule;
import com.hedera.node.app.service.mono.grpc.GrpcServerManager;
import com.hedera.node.app.service.mono.grpc.GrpcStarter;
import com.hedera.node.app.service.mono.keys.KeysModule;
import com.hedera.node.app.service.mono.ledger.LedgerModule;
import com.hedera.node.app.service.mono.ledger.accounts.staking.StakeStartupHelper;
import com.hedera.node.app.service.mono.ledger.backing.BackingStore;
import com.hedera.node.app.service.mono.queries.QueriesModule;
import com.hedera.node.app.service.mono.records.RecordsModule;
import com.hedera.node.app.service.mono.sigs.EventExpansion;
import com.hedera.node.app.service.mono.sigs.SigsModule;
import com.hedera.node.app.service.mono.sigs.order.MapWarmer;
import com.hedera.node.app.service.mono.state.DualStateAccessor;
import com.hedera.node.app.service.mono.state.StateModule;
import com.hedera.node.app.service.mono.state.expiry.ExpiryModule;
import com.hedera.node.app.service.mono.state.exports.AccountsExporter;
import com.hedera.node.app.service.mono.state.exports.BalancesExporter;
import com.hedera.node.app.service.mono.state.forensics.HashLogger;
import com.hedera.node.app.service.mono.state.initialization.SystemAccountsCreator;
import com.hedera.node.app.service.mono.state.initialization.SystemFilesManager;
import com.hedera.node.app.service.mono.state.initialization.TreasuryCloner;
import com.hedera.node.app.service.mono.state.logic.LastStepModule;
import com.hedera.node.app.service.mono.state.logic.NetworkCtxManager;
import com.hedera.node.app.service.mono.state.logic.ProcessLogicModule;
import com.hedera.node.app.service.mono.state.migration.HederaAccount;
import com.hedera.node.app.service.mono.state.migration.MigrationRecordsManager;
import com.hedera.node.app.service.mono.state.tasks.TaskModule;
import com.hedera.node.app.service.mono.state.validation.LedgerValidator;
import com.hedera.node.app.service.mono.state.virtual.VirtualMapFactory;
import com.hedera.node.app.service.mono.stats.ServicesStatsManager;
import com.hedera.node.app.service.mono.stats.StatsModule;
import com.hedera.node.app.service.mono.store.StoresModule;
import com.hedera.node.app.service.mono.stream.RecordStreamManager;
import com.hedera.node.app.service.mono.throttling.ThrottlingModule;
import com.hedera.node.app.service.mono.txns.ProcessLogic;
import com.hedera.node.app.service.mono.txns.TransactionsModule;
import com.hedera.node.app.service.mono.txns.network.UpgradeActions;
import com.hedera.node.app.service.mono.txns.prefetch.PrefetchProcessor;
import com.hedera.node.app.service.mono.txns.submission.SubmissionModule;
import com.hedera.node.app.service.mono.utils.NamedDigestFactory;
import com.hedera.node.app.service.mono.utils.Pause;
import com.hedera.node.app.service.mono.utils.SystemExits;
import com.hederahashgraph.api.proto.java.AccountID;
import com.swirlds.common.crypto.Cryptography;
import com.swirlds.common.crypto.Hash;
import com.swirlds.common.notification.NotificationEngine;
import com.swirlds.common.notification.listeners.PlatformStatusChangeListener;
import com.swirlds.common.notification.listeners.ReconnectCompleteListener;
import com.swirlds.common.notification.listeners.StateWriteToDiskCompleteListener;
import com.swirlds.common.system.NodeId;
import com.swirlds.common.system.Platform;
import com.swirlds.common.system.state.notifications.IssListener;
import com.swirlds.common.system.state.notifications.NewSignedStateListener;
import dagger.BindsInstance;
import dagger.Component;
import edu.umd.cs.findbugs.annotations.NonNull;
import java.io.PrintStream;
import java.nio.charset.Charset;
import java.util.Optional;
import java.util.function.Supplier;
import javax.inject.Singleton;

/** The infrastructure used to implement the platform contract for a Hedera Services node. */
@Singleton
@Component(
        modules = {
            TaskModule.class,
            FeesModule.class,
            KeysModule.class,
            SigsModule.class,
            GrpcModule.class,
            ConfigModule.class,
            StatsModule.class,
            StateModule.class,
            FilesModule.class,
            LedgerModule.class,
            StoresModule.class,
            ContextModule.class,
            RecordsModule.class,
            QueriesModule.class,
            ContractsModule.class,
            PropertiesModule.class,
            ThrottlingModule.class,
            SubmissionModule.class,
            TransactionsModule.class,
            ExpiryModule.class,
<<<<<<< HEAD
            CacheModule.class
=======
            LastStepModule.class,
            ProcessLogicModule.class,
            FeeCalculatorModule.class
>>>>>>> 2fe8c2b1
        })
public interface ServicesApp {
    /* Needed by ServicesState */
    HashLogger hashLogger();

    ProcessLogic logic();

    EventExpansion eventExpansion();

    ServicesInitFlow initializationFlow();

    DualStateAccessor dualStateAccessor();

    VirtualMapFactory virtualMapFactory();

    RecordStreamManager recordStreamManager();

    NodeLocalProperties nodeLocalProperties();

    GlobalDynamicProperties globalDynamicProperties();

    GlobalStaticProperties globalStaticProperties();

    MutableStateChildren workingState();

    PrefetchProcessor prefetchProcessor();

    MigrationRecordsManager migrationRecordsManager();

    /* Needed by ServicesMain */
    Pause pause();

    NodeId nodeId();

    @NonNull
    Platform platform();

    NodeInfo nodeInfo();

    SystemExits systemExits();

    GrpcStarter grpcStarter();

    UpgradeActions upgradeActions();

    TreasuryCloner treasuryCloner();

    LedgerValidator ledgerValidator();

    AccountsExporter accountsExporter();

    BalancesExporter balancesExporter();

    Supplier<Charset> nativeCharset();

    NetworkCtxManager networkCtxManager();

    GrpcServerManager grpc();

    NamedDigestFactory digestFactory();

    StakeStartupHelper stakeStartupHelper();

    SystemFilesManager sysFilesManager();

    ServicesStatsManager statsManager();

    CurrentPlatformStatus platformStatus();

    SystemAccountsCreator sysAccountsCreator();

    Optional<PrintStream> consoleOut();

    ReconnectCompleteListener reconnectListener();

    StateWriteToDiskCompleteListener stateWriteToDiskListener();

    PlatformStatusChangeListener statusChangeListener();

    IssListener issListener();

    NewSignedStateListener newSignedStateListener();

    Supplier<NotificationEngine> notificationEngine();

    BackingStore<AccountID, HederaAccount> backingAccounts();

    @BootstrapProps
    PropertySource bootstrapProps();

    MapWarmer mapWarmer();

    @Component.Builder
    interface Builder {
        @BindsInstance
        Builder crypto(Cryptography engine);

        @BindsInstance
        Builder initialHash(Hash initialHash);

        @BindsInstance
        Builder platform(@NonNull Platform platform);

        @BindsInstance
        Builder consoleCreator(StateModule.ConsoleCreator consoleCreator);

        @BindsInstance
        Builder selfId(long selfId);

        @BindsInstance
        Builder staticAccountMemo(@StaticAccountMemo String accountMemo);

        @BindsInstance
        Builder bootstrapProps(@BootstrapProps PropertySource bootstrapProps);

        ServicesApp build();
    }
}<|MERGE_RESOLUTION|>--- conflicted
+++ resolved
@@ -119,13 +119,10 @@
             SubmissionModule.class,
             TransactionsModule.class,
             ExpiryModule.class,
-<<<<<<< HEAD
-            CacheModule.class
-=======
             LastStepModule.class,
             ProcessLogicModule.class,
-            FeeCalculatorModule.class
->>>>>>> 2fe8c2b1
+            FeeCalculatorModule.class,
+            CacheModule.class
         })
 public interface ServicesApp {
     /* Needed by ServicesState */
