/*
 * Copyright (C) 2022-2024 Hedera Hashgraph, LLC
 *
 * Licensed under the Apache License, Version 2.0 (the "License");
 * you may not use this file except in compliance with the License.
 * You may obtain a copy of the License at
 *
 *      http://www.apache.org/licenses/LICENSE-2.0
 *
 * Unless required by applicable law or agreed to in writing, software
 * distributed under the License is distributed on an "AS IS" BASIS,
 * WITHOUT WARRANTIES OR CONDITIONS OF ANY KIND, either express or implied.
 * See the License for the specific language governing permissions and
 * limitations under the License.
 */

package com.hedera.node.app.service.consensus.impl.handlers;

import static com.hedera.hapi.node.base.ResponseCodeEnum.AUTORENEW_ACCOUNT_NOT_ALLOWED;
import static com.hedera.hapi.node.base.ResponseCodeEnum.AUTORENEW_DURATION_NOT_IN_RANGE;
import static com.hedera.hapi.node.base.ResponseCodeEnum.BAD_ENCODING;
import static com.hedera.hapi.node.base.ResponseCodeEnum.CUSTOM_FEES_LIST_TOO_LONG;
<<<<<<< HEAD
import static com.hedera.hapi.node.base.ResponseCodeEnum.FEKL_CONTAINS_DUPLICATED_KEYS;
import static com.hedera.hapi.node.base.ResponseCodeEnum.INVALID_AUTORENEW_ACCOUNT;
import static com.hedera.hapi.node.base.ResponseCodeEnum.INVALID_CUSTOM_FEE_SCHEDULE_KEY;
import static com.hedera.hapi.node.base.ResponseCodeEnum.INVALID_EXPIRATION_TIME;
import static com.hedera.hapi.node.base.ResponseCodeEnum.INVALID_KEY_IN_FEKL;
import static com.hedera.hapi.node.base.ResponseCodeEnum.MAX_ENTITIES_IN_PRICE_REGIME_HAVE_BEEN_CREATED;
import static com.hedera.hapi.node.base.ResponseCodeEnum.MAX_ENTRIES_FOR_FEKL_EXCEEDED;
import static com.hedera.hapi.node.base.ResponseCodeEnum.MISSING_CUSTOM_FEES;
=======
import static com.hedera.hapi.node.base.ResponseCodeEnum.FEE_EXEMPT_KEY_LIST_CONTAINS_DUPLICATED_KEYS;
import static com.hedera.hapi.node.base.ResponseCodeEnum.INVALID_AUTORENEW_ACCOUNT;
import static com.hedera.hapi.node.base.ResponseCodeEnum.INVALID_CUSTOM_FEE_SCHEDULE_KEY;
import static com.hedera.hapi.node.base.ResponseCodeEnum.INVALID_EXPIRATION_TIME;
import static com.hedera.hapi.node.base.ResponseCodeEnum.INVALID_KEY_IN_FEE_EXEMPT_KEY_LIST;
import static com.hedera.hapi.node.base.ResponseCodeEnum.MAX_ENTITIES_IN_PRICE_REGIME_HAVE_BEEN_CREATED;
import static com.hedera.hapi.node.base.ResponseCodeEnum.MAX_ENTRIES_FOR_FEE_EXEMPT_KEY_LIST_EXCEEDED;
>>>>>>> 3f1c3663
import static com.hedera.node.app.hapi.utils.fee.ConsensusServiceFeeBuilder.getConsensusCreateTopicFee;
import static com.hedera.node.app.service.consensus.impl.ConsensusServiceImpl.RUNNING_HASH_BYTE_ARRAY_SIZE;
import static com.hedera.node.app.spi.validation.AttributeValidator.isImmutableKey;
import static com.hedera.node.app.spi.workflows.HandleException.validateTrue;
import static com.hedera.node.app.spi.workflows.PreCheckException.validateTruePreCheck;
import static java.util.Objects.requireNonNull;

import com.hedera.hapi.node.base.Duration;
import com.hedera.hapi.node.base.HederaFunctionality;
import com.hedera.hapi.node.base.SubType;
import com.hedera.hapi.node.base.TopicID;
import com.hedera.hapi.node.consensus.ConsensusCreateTopicTransactionBody;
import com.hedera.hapi.node.state.consensus.Topic;
import com.hedera.hapi.node.transaction.TransactionBody;
import com.hedera.node.app.hapi.utils.CommonPbjConverters;
import com.hedera.node.app.hapi.utils.fee.SigValueObj;
import com.hedera.node.app.service.consensus.ReadableTopicStore;
import com.hedera.node.app.service.consensus.impl.WritableTopicStore;
import com.hedera.node.app.service.consensus.impl.records.ConsensusCreateTopicStreamBuilder;
import com.hedera.node.app.service.consensus.impl.validators.ConsensusCustomFeesValidator;
import com.hedera.node.app.service.token.ReadableAccountStore;
import com.hedera.node.app.service.token.ReadableTokenRelationStore;
import com.hedera.node.app.service.token.ReadableTokenStore;
import com.hedera.node.app.spi.fees.FeeContext;
import com.hedera.node.app.spi.fees.Fees;
import com.hedera.node.app.spi.validation.ExpiryMeta;
import com.hedera.node.app.spi.workflows.HandleContext;
import com.hedera.node.app.spi.workflows.HandleException;
import com.hedera.node.app.spi.workflows.PreCheckException;
import com.hedera.node.app.spi.workflows.PreHandleContext;
import com.hedera.node.app.spi.workflows.TransactionHandler;
import com.hedera.node.config.data.TopicsConfig;
import com.hedera.pbj.runtime.io.buffer.Bytes;
import com.hederahashgraph.api.proto.java.FeeData;
import edu.umd.cs.findbugs.annotations.NonNull;
import javax.inject.Inject;
import javax.inject.Singleton;

/**
 * This class contains all workflow-related functionality regarding {@link HederaFunctionality#CONSENSUS_CREATE_TOPIC}.
 */
@Singleton
public class ConsensusCreateTopicHandler implements TransactionHandler {
    private final ConsensusCustomFeesValidator customFeesValidator;

    /**
     * Default constructor for injection.
     * @param customFeesValidator custom fees validator
     */
    @Inject
    public ConsensusCreateTopicHandler(@NonNull final ConsensusCustomFeesValidator customFeesValidator) {
        requireNonNull(customFeesValidator);
        this.customFeesValidator = customFeesValidator;
    }

    @Override
    public void pureChecks(@NonNull final TransactionBody txn) throws PreCheckException {
        final var op = txn.consensusCreateTopicOrThrow();
        final var uniqueKeysCount = op.feeExemptKeyList().stream().distinct().count();
<<<<<<< HEAD
        validateTruePreCheck(uniqueKeysCount == op.feeExemptKeyList().size(), FEKL_CONTAINS_DUPLICATED_KEYS);
=======
        validateTruePreCheck(
                uniqueKeysCount == op.feeExemptKeyList().size(), FEE_EXEMPT_KEY_LIST_CONTAINS_DUPLICATED_KEYS);
>>>>>>> 3f1c3663
    }

    @Override
    public void preHandle(@NonNull final PreHandleContext context) throws PreCheckException {
        requireNonNull(context);
        final var op = context.body().consensusCreateTopicOrThrow();

        // The transaction cannot set the admin key unless the transaction was signed by that key
        if (op.hasAdminKey()) {
            context.requireKeyOrThrow(op.adminKey(), BAD_ENCODING);
            //  context.requireKeyOrThrow(op.adminKey(), INVALID_ADMIN_KEY); ref #7770
        }

        // If an account is to be used for auto-renewal, then the account must exist and the transaction
        // must be signed with that account's key.
        if (op.hasAutoRenewAccount()) {
            final var autoRenewAccountID = op.autoRenewAccount();
            context.requireKeyOrThrow(autoRenewAccountID, INVALID_AUTORENEW_ACCOUNT);
        }
    }

    /**
     * Given the appropriate context, creates a new topic.
     *
     * @param handleContext the {@link HandleContext} for the active transaction
     * @throws NullPointerException if one of the arguments is {@code null}
     */
    @Override
    public void handle(@NonNull final HandleContext handleContext) {
        requireNonNull(handleContext, "The argument 'context' must not be null");

        final var op = handleContext.body().consensusCreateTopicOrThrow();
        final var topicStore = handleContext.storeFactory().writableStore(WritableTopicStore.class);

<<<<<<< HEAD
        final var builder = new Topic.Builder();
        validateSemantics(op, handleContext, builder);
=======
        validateSemantics(op, handleContext);

        final var builder = new Topic.Builder();
        if (op.hasAdminKey() && !isImmutableKey(op.adminKey())) {
            builder.adminKey(op.adminKey());
        }
        if (op.hasSubmitKey()) {
            builder.submitKey(op.submitKey());
        }
        if (op.hasFeeScheduleKey()) {
            builder.feeScheduleKey(op.feeScheduleKey());
        }
        builder.feeExemptKeyList(op.feeExemptKeyList());
        builder.customFees(op.customFees());
        builder.memo(op.memo());
>>>>>>> 3f1c3663

        final var impliedExpiry = handleContext.consensusNow().getEpochSecond()
                + op.autoRenewPeriodOrElse(Duration.DEFAULT).seconds();

        final var entityExpiryMeta = new ExpiryMeta(
                impliedExpiry, op.autoRenewPeriodOrElse(Duration.DEFAULT).seconds(), op.autoRenewAccount());

        try {
            final var effectiveExpiryMeta = handleContext
                    .expiryValidator()
                    .resolveCreationAttempt(false, entityExpiryMeta, HederaFunctionality.CONSENSUS_CREATE_TOPIC);

            // HapiTest, TopicCreateSuite.signingRequirementsEnforced() expects error code from resolveCreationAttempt()
            // before the following check
            if (op.hasAutoRenewAccount()) {
                validateTrue(op.hasAdminKey(), AUTORENEW_ACCOUNT_NOT_ALLOWED);
            }

            builder.autoRenewPeriod(effectiveExpiryMeta.autoRenewPeriod());
            builder.expirationSecond(effectiveExpiryMeta.expiry());
            builder.autoRenewAccountId(effectiveExpiryMeta.autoRenewAccountId());

            /* --- Add topic id to topic builder --- */
            builder.topicId(TopicID.newBuilder()
                    .topicNum(handleContext.entityNumGenerator().newEntityNum())
                    .build());

            builder.runningHash(Bytes.wrap(new byte[RUNNING_HASH_BYTE_ARRAY_SIZE]));

            /* --- Put the final topic. It will be in underlying state's modifications map.
            It will not be committed to state until commit is called on the state.--- */
            final var topic = builder.build();
            topicStore.put(topic);

            /* --- Build the record with newly created topic --- */
            final var recordBuilder =
                    handleContext.savepointStack().getBaseBuilder(ConsensusCreateTopicStreamBuilder.class);

            recordBuilder.topicID(topic.topicId());
        } catch (final HandleException e) {
            if (e.getStatus() == INVALID_EXPIRATION_TIME) {
                // Since for some reason TopicCreateTransactionBody does not have an expiration time,
                // it makes more sense to propagate AUTORENEW_DURATION_NOT_IN_RANGE
                throw new HandleException(AUTORENEW_DURATION_NOT_IN_RANGE);
            }
            throw e;
        }
    }

<<<<<<< HEAD
    private void validateSemantics(
            ConsensusCreateTopicTransactionBody op, HandleContext handleContext, Topic.Builder builder) {
=======
    private void validateSemantics(ConsensusCreateTopicTransactionBody op, HandleContext handleContext) {
>>>>>>> 3f1c3663

        final var configuration = handleContext.configuration();
        final var topicConfig = configuration.getConfigData(TopicsConfig.class);
        final var topicStore = handleContext.storeFactory().readableStore(ReadableTopicStore.class);
        final var accountStore = handleContext.storeFactory().readableStore(ReadableAccountStore.class);
        final var tokenStore = handleContext.storeFactory().readableStore(ReadableTokenStore.class);
        final var tokenRelStore = handleContext.storeFactory().readableStore(ReadableTokenRelationStore.class);

        // Validate admin and submit keys and set them. Empty key list is allowed and is used for immutable entities
        if (op.hasAdminKey() && !isImmutableKey(op.adminKey())) {
            handleContext.attributeValidator().validateKey(op.adminKey());
<<<<<<< HEAD
            builder.adminKey(op.adminKey());
=======
>>>>>>> 3f1c3663
        }

        // submitKey() is not checked in preCheck()
        if (op.hasSubmitKey()) {
            handleContext.attributeValidator().validateKey(op.submitKey());
<<<<<<< HEAD
            builder.submitKey(op.submitKey());
=======
>>>>>>> 3f1c3663
        }

        // validate hasFeeScheduleKey()
        if (op.hasFeeScheduleKey()) {
            handleContext.attributeValidator().validateKey(op.feeScheduleKey(), INVALID_CUSTOM_FEE_SCHEDULE_KEY);
<<<<<<< HEAD
            builder.feeScheduleKey(op.feeScheduleKey());
        }

        // validate size of the list and the keys
        if (!op.feeExemptKeyList().isEmpty()) {
            validateTrue(
                    op.feeExemptKeyList().size() <= topicConfig.maxEntriesForFeeExemptKeyList(),
                    MAX_ENTRIES_FOR_FEKL_EXCEEDED);
            validateTrue(!op.customFees().isEmpty(), MISSING_CUSTOM_FEES);
            op.feeExemptKeyList()
                    .forEach(key -> handleContext.attributeValidator().validateKey(key, INVALID_KEY_IN_FEKL));
            builder.feeExemptKeyList(op.feeExemptKeyList());
        }

        // validate custom fees
        if (!op.customFees().isEmpty()) {
            validateTrue(
                    op.customFees().size() <= topicConfig.maxCustoFeeEntriesForTopics(), CUSTOM_FEES_LIST_TOO_LONG);
            customFeesValidator.validateForCreation(
                    accountStore, tokenRelStore, tokenStore, op.customFees(), handleContext.expiryValidator());
            builder.customFees(op.customFees());
        }
=======
        }

        // validate fee exempt key list
        validateTrue(
                op.feeExemptKeyList().size() <= topicConfig.maxEntriesForFeeExemptKeyList(),
                MAX_ENTRIES_FOR_FEE_EXEMPT_KEY_LIST_EXCEEDED);
        op.feeExemptKeyList()
                .forEach(
                        key -> handleContext.attributeValidator().validateKey(key, INVALID_KEY_IN_FEE_EXEMPT_KEY_LIST));

        // validate custom fees
        validateTrue(op.customFees().size() <= topicConfig.maxCustomFeeEntriesForTopics(), CUSTOM_FEES_LIST_TOO_LONG);
        customFeesValidator.validate(
                accountStore, tokenRelStore, tokenStore, op.customFees(), handleContext.expiryValidator());
>>>>>>> 3f1c3663

        /* Validate if the current topic can be created */
        validateTrue(
                topicStore.sizeOfState() < topicConfig.maxNumber(), MAX_ENTITIES_IN_PRICE_REGIME_HAVE_BEEN_CREATED);

        /* Validate the topic memo */
        handleContext.attributeValidator().validateMemo(op.memo());
<<<<<<< HEAD
        builder.memo(op.memo());
=======
>>>>>>> 3f1c3663
    }

    @NonNull
    @Override
    public Fees calculateFees(@NonNull final FeeContext feeContext) {
        requireNonNull(feeContext);
        final var op = feeContext.body();

        return feeContext
                .feeCalculatorFactory()
                .feeCalculator(SubType.DEFAULT)
                .legacyCalculate(sigValueObj -> usageGiven(CommonPbjConverters.fromPbj(op), sigValueObj));
    }

    private FeeData usageGiven(
            final com.hederahashgraph.api.proto.java.TransactionBody txn, final SigValueObj sigUsage) {
        return getConsensusCreateTopicFee(txn, sigUsage);
    }
}<|MERGE_RESOLUTION|>--- conflicted
+++ resolved
@@ -20,16 +20,6 @@
 import static com.hedera.hapi.node.base.ResponseCodeEnum.AUTORENEW_DURATION_NOT_IN_RANGE;
 import static com.hedera.hapi.node.base.ResponseCodeEnum.BAD_ENCODING;
 import static com.hedera.hapi.node.base.ResponseCodeEnum.CUSTOM_FEES_LIST_TOO_LONG;
-<<<<<<< HEAD
-import static com.hedera.hapi.node.base.ResponseCodeEnum.FEKL_CONTAINS_DUPLICATED_KEYS;
-import static com.hedera.hapi.node.base.ResponseCodeEnum.INVALID_AUTORENEW_ACCOUNT;
-import static com.hedera.hapi.node.base.ResponseCodeEnum.INVALID_CUSTOM_FEE_SCHEDULE_KEY;
-import static com.hedera.hapi.node.base.ResponseCodeEnum.INVALID_EXPIRATION_TIME;
-import static com.hedera.hapi.node.base.ResponseCodeEnum.INVALID_KEY_IN_FEKL;
-import static com.hedera.hapi.node.base.ResponseCodeEnum.MAX_ENTITIES_IN_PRICE_REGIME_HAVE_BEEN_CREATED;
-import static com.hedera.hapi.node.base.ResponseCodeEnum.MAX_ENTRIES_FOR_FEKL_EXCEEDED;
-import static com.hedera.hapi.node.base.ResponseCodeEnum.MISSING_CUSTOM_FEES;
-=======
 import static com.hedera.hapi.node.base.ResponseCodeEnum.FEE_EXEMPT_KEY_LIST_CONTAINS_DUPLICATED_KEYS;
 import static com.hedera.hapi.node.base.ResponseCodeEnum.INVALID_AUTORENEW_ACCOUNT;
 import static com.hedera.hapi.node.base.ResponseCodeEnum.INVALID_CUSTOM_FEE_SCHEDULE_KEY;
@@ -37,7 +27,6 @@
 import static com.hedera.hapi.node.base.ResponseCodeEnum.INVALID_KEY_IN_FEE_EXEMPT_KEY_LIST;
 import static com.hedera.hapi.node.base.ResponseCodeEnum.MAX_ENTITIES_IN_PRICE_REGIME_HAVE_BEEN_CREATED;
 import static com.hedera.hapi.node.base.ResponseCodeEnum.MAX_ENTRIES_FOR_FEE_EXEMPT_KEY_LIST_EXCEEDED;
->>>>>>> 3f1c3663
 import static com.hedera.node.app.hapi.utils.fee.ConsensusServiceFeeBuilder.getConsensusCreateTopicFee;
 import static com.hedera.node.app.service.consensus.impl.ConsensusServiceImpl.RUNNING_HASH_BYTE_ARRAY_SIZE;
 import static com.hedera.node.app.spi.validation.AttributeValidator.isImmutableKey;
@@ -97,12 +86,8 @@
     public void pureChecks(@NonNull final TransactionBody txn) throws PreCheckException {
         final var op = txn.consensusCreateTopicOrThrow();
         final var uniqueKeysCount = op.feeExemptKeyList().stream().distinct().count();
-<<<<<<< HEAD
-        validateTruePreCheck(uniqueKeysCount == op.feeExemptKeyList().size(), FEKL_CONTAINS_DUPLICATED_KEYS);
-=======
         validateTruePreCheck(
                 uniqueKeysCount == op.feeExemptKeyList().size(), FEE_EXEMPT_KEY_LIST_CONTAINS_DUPLICATED_KEYS);
->>>>>>> 3f1c3663
     }
 
     @Override
@@ -137,10 +122,6 @@
         final var op = handleContext.body().consensusCreateTopicOrThrow();
         final var topicStore = handleContext.storeFactory().writableStore(WritableTopicStore.class);
 
-<<<<<<< HEAD
-        final var builder = new Topic.Builder();
-        validateSemantics(op, handleContext, builder);
-=======
         validateSemantics(op, handleContext);
 
         final var builder = new Topic.Builder();
@@ -156,7 +137,6 @@
         builder.feeExemptKeyList(op.feeExemptKeyList());
         builder.customFees(op.customFees());
         builder.memo(op.memo());
->>>>>>> 3f1c3663
 
         final var impliedExpiry = handleContext.consensusNow().getEpochSecond()
                 + op.autoRenewPeriodOrElse(Duration.DEFAULT).seconds();
@@ -206,12 +186,7 @@
         }
     }
 
-<<<<<<< HEAD
-    private void validateSemantics(
-            ConsensusCreateTopicTransactionBody op, HandleContext handleContext, Topic.Builder builder) {
-=======
     private void validateSemantics(ConsensusCreateTopicTransactionBody op, HandleContext handleContext) {
->>>>>>> 3f1c3663
 
         final var configuration = handleContext.configuration();
         final var topicConfig = configuration.getConfigData(TopicsConfig.class);
@@ -223,48 +198,16 @@
         // Validate admin and submit keys and set them. Empty key list is allowed and is used for immutable entities
         if (op.hasAdminKey() && !isImmutableKey(op.adminKey())) {
             handleContext.attributeValidator().validateKey(op.adminKey());
-<<<<<<< HEAD
-            builder.adminKey(op.adminKey());
-=======
->>>>>>> 3f1c3663
         }
 
         // submitKey() is not checked in preCheck()
         if (op.hasSubmitKey()) {
             handleContext.attributeValidator().validateKey(op.submitKey());
-<<<<<<< HEAD
-            builder.submitKey(op.submitKey());
-=======
->>>>>>> 3f1c3663
         }
 
         // validate hasFeeScheduleKey()
         if (op.hasFeeScheduleKey()) {
             handleContext.attributeValidator().validateKey(op.feeScheduleKey(), INVALID_CUSTOM_FEE_SCHEDULE_KEY);
-<<<<<<< HEAD
-            builder.feeScheduleKey(op.feeScheduleKey());
-        }
-
-        // validate size of the list and the keys
-        if (!op.feeExemptKeyList().isEmpty()) {
-            validateTrue(
-                    op.feeExemptKeyList().size() <= topicConfig.maxEntriesForFeeExemptKeyList(),
-                    MAX_ENTRIES_FOR_FEKL_EXCEEDED);
-            validateTrue(!op.customFees().isEmpty(), MISSING_CUSTOM_FEES);
-            op.feeExemptKeyList()
-                    .forEach(key -> handleContext.attributeValidator().validateKey(key, INVALID_KEY_IN_FEKL));
-            builder.feeExemptKeyList(op.feeExemptKeyList());
-        }
-
-        // validate custom fees
-        if (!op.customFees().isEmpty()) {
-            validateTrue(
-                    op.customFees().size() <= topicConfig.maxCustoFeeEntriesForTopics(), CUSTOM_FEES_LIST_TOO_LONG);
-            customFeesValidator.validateForCreation(
-                    accountStore, tokenRelStore, tokenStore, op.customFees(), handleContext.expiryValidator());
-            builder.customFees(op.customFees());
-        }
-=======
         }
 
         // validate fee exempt key list
@@ -279,7 +222,6 @@
         validateTrue(op.customFees().size() <= topicConfig.maxCustomFeeEntriesForTopics(), CUSTOM_FEES_LIST_TOO_LONG);
         customFeesValidator.validate(
                 accountStore, tokenRelStore, tokenStore, op.customFees(), handleContext.expiryValidator());
->>>>>>> 3f1c3663
 
         /* Validate if the current topic can be created */
         validateTrue(
@@ -287,10 +229,6 @@
 
         /* Validate the topic memo */
         handleContext.attributeValidator().validateMemo(op.memo());
-<<<<<<< HEAD
-        builder.memo(op.memo());
-=======
->>>>>>> 3f1c3663
     }
 
     @NonNull
