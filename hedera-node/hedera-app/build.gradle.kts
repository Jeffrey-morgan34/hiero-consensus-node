--- conflicted
+++ resolved
@@ -42,13 +42,9 @@
 }
 
 testModuleInfo {
-<<<<<<< HEAD
     requires("com.fasterxml.jackson.core")
-    requires("com.google.jimfs")
-=======
     requires("com.fasterxml.jackson.databind")
     requires("com.google.common.jimfs")
->>>>>>> 4f476f97
     requires("com.hedera.node.app")
     requires("com.hedera.node.app.spi.test.fixtures")
     requires("com.hedera.node.config.test.fixtures")
