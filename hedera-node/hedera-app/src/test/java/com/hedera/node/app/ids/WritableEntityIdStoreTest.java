--- conflicted
+++ resolved
@@ -28,42 +28,17 @@
 import com.swirlds.state.test.fixtures.MapWritableStates;
 import java.util.Map;
 import java.util.concurrent.atomic.AtomicReference;
-<<<<<<< HEAD
-
-import org.jetbrains.annotations.NotNull;
-=======
 import org.junit.jupiter.api.BeforeEach;
->>>>>>> ba1c8d94
 import org.junit.jupiter.api.Test;
 
 class WritableEntityIdStoreTest {
     private final AtomicReference<EntityNumber> nextEntityNumber = new AtomicReference<>();
     private final AtomicReference<EntityCounts> entityCounts = new AtomicReference<>();
     private final WritableSingletonState<EntityNumber> entityIdState =
-<<<<<<< HEAD
-            new WritableSingletonStateBase<>(EntityIdService.NAME, ENTITY_ID_STATE_KEY) {
-                @Override
-                protected EntityNumber readFromDataSource() {
-                    return nextEntityNumber.get();
-                }
-
-                @Override
-                protected void putIntoDataSource(@NotNull EntityNumber value) {
-                    nextEntityNumber.set(value);
-                }
-
-                @Override
-                protected void removeFromDataSource() {
-                    nextEntityNumber.set(null);
-                }
-            };
-    private final WritableStates writableStates = new MapWritableStates(Map.of(ENTITY_ID_STATE_KEY, entityIdState));
-=======
             new WritableSingletonStateBase<>(ENTITY_ID_STATE_KEY, nextEntityNumber::get, nextEntityNumber::set);
     private final WritableSingletonState<EntityCounts> entityCountsState =
             new WritableSingletonStateBase<>(ENTITY_COUNTS_KEY, entityCounts::get, entityCounts::set);
     private WritableEntityIdStore subject;
->>>>>>> ba1c8d94
 
     @BeforeEach
     void setup() {
