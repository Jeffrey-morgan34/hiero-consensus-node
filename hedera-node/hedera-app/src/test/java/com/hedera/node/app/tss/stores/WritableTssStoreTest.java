/*
 * Copyright (C) 2024 Hedera Hashgraph, LLC
 *
 * Licensed under the Apache License, Version 2.0 (the "License");
 * you may not use this file except in compliance with the License.
 * You may obtain a copy of the License at
 *
 *      http://www.apache.org/licenses/LICENSE-2.0
 *
 * Unless required by applicable law or agreed to in writing, software
 * distributed under the License is distributed on an "AS IS" BASIS,
 * WITHOUT WARRANTIES OR CONDITIONS OF ANY KIND, either express or implied.
 * See the License for the specific language governing permissions and
 * limitations under the License.
 */

package com.hedera.node.app.tss.stores;

import static com.hedera.node.app.tss.schemas.V0560TssBaseSchema.TSS_MESSAGE_MAP_KEY;
import static com.hedera.node.app.tss.schemas.V0560TssBaseSchema.TSS_VOTE_MAP_KEY;
import static com.hedera.node.app.tss.schemas.V0580TssBaseSchema.TSS_ENCRYPTION_KEYS_KEY;
<<<<<<< HEAD
import static com.hedera.node.app.tss.schemas.V0580TssBaseSchema.TSS_STATUS_KEY;
=======
>>>>>>> 720d1e0b
import static org.mockito.Mockito.*;

import com.hedera.hapi.node.state.common.EntityNumber;
import com.hedera.hapi.node.state.tss.TssEncryptionKeys;
import com.hedera.hapi.node.state.tss.TssMessageMapKey;
import com.hedera.hapi.node.state.tss.TssVoteMapKey;
import com.hedera.hapi.services.auxiliary.tss.TssMessageTransactionBody;
import com.hedera.hapi.services.auxiliary.tss.TssVoteTransactionBody;
import com.swirlds.state.spi.WritableKVState;
import com.swirlds.state.spi.WritableStates;
import java.util.Iterator;
import org.junit.jupiter.api.BeforeEach;
import org.junit.jupiter.api.Test;
import org.junit.jupiter.api.extension.ExtendWith;
import org.mockito.Mock;
import org.mockito.junit.jupiter.MockitoExtension;

@ExtendWith(MockitoExtension.class)
class WritableTssStoreTest {
    @Mock
    private WritableKVState<TssMessageMapKey, TssMessageTransactionBody> tssMessageState;

    @Mock
    private WritableKVState<TssVoteMapKey, TssVoteTransactionBody> tssVoteState;

    @Mock
    private WritableKVState<EntityNumber, TssEncryptionKeys> tssEncryptionKeyState;

    @Mock
    private WritableStates states;

    private WritableTssStore tssStore;

    @BeforeEach
    void setUp() {
        when(states.<TssMessageMapKey, TssMessageTransactionBody>get(TSS_MESSAGE_MAP_KEY))
                .thenReturn(tssMessageState);
        when(states.<TssVoteMapKey, TssVoteTransactionBody>get(TSS_VOTE_MAP_KEY))
                .thenReturn(tssVoteState);
<<<<<<< HEAD
        when(states.<EntityNumber, TssEncryptionKeys>get(TSS_ENCRYPTION_KEYS_KEY))
=======
        when(states.<EntityNumber, TssEncryptionKeyTransactionBody>get(TSS_ENCRYPTION_KEYS_KEY))
>>>>>>> 720d1e0b
                .thenReturn(tssEncryptionKeyState);

        tssStore = new WritableTssStore(states);
    }

    @Test
    void testPutTssMessage() {
        TssMessageMapKey key = TssMessageMapKey.DEFAULT;
        TssMessageTransactionBody body = TssMessageTransactionBody.DEFAULT;
        tssStore.put(key, body);
        verify(tssMessageState).put(key, body);
    }

    @Test
    void testPutTssVote() {
        TssVoteMapKey key = TssVoteMapKey.DEFAULT;
        TssVoteTransactionBody body = TssVoteTransactionBody.DEFAULT;
        tssStore.put(key, body);
        verify(tssVoteState).put(key, body);
    }

    @Test
    void testPutEncryptionKey() {
        EntityNumber entityNumber = new EntityNumber(1);
        TssEncryptionKeys tssEncryptionKeys = TssEncryptionKeys.DEFAULT;
        tssStore.put(entityNumber, tssEncryptionKeys);
        verify(tssEncryptionKeyState).put(entityNumber, tssEncryptionKeys);
    }

    @Test
    void testRemoveTssMessage() {
        TssMessageMapKey key = TssMessageMapKey.DEFAULT;
        tssStore.remove(key);
        verify(tssMessageState).remove(key);
    }

    @Test
    void testRemoveTssVote() {
        TssVoteMapKey key = TssVoteMapKey.DEFAULT;
        tssStore.remove(key);
        verify(tssVoteState).remove(key);
    }

    @Test
    void testRemoveEncryptionKey() {
        EntityNumber entityNumber = new EntityNumber(1);
        tssStore.remove(entityNumber);
        verify(tssEncryptionKeyState).remove(entityNumber);
    }

    @Test
    void testClear() {
        when(tssVoteState.keys()).thenReturn(mock(Iterator.class));
        when(tssMessageState.keys()).thenReturn(mock(Iterator.class));
        when(tssEncryptionKeyState.keys()).thenReturn(mock(Iterator.class));

        tssStore.clear();

        verify(tssVoteState).keys();
        verify(tssMessageState).keys();
        verify(tssEncryptionKeyState).keys();
    }
}<|MERGE_RESOLUTION|>--- conflicted
+++ resolved
@@ -19,16 +19,12 @@
 import static com.hedera.node.app.tss.schemas.V0560TssBaseSchema.TSS_MESSAGE_MAP_KEY;
 import static com.hedera.node.app.tss.schemas.V0560TssBaseSchema.TSS_VOTE_MAP_KEY;
 import static com.hedera.node.app.tss.schemas.V0580TssBaseSchema.TSS_ENCRYPTION_KEYS_KEY;
-<<<<<<< HEAD
-import static com.hedera.node.app.tss.schemas.V0580TssBaseSchema.TSS_STATUS_KEY;
-=======
->>>>>>> 720d1e0b
 import static org.mockito.Mockito.*;
 
 import com.hedera.hapi.node.state.common.EntityNumber;
-import com.hedera.hapi.node.state.tss.TssEncryptionKeys;
 import com.hedera.hapi.node.state.tss.TssMessageMapKey;
 import com.hedera.hapi.node.state.tss.TssVoteMapKey;
+import com.hedera.hapi.services.auxiliary.tss.TssEncryptionKeyTransactionBody;
 import com.hedera.hapi.services.auxiliary.tss.TssMessageTransactionBody;
 import com.hedera.hapi.services.auxiliary.tss.TssVoteTransactionBody;
 import com.swirlds.state.spi.WritableKVState;
@@ -49,7 +45,7 @@
     private WritableKVState<TssVoteMapKey, TssVoteTransactionBody> tssVoteState;
 
     @Mock
-    private WritableKVState<EntityNumber, TssEncryptionKeys> tssEncryptionKeyState;
+    private WritableKVState<EntityNumber, TssEncryptionKeyTransactionBody> tssEncryptionKeyState;
 
     @Mock
     private WritableStates states;
@@ -62,11 +58,7 @@
                 .thenReturn(tssMessageState);
         when(states.<TssVoteMapKey, TssVoteTransactionBody>get(TSS_VOTE_MAP_KEY))
                 .thenReturn(tssVoteState);
-<<<<<<< HEAD
-        when(states.<EntityNumber, TssEncryptionKeys>get(TSS_ENCRYPTION_KEYS_KEY))
-=======
         when(states.<EntityNumber, TssEncryptionKeyTransactionBody>get(TSS_ENCRYPTION_KEYS_KEY))
->>>>>>> 720d1e0b
                 .thenReturn(tssEncryptionKeyState);
 
         tssStore = new WritableTssStore(states);
@@ -91,9 +83,9 @@
     @Test
     void testPutEncryptionKey() {
         EntityNumber entityNumber = new EntityNumber(1);
-        TssEncryptionKeys tssEncryptionKeys = TssEncryptionKeys.DEFAULT;
-        tssStore.put(entityNumber, tssEncryptionKeys);
-        verify(tssEncryptionKeyState).put(entityNumber, tssEncryptionKeys);
+        TssEncryptionKeyTransactionBody body = TssEncryptionKeyTransactionBody.DEFAULT;
+        tssStore.put(entityNumber, body);
+        verify(tssEncryptionKeyState).put(entityNumber, body);
     }
 
     @Test
