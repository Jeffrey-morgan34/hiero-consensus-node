/*
 * Copyright (C) 2024 Hedera Hashgraph, LLC
 *
 * Licensed under the Apache License, Version 2.0 (the "License");
 * you may not use this file except in compliance with the License.
 * You may obtain a copy of the License at
 *
 *      http://www.apache.org/licenses/LICENSE-2.0
 *
 * Unless required by applicable law or agreed to in writing, software
 * distributed under the License is distributed on an "AS IS" BASIS,
 * WITHOUT WARRANTIES OR CONDITIONS OF ANY KIND, either express or implied.
 * See the License for the specific language governing permissions and
 * limitations under the License.
 */

package com.hedera.node.app.tss.handlers;

import static org.junit.jupiter.api.Assertions.*;
import static org.mockito.ArgumentMatchers.any;
import static org.mockito.ArgumentMatchers.eq;
<<<<<<< HEAD
=======
import static org.mockito.Mock.Strictness.LENIENT;
import static org.mockito.Mockito.mockStatic;
>>>>>>> 76c54fce
import static org.mockito.Mockito.never;
import static org.mockito.Mockito.verify;
import static org.mockito.Mockito.when;

import com.hedera.hapi.node.state.roster.Roster;
import com.hedera.hapi.node.state.roster.RosterEntry;
import com.hedera.hapi.node.state.tss.TssVoteMapKey;
import com.hedera.hapi.node.transaction.TransactionBody;
import com.hedera.hapi.services.auxiliary.tss.TssVoteTransactionBody;
import com.hedera.node.app.spi.store.StoreFactory;
import com.hedera.node.app.spi.workflows.HandleContext;
import com.hedera.node.app.spi.workflows.HandleException;
import com.hedera.node.app.spi.workflows.PreHandleContext;
import com.hedera.node.app.tss.stores.WritableTssStore;
<<<<<<< HEAD
import com.hedera.node.config.data.TssConfig;
import com.hedera.pbj.runtime.io.buffer.Bytes;
import com.swirlds.config.api.Configuration;
import com.swirlds.platform.state.service.ReadableRosterStore;
import com.swirlds.state.spi.info.NetworkInfo;
=======
import com.hedera.pbj.runtime.io.buffer.Bytes;
import com.swirlds.platform.state.service.ReadableRosterStore;
>>>>>>> 76c54fce
import com.swirlds.state.spi.info.NodeInfo;
import java.util.HashMap;
import java.util.List;
import java.util.Map;
import org.junit.jupiter.api.BeforeEach;
import org.junit.jupiter.api.Test;
import org.junit.jupiter.api.extension.ExtendWith;
import org.mockito.Mock;
<<<<<<< HEAD
=======
import org.mockito.MockedStatic;
>>>>>>> 76c54fce
import org.mockito.MockitoAnnotations;
import org.mockito.junit.jupiter.MockitoExtension;

@ExtendWith(MockitoExtension.class)
class TssVoteHandlerTest {

    @Mock
    private PreHandleContext preHandleContext;

    @Mock(strictness = LENIENT)
    private HandleContext handleContext;

    @Mock
    private WritableTssStore tssBaseStore;

    @Mock
    private ReadableRosterStore rosterStore;

    @Mock
    private TssVoteTransactionBody tssVoteTransactionBody;

    @Mock
<<<<<<< HEAD
    private Roster roster;

    @Mock
    private RosterEntry rosterEntry;

    @Mock
=======
>>>>>>> 76c54fce
    private TransactionBody transactionBody;

    @Mock
    private StoreFactory storeFactory;

<<<<<<< HEAD
    @Mock
    private NetworkInfo networkInfo;

    @Mock
    private NodeInfo nodeInfo;

    @Mock
    private Configuration configuration;

    @Mock
    private TssConfig tssConfig;

=======
    @Mock(strictness = LENIENT)
    private NodeInfo nodeInfo;

>>>>>>> 76c54fce
    private TssVoteHandler tssVoteHandler;

    @BeforeEach
    void setUp() {
        MockitoAnnotations.openMocks(this);
        tssVoteHandler = new TssVoteHandler();
<<<<<<< HEAD
=======
        when(handleContext.creatorInfo()).thenReturn(nodeInfo);
        when(nodeInfo.nodeId()).thenReturn(1L);
>>>>>>> 76c54fce
    }

    @Test
    void handleDoesNotThrowWhenValidContext() throws HandleException {
        when(handleContext.body()).thenReturn(transactionBody);
        when(transactionBody.tssVoteOrThrow()).thenReturn(tssVoteTransactionBody);
        when(handleContext.storeFactory()).thenReturn(storeFactory);
        when(storeFactory.writableStore(WritableTssStore.class)).thenReturn(tssBaseStore);
<<<<<<< HEAD
        when(storeFactory.readableStore(ReadableRosterStore.class)).thenReturn(rosterStore);
        when(handleContext.configuration()).thenReturn(configuration);
        when(configuration.getConfigData(TssConfig.class)).thenReturn(tssConfig);
        when(tssConfig.keyActiveRoster()).thenReturn(true);

        when(rosterStore.getActiveRoster()).thenReturn(roster);

        when(handleContext.networkInfo()).thenReturn(networkInfo);
        when(networkInfo.selfNodeInfo()).thenReturn(nodeInfo);
        when(nodeInfo.nodeId()).thenReturn(1L);
=======
        ;
>>>>>>> 76c54fce

        when(tssVoteTransactionBody.targetRosterHash()).thenReturn(Bytes.EMPTY);
        when(tssBaseStore.exists(any(TssVoteMapKey.class))).thenReturn(false);

<<<<<<< HEAD
        tssVoteHandler.handle(handleContext);
=======
        try (MockedStatic<TssVoteHandler> mockedStatic = mockStatic(TssVoteHandler.class)) {
            mockedStatic
                    .when(() -> TssVoteHandler.hasReachedThreshold(any(), any()))
                    .thenReturn(false);
            tssVoteHandler.handle(handleContext);
        }
>>>>>>> 76c54fce

        verify(tssBaseStore).put(any(TssVoteMapKey.class), eq(tssVoteTransactionBody));
    }

    @Test
    void handleReturnsWhenDuplicateVoteExists() throws HandleException {
        when(handleContext.body()).thenReturn(transactionBody);
        when(transactionBody.tssVoteOrThrow()).thenReturn(tssVoteTransactionBody);
        when(handleContext.storeFactory()).thenReturn(storeFactory);
        when(storeFactory.writableStore(WritableTssStore.class)).thenReturn(tssBaseStore);
<<<<<<< HEAD
        when(handleContext.networkInfo()).thenReturn(networkInfo);
        when(networkInfo.selfNodeInfo()).thenReturn(nodeInfo);
        when(nodeInfo.nodeId()).thenReturn(1L);
=======
>>>>>>> 76c54fce
        when(tssVoteTransactionBody.targetRosterHash()).thenReturn(Bytes.EMPTY);
        when(tssBaseStore.exists(any(TssVoteMapKey.class))).thenReturn(true);

        tssVoteHandler.handle(handleContext);

        verify(tssBaseStore, never()).put(any(TssVoteMapKey.class), eq(tssVoteTransactionBody));
    }

    @Test
    void hasReachedThresholdReturnsFalseWhenThresholdIsNotMet() {
        // Setup in-memory data
<<<<<<< HEAD
        RosterEntry rosterEntry1 = new RosterEntry(1L, 1L, null, null, List.of());
        RosterEntry rosterEntry2 = new RosterEntry(2L, 2L, null, null, List.of());
        Roster roster = new Roster(List.of(rosterEntry1, rosterEntry2));
        TssVoteTransactionBody voteTransactionBody =
                new TssVoteTransactionBody(Bytes.EMPTY, Bytes.EMPTY, Bytes.EMPTY, Bytes.EMPTY, Bytes.EMPTY);
        TssVoteTransactionBody voteTransactionBody2 =
                new TssVoteTransactionBody(Bytes.EMPTY, Bytes.EMPTY, Bytes.EMPTY, Bytes.EMPTY, Bytes.fromHex("01"));

        // Setup stores
        Map<TssVoteMapKey, TssVoteTransactionBody> voteStore = new HashMap<>();
        voteStore.put(new TssVoteMapKey(Bytes.EMPTY, 1L), voteTransactionBody);
        voteStore.put(new TssVoteMapKey(Bytes.EMPTY, 2L), voteTransactionBody2);
=======
        final RosterEntry rosterEntry1 = new RosterEntry(1L, 1L, null, null, List.of());
        final RosterEntry rosterEntry2 = new RosterEntry(2L, 4L, null, null, List.of());
        final RosterEntry rosterEntry3 = new RosterEntry(3L, 2L, null, null, List.of());
        final Roster roster = new Roster(List.of(rosterEntry1, rosterEntry2, rosterEntry3));
        final TssVoteTransactionBody voteTransactionBody =
                new TssVoteTransactionBody(Bytes.EMPTY, Bytes.EMPTY, Bytes.EMPTY, Bytes.EMPTY, Bytes.EMPTY);
        final TssVoteTransactionBody voteTransactionBody2 =
                new TssVoteTransactionBody(Bytes.EMPTY, Bytes.EMPTY, Bytes.EMPTY, Bytes.EMPTY, Bytes.fromHex("01"));
        final TssVoteTransactionBody voteTransactionBody3 =
                new TssVoteTransactionBody(Bytes.EMPTY, Bytes.EMPTY, Bytes.EMPTY, Bytes.EMPTY, Bytes.fromHex("02"));

        // Setup stores
        final Map<TssVoteMapKey, TssVoteTransactionBody> voteStore = new HashMap<>();
        voteStore.put(new TssVoteMapKey(Bytes.EMPTY, 1L), voteTransactionBody);
        voteStore.put(new TssVoteMapKey(Bytes.EMPTY, 2L), voteTransactionBody2);
        voteStore.put(new TssVoteMapKey(Bytes.EMPTY, 3L), voteTransactionBody3);
>>>>>>> 76c54fce

        // Mock behavior
        when(handleContext.storeFactory()).thenReturn(storeFactory);
        when(storeFactory.writableStore(WritableTssStore.class)).thenReturn(tssBaseStore);
        when(storeFactory.readableStore(ReadableRosterStore.class)).thenReturn(rosterStore);
        when(rosterStore.getActiveRoster()).thenReturn(roster);
        when(tssBaseStore.exists(any(TssVoteMapKey.class)))
                .thenAnswer(invocation -> voteStore.containsKey(invocation.getArgument(0)));
        when(tssBaseStore.getVote(any(TssVoteMapKey.class)))
                .thenAnswer(invocation -> voteStore.get(invocation.getArgument(0)));

<<<<<<< HEAD
        boolean result = TssVoteHandler.hasReachedThreshold(voteTransactionBody, handleContext, 2L);

        assertFalse(result);
    }

    @Test
    void hasReachedThresholdReturnsFalseWhenThresholdIsMet() {
        // Setup in-memory data
        RosterEntry rosterEntry1 = new RosterEntry(1L, 2L, null, null, List.of());
        RosterEntry rosterEntry2 = new RosterEntry(2L, 2L, null, null, List.of());
        Roster roster = new Roster(List.of(rosterEntry1, rosterEntry2));
        TssVoteTransactionBody voteTransactionBody =
                new TssVoteTransactionBody(Bytes.EMPTY, Bytes.EMPTY, Bytes.EMPTY, Bytes.EMPTY, Bytes.EMPTY);
        TssVoteTransactionBody voteTransactionBody2 =
                new TssVoteTransactionBody(Bytes.EMPTY, Bytes.EMPTY, Bytes.EMPTY, Bytes.EMPTY, Bytes.fromHex("01"));

        // Setup stores
        Map<TssVoteMapKey, TssVoteTransactionBody> voteStore = new HashMap<>();
        voteStore.put(new TssVoteMapKey(Bytes.EMPTY, 1L), voteTransactionBody);
        voteStore.put(new TssVoteMapKey(Bytes.EMPTY, 2L), voteTransactionBody2);
=======
        final boolean result = TssVoteHandler.hasReachedThreshold(voteTransactionBody, handleContext);

        assertFalse(result, "Threshold should not be met");
    }

    @Test
    void hasReachedThresholdReturnsTrueWhenThresholdIsMet() {
        // Setup in-memory data
        final RosterEntry rosterEntry1 = new RosterEntry(1L, 1L, null, null, List.of());
        final RosterEntry rosterEntry2 = new RosterEntry(2L, 2L, null, null, List.of());
        final RosterEntry rosterEntry3 = new RosterEntry(3L, 3L, null, null, List.of());
        final Roster roster = new Roster(List.of(rosterEntry1, rosterEntry2, rosterEntry3));
        final TssVoteTransactionBody voteTransactionBody =
                new TssVoteTransactionBody(Bytes.EMPTY, Bytes.EMPTY, Bytes.EMPTY, Bytes.EMPTY, Bytes.EMPTY);
        final TssVoteTransactionBody voteTransactionBody2 =
                new TssVoteTransactionBody(Bytes.EMPTY, Bytes.EMPTY, Bytes.EMPTY, Bytes.EMPTY, Bytes.fromHex("01"));
        final TssVoteTransactionBody voteTransactionBody3 =
                new TssVoteTransactionBody(Bytes.EMPTY, Bytes.EMPTY, Bytes.EMPTY, Bytes.EMPTY, Bytes.EMPTY);

        // Setup stores
        final Map<TssVoteMapKey, TssVoteTransactionBody> voteStore = new HashMap<>();
        voteStore.put(new TssVoteMapKey(Bytes.EMPTY, 1L), voteTransactionBody);
        voteStore.put(new TssVoteMapKey(Bytes.EMPTY, 2L), voteTransactionBody2);
        voteStore.put(new TssVoteMapKey(Bytes.EMPTY, 3L), voteTransactionBody3);
>>>>>>> 76c54fce

        // Mock behavior
        when(handleContext.storeFactory()).thenReturn(storeFactory);
        when(storeFactory.writableStore(WritableTssStore.class)).thenReturn(tssBaseStore);
        when(storeFactory.readableStore(ReadableRosterStore.class)).thenReturn(rosterStore);
        when(rosterStore.getActiveRoster()).thenReturn(roster);
        when(tssBaseStore.exists(any(TssVoteMapKey.class)))
                .thenAnswer(invocation -> voteStore.containsKey(invocation.getArgument(0)));
        when(tssBaseStore.getVote(any(TssVoteMapKey.class)))
                .thenAnswer(invocation -> voteStore.get(invocation.getArgument(0)));

<<<<<<< HEAD
        boolean result = TssVoteHandler.hasReachedThreshold(voteTransactionBody, handleContext, 2L);

        assertTrue(result);
    }

    @Test
    void preHandleDoesNotThrowWhenContextIsValid() {
        assertDoesNotThrow(() -> tssVoteHandler.preHandle(preHandleContext));
    }

    @Test
    void pureChecksDoesNotThrowWhenTransactionBodyIsValid() {
        assertDoesNotThrow(() -> tssVoteHandler.pureChecks(transactionBody));
    }

    @Test
=======
        boolean result = TssVoteHandler.hasReachedThreshold(voteTransactionBody, handleContext);

        assertTrue(result, "Threshold should be met");
    }

    @Test
    void preHandleDoesNotThrowWhenContextIsValid() {
        assertDoesNotThrow(() -> tssVoteHandler.preHandle(preHandleContext));
    }

    @Test
    void pureChecksDoesNotThrowWhenTransactionBodyIsValid() {
        assertDoesNotThrow(() -> tssVoteHandler.pureChecks(transactionBody));
    }

    @Test
>>>>>>> 76c54fce
    void hasReachedThresholdThrowsIllegalArgumentExceptionWhenActiveRosterIsNull() {
        when(handleContext.storeFactory()).thenReturn(storeFactory);
        when(storeFactory.readableStore(ReadableRosterStore.class)).thenReturn(rosterStore);
        when(rosterStore.getActiveRoster()).thenReturn(null);

        TssVoteTransactionBody voteTransactionBody =
                new TssVoteTransactionBody(Bytes.EMPTY, Bytes.EMPTY, Bytes.EMPTY, Bytes.EMPTY, Bytes.EMPTY);

        assertThrows(
                IllegalArgumentException.class,
<<<<<<< HEAD
                () -> TssVoteHandler.hasReachedThreshold(voteTransactionBody, handleContext, 2.0));
=======
                () -> TssVoteHandler.hasReachedThreshold(voteTransactionBody, handleContext));
>>>>>>> 76c54fce
    }
}<|MERGE_RESOLUTION|>--- conflicted
+++ resolved
@@ -19,11 +19,8 @@
 import static org.junit.jupiter.api.Assertions.*;
 import static org.mockito.ArgumentMatchers.any;
 import static org.mockito.ArgumentMatchers.eq;
-<<<<<<< HEAD
-=======
 import static org.mockito.Mock.Strictness.LENIENT;
 import static org.mockito.Mockito.mockStatic;
->>>>>>> 76c54fce
 import static org.mockito.Mockito.never;
 import static org.mockito.Mockito.verify;
 import static org.mockito.Mockito.when;
@@ -38,16 +35,8 @@
 import com.hedera.node.app.spi.workflows.HandleException;
 import com.hedera.node.app.spi.workflows.PreHandleContext;
 import com.hedera.node.app.tss.stores.WritableTssStore;
-<<<<<<< HEAD
-import com.hedera.node.config.data.TssConfig;
-import com.hedera.pbj.runtime.io.buffer.Bytes;
-import com.swirlds.config.api.Configuration;
-import com.swirlds.platform.state.service.ReadableRosterStore;
-import com.swirlds.state.spi.info.NetworkInfo;
-=======
 import com.hedera.pbj.runtime.io.buffer.Bytes;
 import com.swirlds.platform.state.service.ReadableRosterStore;
->>>>>>> 76c54fce
 import com.swirlds.state.spi.info.NodeInfo;
 import java.util.HashMap;
 import java.util.List;
@@ -56,10 +45,7 @@
 import org.junit.jupiter.api.Test;
 import org.junit.jupiter.api.extension.ExtendWith;
 import org.mockito.Mock;
-<<<<<<< HEAD
-=======
 import org.mockito.MockedStatic;
->>>>>>> 76c54fce
 import org.mockito.MockitoAnnotations;
 import org.mockito.junit.jupiter.MockitoExtension;
 
@@ -82,49 +68,22 @@
     private TssVoteTransactionBody tssVoteTransactionBody;
 
     @Mock
-<<<<<<< HEAD
-    private Roster roster;
-
-    @Mock
-    private RosterEntry rosterEntry;
-
-    @Mock
-=======
->>>>>>> 76c54fce
     private TransactionBody transactionBody;
 
     @Mock
     private StoreFactory storeFactory;
 
-<<<<<<< HEAD
-    @Mock
-    private NetworkInfo networkInfo;
-
-    @Mock
-    private NodeInfo nodeInfo;
-
-    @Mock
-    private Configuration configuration;
-
-    @Mock
-    private TssConfig tssConfig;
-
-=======
     @Mock(strictness = LENIENT)
     private NodeInfo nodeInfo;
 
->>>>>>> 76c54fce
     private TssVoteHandler tssVoteHandler;
 
     @BeforeEach
     void setUp() {
         MockitoAnnotations.openMocks(this);
         tssVoteHandler = new TssVoteHandler();
-<<<<<<< HEAD
-=======
         when(handleContext.creatorInfo()).thenReturn(nodeInfo);
         when(nodeInfo.nodeId()).thenReturn(1L);
->>>>>>> 76c54fce
     }
 
     @Test
@@ -133,34 +92,17 @@
         when(transactionBody.tssVoteOrThrow()).thenReturn(tssVoteTransactionBody);
         when(handleContext.storeFactory()).thenReturn(storeFactory);
         when(storeFactory.writableStore(WritableTssStore.class)).thenReturn(tssBaseStore);
-<<<<<<< HEAD
-        when(storeFactory.readableStore(ReadableRosterStore.class)).thenReturn(rosterStore);
-        when(handleContext.configuration()).thenReturn(configuration);
-        when(configuration.getConfigData(TssConfig.class)).thenReturn(tssConfig);
-        when(tssConfig.keyActiveRoster()).thenReturn(true);
-
-        when(rosterStore.getActiveRoster()).thenReturn(roster);
-
-        when(handleContext.networkInfo()).thenReturn(networkInfo);
-        when(networkInfo.selfNodeInfo()).thenReturn(nodeInfo);
-        when(nodeInfo.nodeId()).thenReturn(1L);
-=======
         ;
->>>>>>> 76c54fce
 
         when(tssVoteTransactionBody.targetRosterHash()).thenReturn(Bytes.EMPTY);
         when(tssBaseStore.exists(any(TssVoteMapKey.class))).thenReturn(false);
 
-<<<<<<< HEAD
-        tssVoteHandler.handle(handleContext);
-=======
         try (MockedStatic<TssVoteHandler> mockedStatic = mockStatic(TssVoteHandler.class)) {
             mockedStatic
                     .when(() -> TssVoteHandler.hasReachedThreshold(any(), any()))
                     .thenReturn(false);
             tssVoteHandler.handle(handleContext);
         }
->>>>>>> 76c54fce
 
         verify(tssBaseStore).put(any(TssVoteMapKey.class), eq(tssVoteTransactionBody));
     }
@@ -171,12 +113,6 @@
         when(transactionBody.tssVoteOrThrow()).thenReturn(tssVoteTransactionBody);
         when(handleContext.storeFactory()).thenReturn(storeFactory);
         when(storeFactory.writableStore(WritableTssStore.class)).thenReturn(tssBaseStore);
-<<<<<<< HEAD
-        when(handleContext.networkInfo()).thenReturn(networkInfo);
-        when(networkInfo.selfNodeInfo()).thenReturn(nodeInfo);
-        when(nodeInfo.nodeId()).thenReturn(1L);
-=======
->>>>>>> 76c54fce
         when(tssVoteTransactionBody.targetRosterHash()).thenReturn(Bytes.EMPTY);
         when(tssBaseStore.exists(any(TssVoteMapKey.class))).thenReturn(true);
 
@@ -188,20 +124,6 @@
     @Test
     void hasReachedThresholdReturnsFalseWhenThresholdIsNotMet() {
         // Setup in-memory data
-<<<<<<< HEAD
-        RosterEntry rosterEntry1 = new RosterEntry(1L, 1L, null, null, List.of());
-        RosterEntry rosterEntry2 = new RosterEntry(2L, 2L, null, null, List.of());
-        Roster roster = new Roster(List.of(rosterEntry1, rosterEntry2));
-        TssVoteTransactionBody voteTransactionBody =
-                new TssVoteTransactionBody(Bytes.EMPTY, Bytes.EMPTY, Bytes.EMPTY, Bytes.EMPTY, Bytes.EMPTY);
-        TssVoteTransactionBody voteTransactionBody2 =
-                new TssVoteTransactionBody(Bytes.EMPTY, Bytes.EMPTY, Bytes.EMPTY, Bytes.EMPTY, Bytes.fromHex("01"));
-
-        // Setup stores
-        Map<TssVoteMapKey, TssVoteTransactionBody> voteStore = new HashMap<>();
-        voteStore.put(new TssVoteMapKey(Bytes.EMPTY, 1L), voteTransactionBody);
-        voteStore.put(new TssVoteMapKey(Bytes.EMPTY, 2L), voteTransactionBody2);
-=======
         final RosterEntry rosterEntry1 = new RosterEntry(1L, 1L, null, null, List.of());
         final RosterEntry rosterEntry2 = new RosterEntry(2L, 4L, null, null, List.of());
         final RosterEntry rosterEntry3 = new RosterEntry(3L, 2L, null, null, List.of());
@@ -218,7 +140,6 @@
         voteStore.put(new TssVoteMapKey(Bytes.EMPTY, 1L), voteTransactionBody);
         voteStore.put(new TssVoteMapKey(Bytes.EMPTY, 2L), voteTransactionBody2);
         voteStore.put(new TssVoteMapKey(Bytes.EMPTY, 3L), voteTransactionBody3);
->>>>>>> 76c54fce
 
         // Mock behavior
         when(handleContext.storeFactory()).thenReturn(storeFactory);
@@ -230,28 +151,6 @@
         when(tssBaseStore.getVote(any(TssVoteMapKey.class)))
                 .thenAnswer(invocation -> voteStore.get(invocation.getArgument(0)));
 
-<<<<<<< HEAD
-        boolean result = TssVoteHandler.hasReachedThreshold(voteTransactionBody, handleContext, 2L);
-
-        assertFalse(result);
-    }
-
-    @Test
-    void hasReachedThresholdReturnsFalseWhenThresholdIsMet() {
-        // Setup in-memory data
-        RosterEntry rosterEntry1 = new RosterEntry(1L, 2L, null, null, List.of());
-        RosterEntry rosterEntry2 = new RosterEntry(2L, 2L, null, null, List.of());
-        Roster roster = new Roster(List.of(rosterEntry1, rosterEntry2));
-        TssVoteTransactionBody voteTransactionBody =
-                new TssVoteTransactionBody(Bytes.EMPTY, Bytes.EMPTY, Bytes.EMPTY, Bytes.EMPTY, Bytes.EMPTY);
-        TssVoteTransactionBody voteTransactionBody2 =
-                new TssVoteTransactionBody(Bytes.EMPTY, Bytes.EMPTY, Bytes.EMPTY, Bytes.EMPTY, Bytes.fromHex("01"));
-
-        // Setup stores
-        Map<TssVoteMapKey, TssVoteTransactionBody> voteStore = new HashMap<>();
-        voteStore.put(new TssVoteMapKey(Bytes.EMPTY, 1L), voteTransactionBody);
-        voteStore.put(new TssVoteMapKey(Bytes.EMPTY, 2L), voteTransactionBody2);
-=======
         final boolean result = TssVoteHandler.hasReachedThreshold(voteTransactionBody, handleContext);
 
         assertFalse(result, "Threshold should not be met");
@@ -276,7 +175,6 @@
         voteStore.put(new TssVoteMapKey(Bytes.EMPTY, 1L), voteTransactionBody);
         voteStore.put(new TssVoteMapKey(Bytes.EMPTY, 2L), voteTransactionBody2);
         voteStore.put(new TssVoteMapKey(Bytes.EMPTY, 3L), voteTransactionBody3);
->>>>>>> 76c54fce
 
         // Mock behavior
         when(handleContext.storeFactory()).thenReturn(storeFactory);
@@ -288,10 +186,9 @@
         when(tssBaseStore.getVote(any(TssVoteMapKey.class)))
                 .thenAnswer(invocation -> voteStore.get(invocation.getArgument(0)));
 
-<<<<<<< HEAD
-        boolean result = TssVoteHandler.hasReachedThreshold(voteTransactionBody, handleContext, 2L);
-
-        assertTrue(result);
+        boolean result = TssVoteHandler.hasReachedThreshold(voteTransactionBody, handleContext);
+
+        assertTrue(result, "Threshold should be met");
     }
 
     @Test
@@ -305,24 +202,6 @@
     }
 
     @Test
-=======
-        boolean result = TssVoteHandler.hasReachedThreshold(voteTransactionBody, handleContext);
-
-        assertTrue(result, "Threshold should be met");
-    }
-
-    @Test
-    void preHandleDoesNotThrowWhenContextIsValid() {
-        assertDoesNotThrow(() -> tssVoteHandler.preHandle(preHandleContext));
-    }
-
-    @Test
-    void pureChecksDoesNotThrowWhenTransactionBodyIsValid() {
-        assertDoesNotThrow(() -> tssVoteHandler.pureChecks(transactionBody));
-    }
-
-    @Test
->>>>>>> 76c54fce
     void hasReachedThresholdThrowsIllegalArgumentExceptionWhenActiveRosterIsNull() {
         when(handleContext.storeFactory()).thenReturn(storeFactory);
         when(storeFactory.readableStore(ReadableRosterStore.class)).thenReturn(rosterStore);
@@ -333,10 +212,6 @@
 
         assertThrows(
                 IllegalArgumentException.class,
-<<<<<<< HEAD
-                () -> TssVoteHandler.hasReachedThreshold(voteTransactionBody, handleContext, 2.0));
-=======
                 () -> TssVoteHandler.hasReachedThreshold(voteTransactionBody, handleContext));
->>>>>>> 76c54fce
     }
 }