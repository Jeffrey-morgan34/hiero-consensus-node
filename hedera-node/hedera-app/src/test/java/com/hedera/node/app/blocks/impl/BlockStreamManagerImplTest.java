--- conflicted
+++ resolved
@@ -24,10 +24,8 @@
 import static com.hedera.node.app.blocks.impl.BlockImplUtils.appendHash;
 import static com.hedera.node.app.blocks.impl.BlockImplUtils.combine;
 import static com.hedera.node.app.blocks.schemas.V0560BlockStreamSchema.BLOCK_STREAM_INFO_KEY;
-import static com.hedera.node.app.blocks.schemas.V0560BlockStreamSchema.BLOCK_STREAM_INFO_SERVICE;
 import static com.hedera.node.app.fixtures.AppTestBase.DEFAULT_CONFIG;
 import static com.hedera.node.app.hapi.utils.CommonUtils.noThrowSha384HashOf;
-import static com.swirlds.platform.state.service.PlatformStateService.NAME;
 import static com.swirlds.platform.state.service.schemas.V0540PlatformStateSchema.PLATFORM_STATE_KEY;
 import static com.swirlds.platform.test.fixtures.state.TestPlatformStateFacade.TEST_PLATFORM_STATE_FACADE;
 import static java.util.concurrent.CompletableFuture.completedFuture;
@@ -73,6 +71,7 @@
 import com.hedera.pbj.runtime.ParseException;
 import com.hedera.pbj.runtime.io.buffer.Bytes;
 import com.swirlds.common.crypto.Hash;
+import com.swirlds.platform.state.service.PlatformStateService;
 import com.swirlds.platform.system.Round;
 import com.swirlds.platform.system.events.ConsensusEvent;
 import com.swirlds.platform.system.state.notifications.StateHashedNotification;
@@ -92,12 +91,7 @@
 import java.util.concurrent.ForkJoinPool;
 import java.util.concurrent.atomic.AtomicInteger;
 import java.util.concurrent.atomic.AtomicReference;
-<<<<<<< HEAD
-
-import org.jetbrains.annotations.NotNull;
-=======
 import java.util.function.Consumer;
->>>>>>> ba1c8d94
 import org.junit.jupiter.api.BeforeEach;
 import org.junit.jupiter.api.Test;
 import org.junit.jupiter.api.extension.ExtendWith;
@@ -838,48 +832,10 @@
                 SemanticVersion.DEFAULT,
                 TEST_PLATFORM_STATE_FACADE);
         given(state.getReadableStates(BlockStreamService.NAME)).willReturn(readableStates);
-        given(state.getReadableStates(NAME)).willReturn(readableStates);
+        given(state.getReadableStates(PlatformStateService.NAME)).willReturn(readableStates);
         infoRef.set(blockStreamInfo);
         stateRef.set(platformState);
-<<<<<<< HEAD
-        blockStreamInfoState = new WritableSingletonStateBase<>(BLOCK_STREAM_INFO_SERVICE, BLOCK_STREAM_INFO_KEY) {
-            @Override
-            protected BlockStreamInfo readFromDataSource() {
-                return infoRef.get();
-            }
-
-            @Override
-            protected void putIntoDataSource(@NotNull BlockStreamInfo value) {
-                infoRef.set(value);
-            }
-
-            @Override
-            protected void removeFromDataSource() {
-                infoRef.set(null);
-            }
-        };
-        given(readableStates.<BlockStreamInfo>getSingleton(BLOCK_STREAM_INFO_KEY))
-                .willReturn(blockStreamInfoState);
-        given(readableStates.<PlatformState>getSingleton(PLATFORM_STATE_KEY))
-                .willReturn(new WritableSingletonStateBase<>(NAME, PLATFORM_STATE_KEY) {
-                    @Override
-                    protected PlatformState readFromDataSource() {
-                        return stateRef.get();
-                    }
-
-                    @Override
-                    protected void putIntoDataSource(@NotNull PlatformState value) {
-                        stateRef.set(value);
-                    }
-
-                    @Override
-                    protected void removeFromDataSource() {
-                        stateRef.set(null);
-                    }
-                });
-=======
         blockStreamInfoState = new WritableSingletonStateBase<>(BLOCK_STREAM_INFO_KEY, infoRef::get, infoRef::set);
->>>>>>> ba1c8d94
     }
 
     private void givenEndOfRoundSetup() {
