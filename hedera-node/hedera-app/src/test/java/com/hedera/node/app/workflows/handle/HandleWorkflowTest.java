/*
 * Copyright (C) 2024 Hedera Hashgraph, LLC
 *
 * Licensed under the Apache License, Version 2.0 (the "License");
 * you may not use this file except in compliance with the License.
 * You may obtain a copy of the License at
 *
 *      http://www.apache.org/licenses/LICENSE-2.0
 *
 * Unless required by applicable law or agreed to in writing, software
 * distributed under the License is distributed on an "AS IS" BASIS,
 * WITHOUT WARRANTIES OR CONDITIONS OF ANY KIND, either express or implied.
 * See the License for the specific language governing permissions and
 * limitations under the License.
 */

package com.hedera.node.app.workflows.handle;

import static com.hedera.node.config.types.StreamMode.BOTH;
import static com.hedera.node.config.types.StreamMode.RECORDS;
import static java.util.Collections.emptyIterator;
import static java.util.Collections.emptyList;
import static org.mockito.ArgumentMatchers.any;
import static org.mockito.BDDMockito.given;
import static org.mockito.Mockito.mock;
import static org.mockito.Mockito.verify;

import com.hedera.hapi.block.stream.BlockItem;
import com.hedera.hapi.block.stream.output.StateChange;
import com.hedera.hapi.block.stream.output.StateChanges;
import com.hedera.hapi.node.base.SemanticVersion;
import com.hedera.hapi.node.base.Timestamp;
import com.hedera.node.app.blocks.BlockStreamManager;
import com.hedera.node.app.blocks.impl.BoundaryStateChangeListener;
import com.hedera.node.app.blocks.impl.KVStateChangeListener;
import com.hedera.node.app.fees.ExchangeRateManager;
import com.hedera.node.app.fees.FeeManager;
import com.hedera.node.app.records.BlockRecordManager;
import com.hedera.node.app.service.schedule.impl.handlers.ScheduleManager;
import com.hedera.node.app.service.token.impl.handlers.staking.StakeInfoHelper;
import com.hedera.node.app.service.token.impl.handlers.staking.StakePeriodManager;
import com.hedera.node.app.services.ServiceScopeLookup;
import com.hedera.node.app.spi.authorization.Authorizer;
import com.hedera.node.app.spi.metrics.StoreMetricsService;
import com.hedera.node.app.state.HederaRecordCache;
import com.hedera.node.app.throttle.NetworkUtilizationManager;
import com.hedera.node.app.throttle.ThrottleServiceManager;
import com.hedera.node.app.workflows.OpWorkflowMetrics;
import com.hedera.node.app.workflows.dispatcher.TransactionDispatcher;
import com.hedera.node.app.workflows.handle.cache.CacheWarmer;
import com.hedera.node.app.workflows.handle.dispatch.ChildDispatchFactory;
import com.hedera.node.app.workflows.handle.record.SystemSetup;
import com.hedera.node.app.workflows.handle.steps.HollowAccountCompletions;
import com.hedera.node.app.workflows.handle.steps.NodeStakeUpdates;
import com.hedera.node.app.workflows.prehandle.PreHandleWorkflow;
import com.hedera.node.config.ConfigProvider;
import com.hedera.node.config.VersionedConfigImpl;
import com.hedera.node.config.testfixtures.HederaTestConfigBuilder;
import com.hedera.node.config.types.StreamMode;
import com.swirlds.common.platform.NodeId;
import com.swirlds.platform.system.InitTrigger;
import com.swirlds.platform.system.Round;
import com.swirlds.platform.system.events.ConsensusEvent;
import com.swirlds.state.State;
import com.swirlds.state.spi.info.NetworkInfo;
import com.swirlds.state.spi.info.NodeInfo;
import edu.umd.cs.findbugs.annotations.NonNull;
import java.time.Instant;
import java.util.List;
import org.junit.jupiter.api.BeforeEach;
import org.junit.jupiter.api.Test;
import org.junit.jupiter.api.extension.ExtendWith;
import org.mockito.Mock;
import org.mockito.junit.jupiter.MockitoExtension;

@ExtendWith(MockitoExtension.class)
class HandleWorkflowTest {
    private static final Timestamp BLOCK_TIME = new Timestamp(1_234_567L, 890);

    @Mock
    private NetworkInfo networkInfo;

    @Mock
    private NodeStakeUpdates nodeStakeUpdates;

    @Mock
    private Authorizer authorizer;

    @Mock
    private FeeManager feeManager;

    @Mock
    private DispatchProcessor dispatchProcessor;

    @Mock
    private ServiceScopeLookup serviceScopeLookup;

    @Mock
    private ChildDispatchFactory childDispatchFactory;

    @Mock
    private TransactionDispatcher dispatcher;

    @Mock
    private NetworkUtilizationManager networkUtilizationManager;

    @Mock
    private StakePeriodManager stakePeriodManager;

    @Mock
    private ConfigProvider configProvider;

    @Mock
    private StoreMetricsService storeMetricsService;

    @Mock
    private BlockRecordManager blockRecordManager;

    @Mock
    private BlockStreamManager blockStreamManager;

    @Mock
    private CacheWarmer cacheWarmer;

    @Mock
    private OpWorkflowMetrics opWorkflowMetrics;

    @Mock
    private ThrottleServiceManager throttleServiceManager;

    @Mock
    private SemanticVersion version;

    @Mock
    private InitTrigger initTrigger;

    @Mock
    private HollowAccountCompletions hollowAccountCompletions;

    @Mock
    private SystemSetup systemSetup;

    @Mock
    private HederaRecordCache recordCache;

    @Mock
    private ExchangeRateManager exchangeRateManager;

    @Mock
    private PreHandleWorkflow preHandleWorkflow;

    @Mock
    private State state;

    @Mock
    private Round round;

    @Mock
    private KVStateChangeListener kvStateChangeListener;

    @Mock
    private StakeInfoHelper stakeInfoHelper;

    @Mock
    private BoundaryStateChangeListener boundaryStateChangeListener;

    @Mock
    private ScheduleManager scheduleManager;

    private HandleWorkflow subject;

    @BeforeEach
    void setUp() {}

    @Test
    void onlySkipsEventWithMissingCreator() {
        final var presentCreatorId = NodeId.of(1L);
        final var missingCreatorId = NodeId.of(2L);
        final var eventFromPresentCreator = mock(ConsensusEvent.class);
        final var eventFromMissingCreator = mock(ConsensusEvent.class);
        given(round.iterator())
                .willReturn(List.of(eventFromMissingCreator, eventFromPresentCreator)
                        .iterator());
        given(eventFromPresentCreator.getCreatorId()).willReturn(presentCreatorId);
        given(eventFromMissingCreator.getCreatorId()).willReturn(missingCreatorId);
        given(networkInfo.nodeInfo(presentCreatorId.id())).willReturn(mock(NodeInfo.class));
        given(networkInfo.nodeInfo(missingCreatorId.id())).willReturn(null);
        given(eventFromPresentCreator.consensusTransactionIterator()).willReturn(emptyIterator());
        given(round.getConsensusTimestamp()).willReturn(Instant.ofEpochSecond(12345L));

        givenSubjectWith(RECORDS, emptyList());

        subject.handleRound(state, round);

        verify(eventFromPresentCreator).consensusTransactionIterator();
        verify(recordCache).resetRoundReceipts();
        verify(recordCache).commitRoundReceipts(any(), any());
    }

    @Test
    void writesEachMigrationStateChangeWithBlockTimestamp() {
        given(round.iterator()).willReturn(emptyIterator());
        final var firstBuilder = StateChanges.newBuilder().stateChanges(List.of(StateChange.DEFAULT));
        final var secondBuilder =
                StateChanges.newBuilder().stateChanges(List.of(StateChange.DEFAULT, StateChange.DEFAULT));
        final var builders = List.of(firstBuilder, secondBuilder);
        givenSubjectWith(BOTH, builders);
        given(blockStreamManager.blockTimestamp()).willReturn(BLOCK_TIME);

        subject.handleRound(state, round);

        builders.forEach(builder -> verify(blockStreamManager)
                .writeItem(BlockItem.newBuilder()
                        .stateChanges(builder.consensusTimestamp(BLOCK_TIME).build())
                        .build()));
    }

    private void givenSubjectWith(
            @NonNull final StreamMode mode, @NonNull final List<StateChanges.Builder> migrationStateChanges) {
        final var config = HederaTestConfigBuilder.create()
                .withValue("blockStream.streamMode", "" + mode)
                .getOrCreateConfig();
        given(configProvider.getConfiguration()).willReturn(new VersionedConfigImpl(config, 1L));
        subject = new HandleWorkflow(
                networkInfo,
                nodeStakeUpdates,
                authorizer,
                feeManager,
                dispatchProcessor,
                serviceScopeLookup,
                childDispatchFactory,
                dispatcher,
                networkUtilizationManager,
                configProvider,
                storeMetricsService,
                blockRecordManager,
                blockStreamManager,
                cacheWarmer,
                opWorkflowMetrics,
                throttleServiceManager,
                version,
                initTrigger,
                hollowAccountCompletions,
                systemSetup,
                stakeInfoHelper,
                recordCache,
                exchangeRateManager,
                preHandleWorkflow,
                stakePeriodManager,
                kvStateChangeListener,
                boundaryStateChangeListener,
<<<<<<< HEAD
                List.of(),
                scheduleManager);
    }

    @Test
    void onlySkipsEventWithMissingCreator() {
        final var presentCreatorId = NodeId.of(1L);
        final var missingCreatorId = NodeId.of(2L);
        final var eventFromPresentCreator = mock(ConsensusEvent.class);
        final var eventFromMissingCreator = mock(ConsensusEvent.class);
        given(round.iterator())
                .willReturn(List.of(eventFromMissingCreator, eventFromPresentCreator)
                        .iterator());
        given(eventFromPresentCreator.getCreatorId()).willReturn(presentCreatorId);
        given(eventFromMissingCreator.getCreatorId()).willReturn(missingCreatorId);
        given(networkInfo.nodeInfo(presentCreatorId.id())).willReturn(mock(NodeInfo.class));
        given(networkInfo.nodeInfo(missingCreatorId.id())).willReturn(null);
        given(eventFromPresentCreator.consensusTransactionIterator()).willReturn(Collections.emptyIterator());
        given(round.getConsensusTimestamp()).willReturn(Instant.ofEpochSecond(12345L));

        subject.handleRound(state, round);

        verify(eventFromPresentCreator).consensusTransactionIterator();
        verify(recordCache).resetRoundReceipts();
        verify(recordCache).commitRoundReceipts(any(), any());
=======
                migrationStateChanges);
>>>>>>> 16037f65
    }
}<|MERGE_RESOLUTION|>--- conflicted
+++ resolved
@@ -36,7 +36,6 @@
 import com.hedera.node.app.fees.ExchangeRateManager;
 import com.hedera.node.app.fees.FeeManager;
 import com.hedera.node.app.records.BlockRecordManager;
-import com.hedera.node.app.service.schedule.impl.handlers.ScheduleManager;
 import com.hedera.node.app.service.token.impl.handlers.staking.StakeInfoHelper;
 import com.hedera.node.app.service.token.impl.handlers.staking.StakePeriodManager;
 import com.hedera.node.app.services.ServiceScopeLookup;
@@ -164,9 +163,6 @@
     @Mock
     private BoundaryStateChangeListener boundaryStateChangeListener;
 
-    @Mock
-    private ScheduleManager scheduleManager;
-
     private HandleWorkflow subject;
 
     @BeforeEach
@@ -249,34 +245,6 @@
                 stakePeriodManager,
                 kvStateChangeListener,
                 boundaryStateChangeListener,
-<<<<<<< HEAD
-                List.of(),
-                scheduleManager);
-    }
-
-    @Test
-    void onlySkipsEventWithMissingCreator() {
-        final var presentCreatorId = NodeId.of(1L);
-        final var missingCreatorId = NodeId.of(2L);
-        final var eventFromPresentCreator = mock(ConsensusEvent.class);
-        final var eventFromMissingCreator = mock(ConsensusEvent.class);
-        given(round.iterator())
-                .willReturn(List.of(eventFromMissingCreator, eventFromPresentCreator)
-                        .iterator());
-        given(eventFromPresentCreator.getCreatorId()).willReturn(presentCreatorId);
-        given(eventFromMissingCreator.getCreatorId()).willReturn(missingCreatorId);
-        given(networkInfo.nodeInfo(presentCreatorId.id())).willReturn(mock(NodeInfo.class));
-        given(networkInfo.nodeInfo(missingCreatorId.id())).willReturn(null);
-        given(eventFromPresentCreator.consensusTransactionIterator()).willReturn(Collections.emptyIterator());
-        given(round.getConsensusTimestamp()).willReturn(Instant.ofEpochSecond(12345L));
-
-        subject.handleRound(state, round);
-
-        verify(eventFromPresentCreator).consensusTransactionIterator();
-        verify(recordCache).resetRoundReceipts();
-        verify(recordCache).commitRoundReceipts(any(), any());
-=======
                 migrationStateChanges);
->>>>>>> 16037f65
     }
 }