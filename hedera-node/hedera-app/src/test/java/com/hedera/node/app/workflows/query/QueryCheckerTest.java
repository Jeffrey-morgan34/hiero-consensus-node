--- conflicted
+++ resolved
@@ -187,13 +187,8 @@
                 transaction, txBody, signatureMap, transaction.signedTransactionBytes(), CONSENSUS_CREATE_TOPIC, null);
 
         // then
-<<<<<<< HEAD
-        assertThatThrownBy(() -> checker.validateCryptoTransfer(transactionInfo, configuration))
+        assertThatThrownBy(() -> checker.validateCryptoTransfer(transactionInfo))
                 .isInstanceOf(WorkflowException.class)
-=======
-        assertThatThrownBy(() -> checker.validateCryptoTransfer(transactionInfo))
-                .isInstanceOf(PreCheckException.class)
->>>>>>> 10d41975
                 .has(responseCode(INSUFFICIENT_TX_FEE));
     }
 
@@ -213,13 +208,8 @@
                 .pureChecks(any());
 
         // then
-<<<<<<< HEAD
-        assertThatThrownBy(() -> checker.validateCryptoTransfer(transactionInfo, configuration))
+        assertThatThrownBy(() -> checker.validateCryptoTransfer(transactionInfo))
                 .isInstanceOf(WorkflowException.class)
-=======
-        assertThatThrownBy(() -> checker.validateCryptoTransfer(transactionInfo))
-                .isInstanceOf(PreCheckException.class)
->>>>>>> 10d41975
                 .has(responseCode(INVALID_ACCOUNT_AMOUNTS));
     }
 
