--- conflicted
+++ resolved
@@ -95,14 +95,13 @@
     private TssShareSignatureHandler tssShareSignatureHandler;
 
     @Mock
-<<<<<<< HEAD
     private TssEncryptionKeyHandler tssEncryptionKeyHandler;
-=======
+
+    @Mock
     private Throttle.Factory throttleFactory;
 
     @Mock
     private StartupNetworks startupNetworks;
->>>>>>> 186b8393
 
     private HederaInjectionComponent app;
 
