// SPDX-License-Identifier: Apache-2.0
package com.hedera.node.app.workflows.handle;

import static com.hedera.hapi.node.base.HederaFunctionality.ETHEREUM_TRANSACTION;
import static com.hedera.hapi.node.base.HederaFunctionality.NODE_UPDATE;
import static com.hedera.hapi.node.base.HederaFunctionality.SYSTEM_DELETE;
import static com.hedera.hapi.node.base.ResponseCodeEnum.AUTHORIZATION_FAILED;
import static com.hedera.hapi.node.base.ResponseCodeEnum.ENTITY_NOT_ALLOWED_TO_DELETE;
import static com.hedera.hapi.node.base.ResponseCodeEnum.FAIL_INVALID;
import static com.hedera.hapi.node.base.ResponseCodeEnum.INVALID_SIGNATURE;
import static com.hedera.hapi.node.base.ResponseCodeEnum.NOT_SUPPORTED;
import static com.hedera.hapi.node.base.ResponseCodeEnum.SUCCESS;
import static com.hedera.hapi.node.base.ResponseCodeEnum.UNAUTHORIZED;
import static com.hedera.node.app.spi.workflows.HandleContext.TransactionCategory.BATCH;
import static com.hedera.node.app.spi.workflows.HandleContext.TransactionCategory.NODE;
import static com.hedera.node.app.workflows.handle.HandleWorkflow.ALERT_MESSAGE;
import static java.util.Objects.requireNonNull;

import com.hedera.hapi.node.base.ResponseCodeEnum;
import com.hedera.node.app.fees.AppFeeCharging;
import com.hedera.node.app.fees.ExchangeRateManager;
import com.hedera.node.app.service.contract.impl.handlers.EthereumTransactionHandler;
import com.hedera.node.app.spi.authorization.Authorizer;
import com.hedera.node.app.spi.fees.FeeCharging;
import com.hedera.node.app.spi.workflows.WorkflowException;
import com.hedera.node.app.spi.workflows.record.StreamBuilder;
import com.hedera.node.app.workflows.OpWorkflowMetrics;
import com.hedera.node.app.workflows.dispatcher.TransactionDispatcher;
import com.hedera.node.app.workflows.handle.dispatch.DispatchValidator;
import com.hedera.node.app.workflows.handle.dispatch.RecordFinalizer;
import com.hedera.node.app.workflows.handle.stack.SavepointStackImpl;
import com.hedera.node.app.workflows.handle.steps.PlatformStateUpdates;
import com.hedera.node.app.workflows.handle.steps.SystemFileUpdates;
import com.hedera.node.app.workflows.handle.throttle.DispatchUsageManager;
import com.hedera.node.app.workflows.handle.throttle.ThrottleException;
import com.hedera.node.config.data.NetworkAdminConfig;
import com.swirlds.state.lifecycle.info.NetworkInfo;
import edu.umd.cs.findbugs.annotations.NonNull;
import edu.umd.cs.findbugs.annotations.Nullable;
import javax.inject.Inject;
import javax.inject.Singleton;
import org.apache.logging.log4j.LogManager;
import org.apache.logging.log4j.Logger;

/**
 * This class has the common logic that is executed for a user dispatch and a child dispatch transactions.
 * This will charge the fees to the creator if there is a node due diligence failure. Otherwise, charges the fees to the
 * payer and executes the business logic for the given dispatch, guaranteeing that the changes committed to its stack
 * are exactly reflected in its recordBuilder. At the end, it will finalize the record and commit the stack.
 */
@Singleton
public class DispatchProcessor {
    private static final Logger logger = LogManager.getLogger(DispatchProcessor.class);

    private final Authorizer authorizer;
    private final DispatchValidator validator;
    private final RecordFinalizer recordFinalizer;
    private final SystemFileUpdates systemFileUpdates;
    private final PlatformStateUpdates platformStateUpdates;
    private final DispatchUsageManager dispatchUsageManager;
    private final ExchangeRateManager exchangeRateManager;
    private final TransactionDispatcher dispatcher;
    private final EthereumTransactionHandler ethereumTransactionHandler;
    private final NetworkInfo networkInfo;
    private final OpWorkflowMetrics workflowMetrics;
    private final AppFeeCharging appFeeCharging;

    @Inject
    public DispatchProcessor(
            @NonNull final Authorizer authorizer,
            @NonNull final DispatchValidator validator,
            @NonNull final RecordFinalizer recordFinalizer,
            @NonNull final SystemFileUpdates systemFileUpdates,
            @NonNull final PlatformStateUpdates platformStateUpdates,
            @NonNull final DispatchUsageManager dispatchUsageManager,
            @NonNull final ExchangeRateManager exchangeRateManager,
            @NonNull final TransactionDispatcher dispatcher,
            @NonNull final EthereumTransactionHandler ethereumTransactionHandler,
            @NonNull final NetworkInfo networkInfo,
            @NonNull final OpWorkflowMetrics workflowMetrics,
            @NonNull final AppFeeCharging appFeeCharging) {
        this.authorizer = requireNonNull(authorizer);
        this.validator = requireNonNull(validator);
        this.recordFinalizer = requireNonNull(recordFinalizer);
        this.systemFileUpdates = requireNonNull(systemFileUpdates);
        this.platformStateUpdates = requireNonNull(platformStateUpdates);
        this.dispatchUsageManager = requireNonNull(dispatchUsageManager);
        this.exchangeRateManager = requireNonNull(exchangeRateManager);
        this.dispatcher = requireNonNull(dispatcher);
        this.ethereumTransactionHandler = requireNonNull(ethereumTransactionHandler);
        this.networkInfo = requireNonNull(networkInfo);
        this.workflowMetrics = requireNonNull(workflowMetrics);
        this.appFeeCharging = requireNonNull(appFeeCharging);
    }

    /**
     * This method is responsible for charging the fees and tries to execute the
     * business logic for the given dispatch, guaranteeing that the changes committed
     * to its stack are exactly reflected in its recordBuilder. At the end, it will
     * finalize the record and commit the stack.
     *
     * @param dispatch the dispatch to be processed
     */
    public void processDispatch(@NonNull final Dispatch dispatch) {
        requireNonNull(dispatch);
        final var validation = validator.validateFeeChargingScenario(dispatch);
        if (!validation.creatorDidDueDiligence()) {
            chargeCreator(dispatch, validation);
        } else {
            chargePayer(dispatch, validation, false);
            if (!alreadyFailed(dispatch, validation)) {
                tryHandle(dispatch, validation);
            }
        }
        dispatchUsageManager.finalizeAndSaveUsage(dispatch);
        recordFinalizer.finalizeRecord(dispatch);
        dispatch.stack().commitFullStack();
    }

    /**
     * Tries to the transaction logic for the given dispatch. If the logic fails and
     * throws WorkflowException, it will rollback the stack and charge the payer for the
     * fees. If it is throttled, it will charge the payer for the fees and return
     * FEE_ONLY as work done. If it catches an unexpected exception, it will charge
     * the payer for the fees and return FEE_ONLY as work done.
     *
     * @param dispatch   the dispatch to be processed
     * @param validation the due diligence report for the dispatch
     */
    private void tryHandle(@NonNull final Dispatch dispatch, @NonNull final FeeCharging.Validation validation) {
        try {
            dispatchUsageManager.screenForCapacity(dispatch);
            dispatcher.dispatchHandle(dispatch.handleContext());
            dispatch.recordBuilder().status(SUCCESS);
            handleSystemUpdates(dispatch);
        } catch (WorkflowException e) {
            // In case of a ContractCall when it reverts, the gas charged should not be rolled back
            rollback(e.shouldRollbackStack(), e.getStatus(), dispatch.stack(), dispatch.recordBuilder());
            if (e.shouldRollbackStack()) {
                chargePayer(dispatch, validation, false);
                e.maybeReplayFees(dispatch);
            }
            // Since there is no easy way to say how much work was done in the failed dispatch,
            // and current throttling is very rough-grained, we just return USER_TRANSACTION here
        } catch (final ThrottleException e) {
            final var functionality = dispatch.txnInfo().functionality();
            workflowMetrics.incrementThrottled(functionality);
            rollbackAndRechargeFee(dispatch, validation, e.getStatus());
            if (functionality == ETHEREUM_TRANSACTION) {
                ethereumTransactionHandler.handleThrottled(dispatch.handleContext());
            }
        } catch (final Exception e) {
            e.printStackTrace();
            logger.error("{} - exception thrown while handling dispatch", ALERT_MESSAGE, e);
            rollbackAndRechargeFee(dispatch, validation, FAIL_INVALID);
        }
    }

    /**
     * Handles the system updates for the dispatch. It will notify the responsible system file update facility if
     * any system file was uploaded. It will also notify if the platform state was updated.
     *
     * @param dispatch the dispatch to be processed
     */
    private void handleSystemUpdates(final Dispatch dispatch) {
        // Notify responsible facility if system-file was uploaded.
        // Returns SUCCESS if no system-file was uploaded
        final var fileUpdateResult = systemFileUpdates.handleTxBody(
                dispatch.stack(), dispatch.txnInfo().txBody());

        // In case we just changed the exchange rates via 0.0.112 update, reset them now
        dispatch.recordBuilder()
                .exchangeRate(exchangeRateManager.exchangeRates())
                .status(fileUpdateResult);

        // Notify if platform state was updated
        platformStateUpdates.handleTxBody(dispatch.stack(), dispatch.txnInfo().txBody(), dispatch.config());

        if (dispatch.txnInfo().functionality() == NODE_UPDATE) {
            networkInfo.updateFrom(dispatch.stack());
        }
    }

    /**
     * Handles the exception for the dispatch. It will rollback the stack, charge
     * the payer for the fees and return FEE_ONLY as work done.
     *
     * @param dispatch   the dispatch to be processed
     * @param validation the due diligence report for the dispatch
     * @param status     the status to set
     */
    private void rollbackAndRechargeFee(
            @NonNull final Dispatch dispatch,
            @NonNull final FeeCharging.Validation validation,
            @NonNull final ResponseCodeEnum status) {
        rollback(true, status, dispatch.stack(), dispatch.recordBuilder());
        chargePayer(dispatch, validation, true);
        dispatchUsageManager.trackFeePayments(dispatch);
    }

    /**
     * Charges the creator for the network fee. This will be called when there is a due diligence failure.
     *
     * @param dispatch   the dispatch to be processed
     * @param validation the validation of the charging scenario
     */
    private void chargeCreator(@NonNull final Dispatch dispatch, @NonNull final FeeCharging.Validation validation) {
        dispatch.recordBuilder().status(validation.errorStatusOrThrow());
        // If the transaction is a batch inner transaction, we don't charge the creator
        if (dispatch.category() == BATCH) {
            return;
        }
        dispatch.feeAccumulator()
                .chargeNetworkFee(
                        dispatch.creatorInfo().accountId(), dispatch.fees().networkFee(), null);
    }

    /**
     * Charges the payer for the fees. If the payer is unable to pay the service fee, the service fee
     * will be charged to the creator. If the transaction is a duplicate, the service fee will be waived.
     *
     * @param dispatch        the dispatch to be processed
     * @param validation      the validation of the charging scenario
     * @param waiveServiceFee whether to waive the service fee from the dispatch
     */
    private void chargePayer(
            @NonNull final Dispatch dispatch,
            @NonNull final FeeCharging.Validation validation,
            final boolean waiveServiceFee) {
        final var fees = dispatch.fees();
        if (fees.nothingToCharge()) {
            return;
        }
        final var hasWaivedFees = authorizer.hasWaivedFees(
                dispatch.payerId(),
                dispatch.txnInfo().functionality(),
                dispatch.txnInfo().txBody());
        if (hasWaivedFees) {
            return;
        }
        final var feesToCharge = waiveServiceFee ? fees.withoutServiceComponent() : fees;
        dispatch.feeChargingOrElse(appFeeCharging).charge(dispatch, validation, feesToCharge);
    }

    /**
     * Rolls back the stack and sets the status of the transaction in case of a failure.
     *
     * @param rollbackStack whether to rollback the stack. Will be false when the failure is due to a
<<<<<<< HEAD
     * {@link WorkflowException} that is due to a contract call revert.
     * @param status the status to set
     * @param stack the save point stack to rollback
=======
     *                      {@link HandleException} that is due to a contract call revert.
     * @param status        the status to set
     * @param stack         the save point stack to rollback
>>>>>>> 10d41975
     */
    private void rollback(
            final boolean rollbackStack,
            @NonNull final ResponseCodeEnum status,
            @NonNull final SavepointStackImpl stack,
            @NonNull final StreamBuilder builder) {
        builder.status(status);
        if (rollbackStack) {
            stack.rollbackFullStack();
        }
    }

    /**
     * Checks if the transaction has already failed due to an error that can be identified before even performing
     * the dispatch. If it has, it will set the status of the dispatch's record builder and return true.
     * Otherwise, it will return false.
     *
     * @param dispatch   the dispatch to be processed
     * @param validation the due diligence report for the dispatch
     * @return true if the transaction has already failed, false otherwise
     */
    private boolean alreadyFailed(@NonNull final Dispatch dispatch, @NonNull final FeeCharging.Validation validation) {
        if (validation.maybeErrorStatus() != null) {
            dispatch.recordBuilder().status(validation.errorStatusOrThrow());
            return true;
        }
        final var authorizationFailure = maybeAuthorizationFailure(dispatch);
        if (authorizationFailure != null) {
            dispatch.recordBuilder().status(authorizationFailure);
            return true;
        }
        if (failsSignatureVerification(dispatch)) {
            dispatch.recordBuilder().status(INVALID_SIGNATURE);
            return true;
        }
        return false;
    }

    /**
     * Asserts that the dispatch is authorized. If the dispatch is not authorized, it will throw a {@link WorkflowException}.
     *
     * @param dispatch the dispatch to be processed
     */
    private @Nullable ResponseCodeEnum maybeAuthorizationFailure(@NonNull final Dispatch dispatch) {
        final var function = dispatch.txnInfo().functionality();
        if (!authorizer.isAuthorized(dispatch.payerId(), function)) {
            // Node transactions are judged by a different set of rules; any node account can submit
            // any node transaction as long as it is in the allow list
            if (dispatch.txnCategory() == NODE) {
                final var adminConfig = dispatch.config().getConfigData(NetworkAdminConfig.class);
                final var allowList = adminConfig.nodeTransactionsAllowList().functionalitySet();
                if (allowList.contains(function)) {
                    return null;
                }
            }
            return function == SYSTEM_DELETE ? NOT_SUPPORTED : UNAUTHORIZED;
        }
        final var failure = authorizer.hasPrivilegedAuthorization(
                dispatch.payerId(),
                dispatch.txnInfo().functionality(),
                dispatch.txnInfo().txBody());
        return switch (failure) {
            case UNAUTHORIZED -> AUTHORIZATION_FAILED;
            case IMPERMISSIBLE -> ENTITY_NOT_ALLOWED_TO_DELETE;
            default -> null;
        };
    }

    /**
     * Asserts that the signatures are valid. If the signatures are not valid, it will throw a {@link WorkflowException}.
     *
     * @param dispatch the dispatch to be processed
     */
    private boolean failsSignatureVerification(@NonNull final Dispatch dispatch) {
        for (final var key : dispatch.requiredKeys()) {
            final var verification = dispatch.keyVerifier().verificationFor(key);
            if (verification.failed()) {
                return true;
            }
        }
        // If there are any hollow accounts whose signatures need to be verified, verify them
        for (final var hollowAccount : dispatch.hollowAccounts()) {
            final var verification = dispatch.keyVerifier().verificationFor(hollowAccount.alias());
            if (verification.failed()) {
                return true;
            }
        }
        return false;
    }
}<|MERGE_RESOLUTION|>--- conflicted
+++ resolved
@@ -246,15 +246,9 @@
      * Rolls back the stack and sets the status of the transaction in case of a failure.
      *
      * @param rollbackStack whether to rollback the stack. Will be false when the failure is due to a
-<<<<<<< HEAD
      * {@link WorkflowException} that is due to a contract call revert.
      * @param status the status to set
      * @param stack the save point stack to rollback
-=======
-     *                      {@link HandleException} that is due to a contract call revert.
-     * @param status        the status to set
-     * @param stack         the save point stack to rollback
->>>>>>> 10d41975
      */
     private void rollback(
             final boolean rollbackStack,
