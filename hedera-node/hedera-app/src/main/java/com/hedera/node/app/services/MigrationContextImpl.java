/*
 * Copyright (C) 2023-2025 Hedera Hashgraph, LLC
 *
 * Licensed under the Apache License, Version 2.0 (the "License");
 * you may not use this file except in compliance with the License.
 * You may obtain a copy of the License at
 *
 *      http://www.apache.org/licenses/LICENSE-2.0
 *
 * Unless required by applicable law or agreed to in writing, software
 * distributed under the License is distributed on an "AS IS" BASIS,
 * WITHOUT WARRANTIES OR CONDITIONS OF ANY KIND, either express or implied.
 * See the License for the specific language governing permissions and
 * limitations under the License.
 */

package com.hedera.node.app.services;

import static java.util.Objects.requireNonNull;

import com.hedera.hapi.node.base.SemanticVersion;
import com.hedera.node.app.ids.WritableEntityIdStore;
import com.swirlds.config.api.Configuration;
import com.swirlds.state.lifecycle.EntityIdFactory;
import com.swirlds.state.lifecycle.MigrationContext;
import com.swirlds.state.lifecycle.StartupNetworks;
import com.swirlds.state.lifecycle.info.NetworkInfo;
<<<<<<< HEAD
import com.swirlds.state.merkle.NewStateRoot;
=======
import com.swirlds.state.merkle.MerkleStateRoot.MerkleWritableStates;
>>>>>>> 582c0faf
import com.swirlds.state.spi.FilteredWritableStates;
import com.swirlds.state.spi.ReadableStates;
import com.swirlds.state.spi.WritableStates;
import edu.umd.cs.findbugs.annotations.NonNull;
import edu.umd.cs.findbugs.annotations.Nullable;
import java.util.Map;

/**
 * An implementation of {@link MigrationContext}.
 *
 * @param previousStates        The previous states.
 * @param newStates             The new states, preloaded with any new state definitions.
 * @param appConfig         The configuration to use
 * @param genesisNetworkInfo    The genesis network info
 * @param writableEntityIdStore The instance responsible for generating new entity IDs (ONLY during
 *                              migrations). Note that this is nullable only because it cannot exist
 *                              when the entity ID service itself is being migrated
 * @param previousVersion
 */
public record MigrationContextImpl(
        @NonNull ReadableStates previousStates,
        @NonNull WritableStates newStates,
        @NonNull Configuration appConfig,
        @NonNull Configuration platformConfig,
        @Nullable NetworkInfo genesisNetworkInfo,
        @Nullable WritableEntityIdStore writableEntityIdStore,
        @Nullable SemanticVersion previousVersion,
        long roundNumber,
        @NonNull Map<String, Object> sharedValues,
        @NonNull StartupNetworks startupNetworks,
        @NonNull EntityIdFactory entityIdFactory)
        implements MigrationContext {
    public MigrationContextImpl {
        requireNonNull(previousStates);
        requireNonNull(newStates);
        requireNonNull(appConfig);
        requireNonNull(platformConfig);
        requireNonNull(entityIdFactory);
    }

    @Override
    public long newEntityNumForAccount() {
        return requireNonNull(writableEntityIdStore, "Entity ID store needs to exist first")
                .incrementAndGet();
    }

    @Override
    public void copyAndReleaseOnDiskState(@NonNull final String stateKey) {
        requireNonNull(stateKey);
<<<<<<< HEAD
        if (newStates instanceof NewStateRoot.MerkleWritableStates merkleWritableStates) {
            merkleWritableStates.copyAndReleaseVirtualMap(stateKey);
        } else if (newStates instanceof FilteredWritableStates filteredWritableStates
                && filteredWritableStates.getDelegate()
                        instanceof NewStateRoot.MerkleWritableStates merkleWritableStates) {
=======
        if (newStates instanceof MerkleWritableStates merkleWritableStates) {
            merkleWritableStates.copyAndReleaseVirtualMap(stateKey);
        } else if (newStates instanceof FilteredWritableStates filteredWritableStates
                && filteredWritableStates.getDelegate() instanceof MerkleWritableStates merkleWritableStates) {
>>>>>>> 582c0faf
            merkleWritableStates.copyAndReleaseVirtualMap(stateKey);
        } else {
            throw new UnsupportedOperationException("On-disk state is inaccessible");
        }
    }
}<|MERGE_RESOLUTION|>--- conflicted
+++ resolved
@@ -25,11 +25,7 @@
 import com.swirlds.state.lifecycle.MigrationContext;
 import com.swirlds.state.lifecycle.StartupNetworks;
 import com.swirlds.state.lifecycle.info.NetworkInfo;
-<<<<<<< HEAD
 import com.swirlds.state.merkle.NewStateRoot;
-=======
-import com.swirlds.state.merkle.MerkleStateRoot.MerkleWritableStates;
->>>>>>> 582c0faf
 import com.swirlds.state.spi.FilteredWritableStates;
 import com.swirlds.state.spi.ReadableStates;
 import com.swirlds.state.spi.WritableStates;
@@ -79,18 +75,11 @@
     @Override
     public void copyAndReleaseOnDiskState(@NonNull final String stateKey) {
         requireNonNull(stateKey);
-<<<<<<< HEAD
         if (newStates instanceof NewStateRoot.MerkleWritableStates merkleWritableStates) {
             merkleWritableStates.copyAndReleaseVirtualMap(stateKey);
         } else if (newStates instanceof FilteredWritableStates filteredWritableStates
                 && filteredWritableStates.getDelegate()
                         instanceof NewStateRoot.MerkleWritableStates merkleWritableStates) {
-=======
-        if (newStates instanceof MerkleWritableStates merkleWritableStates) {
-            merkleWritableStates.copyAndReleaseVirtualMap(stateKey);
-        } else if (newStates instanceof FilteredWritableStates filteredWritableStates
-                && filteredWritableStates.getDelegate() instanceof MerkleWritableStates merkleWritableStates) {
->>>>>>> 582c0faf
             merkleWritableStates.copyAndReleaseVirtualMap(stateKey);
         } else {
             throw new UnsupportedOperationException("On-disk state is inaccessible");
