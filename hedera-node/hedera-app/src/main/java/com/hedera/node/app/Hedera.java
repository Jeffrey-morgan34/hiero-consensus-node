/*
 * Copyright (C) 2024-2025 Hedera Hashgraph, LLC
 *
 * Licensed under the Apache License, Version 2.0 (the "License");
 * you may not use this file except in compliance with the License.
 * You may obtain a copy of the License at
 *
 *      http://www.apache.org/licenses/LICENSE-2.0
 *
 * Unless required by applicable law or agreed to in writing, software
 * distributed under the License is distributed on an "AS IS" BASIS,
 * WITHOUT WARRANTIES OR CONDITIONS OF ANY KIND, either express or implied.
 * See the License for the specific language governing permissions and
 * limitations under the License.
 */

package com.hedera.node.app;

import static com.hedera.hapi.block.stream.output.StateIdentifier.STATE_ID_BLOCK_STREAM_INFO;
import static com.hedera.hapi.node.base.ResponseCodeEnum.DUPLICATE_TRANSACTION;
import static com.hedera.hapi.node.base.ResponseCodeEnum.NOT_SUPPORTED;
import static com.hedera.hapi.node.base.ResponseCodeEnum.PLATFORM_NOT_ACTIVE;
import static com.hedera.hapi.node.base.ResponseCodeEnum.UNKNOWN;
import static com.hedera.hapi.util.HapiUtils.functionOf;
import static com.hedera.node.app.blocks.impl.BlockImplUtils.combine;
import static com.hedera.node.app.blocks.impl.ConcurrentStreamingTreeHasher.rootHashFrom;
import static com.hedera.node.app.blocks.schemas.V0560BlockStreamSchema.BLOCK_STREAM_INFO_KEY;
import static com.hedera.node.app.hapi.utils.CommonUtils.noThrowSha384HashOf;
import static com.hedera.node.app.records.impl.BlockRecordInfoUtils.blockHashByBlockNumber;
import static com.hedera.node.app.records.schemas.V0490BlockRecordSchema.BLOCK_INFO_STATE_KEY;
import static com.hedera.node.app.spi.workflows.record.StreamBuilder.nodeTransactionWith;
import static com.hedera.node.app.state.merkle.VersionUtils.isSoOrdered;
import static com.hedera.node.app.util.HederaAsciiArt.HEDERA;
import static com.hedera.node.config.types.StreamMode.BLOCKS;
import static com.hedera.node.config.types.StreamMode.RECORDS;
import static com.swirlds.platform.state.service.PlatformStateService.PLATFORM_STATE_SERVICE;
import static com.swirlds.platform.state.service.schemas.V0540PlatformStateSchema.PLATFORM_STATE_KEY;
import static com.swirlds.platform.system.InitTrigger.GENESIS;
import static com.swirlds.platform.system.InitTrigger.RECONNECT;
import static com.swirlds.platform.system.status.PlatformStatus.ACTIVE;
import static com.swirlds.platform.system.status.PlatformStatus.STARTING_UP;
import static java.nio.charset.StandardCharsets.UTF_8;
import static java.util.Objects.requireNonNull;
import static java.util.concurrent.CompletableFuture.completedFuture;

import com.hedera.hapi.block.stream.BlockItem;
import com.hedera.hapi.block.stream.output.SingletonUpdateChange;
import com.hedera.hapi.block.stream.output.StateChange;
import com.hedera.hapi.block.stream.output.StateChanges;
import com.hedera.hapi.node.base.Duration;
import com.hedera.hapi.node.base.HederaFunctionality;
import com.hedera.hapi.node.base.SemanticVersion;
import com.hedera.hapi.node.base.SignatureMap;
import com.hedera.hapi.node.base.Timestamp;
import com.hedera.hapi.node.base.TransactionID;
import com.hedera.hapi.node.state.blockrecords.BlockInfo;
import com.hedera.hapi.node.state.blockstream.BlockStreamInfo;
import com.hedera.hapi.node.state.roster.Roster;
import com.hedera.hapi.node.transaction.ThrottleDefinitions;
import com.hedera.hapi.node.transaction.TransactionBody;
import com.hedera.hapi.platform.event.StateSignatureTransaction;
import com.hedera.hapi.platform.state.PlatformState;
import com.hedera.hapi.util.HapiUtils;
import com.hedera.hapi.util.UnknownHederaFunctionality;
import com.hedera.node.app.blocks.BlockHashSigner;
import com.hedera.node.app.blocks.BlockStreamManager;
import com.hedera.node.app.blocks.BlockStreamService;
import com.hedera.node.app.blocks.InitialStateHash;
import com.hedera.node.app.blocks.StreamingTreeHasher;
import com.hedera.node.app.blocks.impl.BlockStreamManagerImpl;
import com.hedera.node.app.blocks.impl.BoundaryStateChangeListener;
import com.hedera.node.app.blocks.impl.KVStateChangeListener;
import com.hedera.node.app.config.BootstrapConfigProviderImpl;
import com.hedera.node.app.config.ConfigProviderImpl;
import com.hedera.node.app.fees.FeeService;
import com.hedera.node.app.hints.HintsService;
import com.hedera.node.app.hints.impl.ReadableHintsStoreImpl;
import com.hedera.node.app.history.HistoryService;
import com.hedera.node.app.history.impl.ReadableHistoryStoreImpl;
import com.hedera.node.app.ids.AppEntityIdFactory;
import com.hedera.node.app.ids.EntityIdService;
import com.hedera.node.app.info.CurrentPlatformStatusImpl;
import com.hedera.node.app.info.GenesisNetworkInfo;
import com.hedera.node.app.info.StateNetworkInfo;
import com.hedera.node.app.metrics.StoreMetricsServiceImpl;
import com.hedera.node.app.records.BlockRecordService;
import com.hedera.node.app.roster.RosterService;
import com.hedera.node.app.service.addressbook.impl.AddressBookServiceImpl;
import com.hedera.node.app.service.consensus.impl.ConsensusServiceImpl;
import com.hedera.node.app.service.contract.impl.ContractServiceImpl;
import com.hedera.node.app.service.file.impl.FileServiceImpl;
import com.hedera.node.app.service.networkadmin.impl.FreezeServiceImpl;
import com.hedera.node.app.service.networkadmin.impl.NetworkServiceImpl;
import com.hedera.node.app.service.schedule.impl.ScheduleServiceImpl;
import com.hedera.node.app.service.token.impl.TokenServiceImpl;
import com.hedera.node.app.service.util.impl.UtilServiceImpl;
import com.hedera.node.app.services.AppContextImpl;
import com.hedera.node.app.services.ServiceMigrator;
import com.hedera.node.app.services.ServicesRegistry;
import com.hedera.node.app.signature.AppSignatureVerifier;
import com.hedera.node.app.signature.impl.SignatureExpanderImpl;
import com.hedera.node.app.signature.impl.SignatureVerifierImpl;
import com.hedera.node.app.spi.AppContext;
import com.hedera.node.app.spi.workflows.PreCheckException;
import com.hedera.node.app.state.StateLifecyclesImpl;
import com.hedera.node.app.state.recordcache.RecordCacheService;
import com.hedera.node.app.store.ReadableStoreFactory;
import com.hedera.node.app.throttle.AppThrottleFactory;
import com.hedera.node.app.throttle.CongestionThrottleService;
import com.hedera.node.app.throttle.ThrottleAccumulator;
import com.hedera.node.app.tss.TssBaseServiceImpl;
import com.hedera.node.app.version.ServicesSoftwareVersion;
import com.hedera.node.app.workflows.handle.HandleWorkflow;
import com.hedera.node.app.workflows.ingest.IngestWorkflow;
import com.hedera.node.app.workflows.query.QueryWorkflow;
import com.hedera.node.config.ConfigProvider;
import com.hedera.node.config.Utils;
import com.hedera.node.config.data.BlockStreamConfig;
import com.hedera.node.config.data.HederaConfig;
import com.hedera.node.config.data.LedgerConfig;
import com.hedera.node.config.data.NetworkAdminConfig;
import com.hedera.node.config.data.TssConfig;
import com.hedera.node.config.data.VersionConfig;
import com.hedera.node.config.types.StreamMode;
import com.hedera.node.internal.network.Network;
import com.hedera.pbj.runtime.io.buffer.Bytes;
import com.swirlds.common.constructable.ClassConstructorPair;
import com.swirlds.common.constructable.ConstructableRegistry;
import com.swirlds.common.constructable.ConstructableRegistryException;
import com.swirlds.common.constructable.RuntimeConstructable;
import com.swirlds.common.crypto.CryptographyHolder;
import com.swirlds.common.crypto.Hash;
import com.swirlds.common.crypto.Signature;
import com.swirlds.common.notification.NotificationEngine;
import com.swirlds.common.platform.NodeId;
import com.swirlds.config.api.Configuration;
import com.swirlds.metrics.api.Metrics;
import com.swirlds.platform.components.transaction.system.ScopedSystemTransaction;
import com.swirlds.platform.listeners.PlatformStatusChangeListener;
import com.swirlds.platform.listeners.PlatformStatusChangeNotification;
import com.swirlds.platform.listeners.ReconnectCompleteListener;
import com.swirlds.platform.listeners.ReconnectCompleteNotification;
import com.swirlds.platform.listeners.StateWriteToDiskCompleteListener;
import com.swirlds.platform.roster.RosterUtils;
import com.swirlds.platform.state.MerkleNodeState;
import com.swirlds.platform.state.StateLifecycles;
import com.swirlds.platform.state.service.PlatformStateFacade;
import com.swirlds.platform.state.service.PlatformStateService;
import com.swirlds.platform.state.service.ReadablePlatformStateStore;
import com.swirlds.platform.state.service.ReadableRosterStore;
import com.swirlds.platform.system.InitTrigger;
import com.swirlds.platform.system.Platform;
import com.swirlds.platform.system.Round;
import com.swirlds.platform.system.SoftwareVersion;
import com.swirlds.platform.system.SwirldMain;
import com.swirlds.platform.system.events.Event;
import com.swirlds.platform.system.state.notifications.AsyncFatalIssListener;
import com.swirlds.platform.system.state.notifications.StateHashedListener;
import com.swirlds.platform.system.status.PlatformStatus;
import com.swirlds.platform.system.transaction.Transaction;
import com.swirlds.state.State;
import com.swirlds.state.StateChangeListener;
import com.swirlds.state.lifecycle.StartupNetworks;
import com.swirlds.state.lifecycle.info.NetworkInfo;
<<<<<<< HEAD
import com.swirlds.state.merkle.MerkleStateRoot;
import com.swirlds.state.merkle.NewStateRoot;
=======
>>>>>>> 582c0faf
import com.swirlds.state.spi.WritableSingletonStateBase;
import edu.umd.cs.findbugs.annotations.NonNull;
import edu.umd.cs.findbugs.annotations.Nullable;
import java.nio.charset.Charset;
import java.security.MessageDigest;
import java.security.NoSuchAlgorithmException;
import java.time.InstantSource;
import java.util.ArrayList;
import java.util.List;
import java.util.Locale;
import java.util.Optional;
import java.util.Set;
import java.util.concurrent.CompletableFuture;
import java.util.function.BiConsumer;
import java.util.function.Consumer;
import java.util.function.Supplier;
import org.apache.logging.log4j.LogManager;
import org.apache.logging.log4j.Logger;

/*
 ****************        ****************************************************************************************
 ************                ************                                                                       *
 *********                      *********                                                                       *
 ******                            ******                                                                       *
 ****                                ****      ___           ___           ___           ___           ___      *
 ***        ĦĦĦĦ          ĦĦĦĦ        ***     /\  \         /\  \         /\  \         /\  \         /\  \     *
 **         ĦĦĦĦ          ĦĦĦĦ         **    /::\  \       /::\  \       /::\  \       /::\  \       /::\  \    *
 *          ĦĦĦĦĦĦĦĦĦĦĦĦĦĦĦĦĦĦ          *   /:/\:\  \     /:/\:\  \     /:/\:\  \     /:/\:\  \     /:/\:\  \   *
            ĦĦĦĦĦĦĦĦĦĦĦĦĦĦĦĦĦĦ             /::\~\:\  \   /:/  \:\__\   /::\~\:\  \   /::\~\:\  \   /::\~\:\  \  *
            ĦĦĦĦ          ĦĦĦĦ            /:/\:\ \:\__\ /:/__/ \:|__| /:/\:\ \:\__\ /:/\:\ \:\__\ /:/\:\ \:\__\ *
            ĦĦĦĦĦĦĦĦĦĦĦĦĦĦĦĦĦĦ            \:\~\:\ \/__/ \:\  \ /:/  / \:\~\:\ \/__/ \/_|::\/:/  / \/__\:\/:/  / *
 *          ĦĦĦĦĦĦĦĦĦĦĦĦĦĦĦĦĦĦ          *  \:\ \:\__\    \:\  /:/  /   \:\ \:\__\      |:|::/  /       \::/  /  *
 **         ĦĦĦĦ          ĦĦĦĦ         **   \:\ \/__/     \:\/:/  /     \:\ \/__/      |:|\/__/        /:/  /   *
 ***        ĦĦĦĦ          ĦĦĦĦ        ***    \:\__\        \::/__/       \:\__\        |:|  |         /:/  /    *
 ****                                ****     \/__/         ~~            \/__/         \|__|         \/__/     *
 ******                            ******                                                                       *
 *********                      *********                                                                       *
 ************                ************                                                                       *
 ****************        ****************************************************************************************
*/

/**
 * Represents the Hedera Consensus Node.
 *
 * <p>This is the main entry point for the Hedera Consensus Node. It contains initialization logic for the node,
 * including its state. It constructs the Dagger dependency tree, and manages the gRPC server, and in all other ways,
 * controls execution of the node. If you want to understand our system, this is a great place to start!
 */
public final class Hedera implements SwirldMain<MerkleNodeState>, PlatformStatusChangeListener, AppContext.Gossip {
    private static final Logger logger = LogManager.getLogger(Hedera.class);

    // FUTURE: This should come from configuration, not be hardcoded.
    public static final int MAX_SIGNED_TXN_SIZE = 6144;

    /**
     * The application name from the platform's perspective. This is currently locked in at the old main class name and
     * requires data migration to change.
     */
    public static final String APP_NAME = "com.hedera.services.ServicesMain";

    /**
     * The swirld name. Currently, there is only one swirld.
     */
    public static final String SWIRLD_NAME = "123";
    /**
     * The registry to use.
     */
    private final ServicesRegistry servicesRegistry;
    /**
     * The services migrator to use.
     */
    private final ServiceMigrator serviceMigrator;
    /**
     * The current version of the software; it is not possible for a node's version to change
     * without restarting the process, so final.
     */
    private final ServicesSoftwareVersion version;
    /**
     * The current version of the HAPI protobufs.
     */
    private final SemanticVersion hapiVersion;

    /**
     * The application context for the node.
     */
    private final AppContext appContext;

    /**
     * The contract service singleton, kept as a field here to avoid constructing twice
     * (once in constructor to register schemas, again inside Dagger component).
     */
    private final ContractServiceImpl contractServiceImpl;

    /**
     * The schedule service singleton, kept as a field here to avoid constructing twice
     * (once in constructor to register schemas, again inside Dagger component).
     */
    private final ScheduleServiceImpl scheduleServiceImpl;

    /**
     * The hinTS service singleton, kept as a field here to avoid constructing twice
     * (once in constructor to register schemas, again inside Dagger component).
     */
    private final HintsService hintsService;

    /**
     * The history service singleton, kept as a field here to avoid constructing twice
     * (once in constructor to register schemas, again inside Dagger component).
     */
    private final HistoryService historyService;

    /**
     * The file service singleton, kept as a field here to avoid constructing twice
     * (once in constructor to register schemas, again inside Dagger component).
     */
    private final FileServiceImpl fileServiceImpl;

    /**
     * The block stream service singleton, kept as a field here to reuse information learned
     * during the state migration phase in the later initialization phase.
     */
    private final BlockStreamService blockStreamService;

    /**
     * The platform state facade singleton, kept as a field here to avoid constructing twice`
     * (once in constructor to register schemas, again inside Dagger component).
     */
    private final PlatformStateFacade platformStateFacade;

    /**
     * The block hash signer factory.
     */
    private final BlockHashSignerFactory blockHashSignerFactory;

    /**
     * The bootstrap configuration provider for the network.
     */
    private final BootstrapConfigProviderImpl bootstrapConfigProvider;

    /**
     * The stream mode the node is operating in.
     */
    private final StreamMode streamMode;

    /**
     * The factory for the startup networks.
     */
    private final StartupNetworksFactory startupNetworksFactory;

    private final StateLifecycles<MerkleNodeState> stateLifecycles;

    /**
     * The Hashgraph Platform. This is set during state initialization.
     */
    private Platform platform;
    /**
     * The current status of the platform.
     */
    private PlatformStatus platformStatus = STARTING_UP;
    /**
     * The configuration for this node; non-final because its sources depend on whether
     * we are initializing the first consensus state from genesis or a saved state.
     */
    private ConfigProviderImpl configProvider;
    /**
     * DI for all objects needed to implement Hedera node lifecycles; non-final because
     * it is completely recreated every time the platform initializes a new state as the
     * basis for applying consensus transactions.
     */
    private HederaInjectionComponent daggerApp;

    /**
     * When initializing the State API, the state being initialized.
     */
    @Nullable
    private State initState;

    /**
     * The metrics object being used for reporting.
     */
    private final Metrics metrics;

    /**
     * A {@link StateChangeListener} that accumulates state changes that are only reported once per block; in the
     * current system, these are the singleton and queue updates. Every {@link MerkleNodeState} will have this
     * listener registered.
     */
    private final BoundaryStateChangeListener boundaryStateChangeListener;

    /**
     * A {@link StateChangeListener} that accumulates state changes that must be immediately reported as they occur,
     * because the exact order of mutations---not just the final values---determines the Merkle root hash.
     */
    private final KVStateChangeListener kvStateChangeListener = new KVStateChangeListener();

    /**
     * The state root supplier to use for creating a new state root.
     */
    private final Supplier<MerkleNodeState> stateRootSupplier;

    /**
     * The action to take, if any, when a consensus round is sealed.
     */
    private final BiConsumer<Round, State> onSealConsensusRound;
    /**
     * Once set, a future that resolves to the hash of the state used to initialize the application. This is known
     * immediately at genesis or on restart from a saved state; during reconnect, it is known when reconnect
     * completes. Used to inject the start-of-state hash to the {@link BlockStreamManagerImpl}.
     */
    @Nullable
    private CompletableFuture<Bytes> initialStateHashFuture;

    @Nullable
    private List<StateChanges.Builder> migrationStateChanges;

    @Nullable
    private StartupNetworks startupNetworks;

    @NonNull
    private StoreMetricsServiceImpl storeMetricsService;

    private boolean onceOnlyServiceInitializationPostDaggerHasHappened = false;

    @FunctionalInterface
    public interface StartupNetworksFactory {
        @NonNull
        StartupNetworks apply(@NonNull ConfigProvider configProvider);
    }

    @FunctionalInterface
    public interface HintsServiceFactory {
        @NonNull
        HintsService apply(@NonNull AppContext appContext, @NonNull Configuration bootstrapConfig);
    }

    @FunctionalInterface
    public interface HistoryServiceFactory {
        @NonNull
        HistoryService apply(@NonNull AppContext appContext, @NonNull Configuration bootstrapConfig);
    }

    @FunctionalInterface
    public interface BlockHashSignerFactory {
        @NonNull
        BlockHashSigner apply(
                @NonNull HintsService hintsService,
                @NonNull HistoryService historyService,
                @NonNull ConfigProvider configProvider);
    }

    /*==================================================================================================================
    *
    * Hedera Object Construction.
    *
    =================================================================================================================*/

    /**
     * Creates a Hedera node and registers its own and its services' {@link RuntimeConstructable} factories
     * with the given {@link ConstructableRegistry}.
     *
     * <p>This registration is a critical side effect that must happen called before any Platform initialization
     * steps that try to create or deserialize a {@link MerkleNodeState}.
     *
     * @param constructableRegistry  the registry to register {@link RuntimeConstructable} factories with
     * @param registryFactory        the factory to use for creating the services registry
     * @param migrator               the migrator to use with the services
     * @param startupNetworksFactory the factory for the startup networks
     * @param hintsServiceFactory    the factory for the hinTS service
     * @param historyServiceFactory  the factory for the history service
     * @param blockHashSignerFactory the factory for the block hash signer
     * @param metrics                the metrics object to use for reporting
     * @param platformStateFacade    the facade object to access platform state
     */
    public Hedera(
            @NonNull final ConstructableRegistry constructableRegistry,
            @NonNull final ServicesRegistry.Factory registryFactory,
            @NonNull final ServiceMigrator migrator,
            @NonNull final InstantSource instantSource,
            @NonNull final StartupNetworksFactory startupNetworksFactory,
            @NonNull final HintsServiceFactory hintsServiceFactory,
            @NonNull final HistoryServiceFactory historyServiceFactory,
            @NonNull final BlockHashSignerFactory blockHashSignerFactory,
            @NonNull final Metrics metrics,
            @NonNull final PlatformStateFacade platformStateFacade) {
        requireNonNull(registryFactory);
        requireNonNull(constructableRegistry);
        requireNonNull(hintsServiceFactory);
        requireNonNull(historyServiceFactory);
        this.metrics = requireNonNull(metrics);
        this.serviceMigrator = requireNonNull(migrator);
        this.startupNetworksFactory = requireNonNull(startupNetworksFactory);
        this.blockHashSignerFactory = requireNonNull(blockHashSignerFactory);
        this.storeMetricsService = new StoreMetricsServiceImpl(metrics);
        this.platformStateFacade = requireNonNull(platformStateFacade);
        logger.info(
                """

                        {}

                        Welcome to Hedera! Developed with ❤\uFE0F by the Open Source Community.
                        https://github.com/hashgraph/hedera-services

                        """,
                HEDERA);
        bootstrapConfigProvider = new BootstrapConfigProviderImpl();
        final var bootstrapConfig = bootstrapConfigProvider.getConfiguration();
        hapiVersion = bootstrapConfig.getConfigData(VersionConfig.class).hapiVersion();
        version = ServicesSoftwareVersion.from(bootstrapConfig);
        streamMode = bootstrapConfig.getConfigData(BlockStreamConfig.class).streamMode();
        servicesRegistry = registryFactory.create(constructableRegistry, bootstrapConfig);
        logger.info(
                "Creating Hedera Consensus Node {} with HAPI {}",
                () -> HapiUtils.toString(version.getPbjSemanticVersion()),
                () -> HapiUtils.toString(hapiVersion));
        fileServiceImpl = new FileServiceImpl();

        final Supplier<Configuration> configSupplier = () -> configProvider.getConfiguration();
        this.appContext = new AppContextImpl(
                instantSource,
                new AppSignatureVerifier(
                        bootstrapConfig.getConfigData(HederaConfig.class),
                        new SignatureExpanderImpl(),
                        new SignatureVerifierImpl(CryptographyHolder.get())),
                this,
                configSupplier,
                () -> daggerApp.networkInfo().selfNodeInfo(),
                () -> this.metrics,
                new AppThrottleFactory(
                        configSupplier,
                        () -> daggerApp.workingStateAccessor().getState(),
                        () -> daggerApp.throttleServiceManager().activeThrottleDefinitionsOrThrow(),
                        ThrottleAccumulator::new,
                        ignore -> version),
                () -> daggerApp.appFeeCharging(),
                new AppEntityIdFactory(bootstrapConfig));
        boundaryStateChangeListener = new BoundaryStateChangeListener(storeMetricsService, configSupplier);
        hintsService = hintsServiceFactory.apply(appContext, bootstrapConfig);
        historyService = historyServiceFactory.apply(appContext, bootstrapConfig);
        contractServiceImpl = new ContractServiceImpl(appContext, metrics);
        scheduleServiceImpl = new ScheduleServiceImpl(appContext);
        blockStreamService = new BlockStreamService();

        // Register all service schema RuntimeConstructable factories before platform init
        Set.of(
                        new EntityIdService(),
                        new ConsensusServiceImpl(),
                        contractServiceImpl,
                        fileServiceImpl,
                        hintsService,
                        historyService,
                        new TssBaseServiceImpl(),
                        new FreezeServiceImpl(),
                        scheduleServiceImpl,
                        new TokenServiceImpl(),
                        new UtilServiceImpl(),
                        new RecordCacheService(),
                        new BlockRecordService(),
                        blockStreamService,
                        new FeeService(),
                        new CongestionThrottleService(),
                        new NetworkServiceImpl(),
                        new AddressBookServiceImpl(),
                        new RosterService(
                                this::canAdoptRoster,
                                this::onAdoptRoster,
                                () -> requireNonNull(initState),
                                platformStateFacade),
                        PLATFORM_STATE_SERVICE)
                .forEach(servicesRegistry::register);
        try {
            stateLifecycles = new StateLifecyclesImpl(this);
            final Supplier<MerkleNodeState> baseSupplier = HederaStateRoot::new;
            final var blockStreamsEnabled = isBlockStreamEnabled();
            stateRootSupplier = blockStreamsEnabled ? () -> withListeners(baseSupplier.get()) : baseSupplier;
            onSealConsensusRound = blockStreamsEnabled ? this::manageBlockEndRound : (round, state) -> {};
            // And the factory for the MerkleStateRoot class id must be our constructor
            constructableRegistry.registerConstructable(
                    new ClassConstructorPair(HederaStateRoot.class, stateRootSupplier::get));
        } catch (final ConstructableRegistryException e) {
            logger.error("Failed to register " + HederaStateRoot.class + " factory with ConstructableRegistry", e);
            throw new IllegalStateException(e);
        }
    }

    /**
     * {@inheritDoc}
     *
     * <p>Called immediately after the constructor to get the version of this software. In an upgrade scenario, this
     * version will be greater than the one in the saved state.
     *
     * @return The software version.
     */
    @Override
    @NonNull
    public SoftwareVersion getSoftwareVersion() {
        return version;
    }

    /*==================================================================================================================
    *
    * Initialization Step 1: Create a new state (either genesis or restart, once per node).
    *
    =================================================================================================================*/

    /**
     * {@inheritDoc}
     *
     * <p>Called by the platform to build a genesis state.
     *
     * @return a Services state object
     */
    @Override
    @NonNull
    public MerkleNodeState newStateRoot() {
        return stateRootSupplier.get();
    }

    /**
     * {@inheritDoc}
     */
    @Override
    public StateLifecycles<MerkleNodeState> newStateLifecycles() {
        return stateLifecycles;
    }

    @Override
    public void notify(@NonNull final PlatformStatusChangeNotification notification) {
        this.platformStatus = notification.getNewStatus();
        logger.info("HederaNode#{} is {}", platform.getSelfId(), platformStatus.name());
        switch (platformStatus) {
            case ACTIVE -> startGrpcServer();
            case CATASTROPHIC_FAILURE -> shutdownGrpcServer();
            case FREEZE_COMPLETE -> {
                closeRecordStreams();
                shutdownGrpcServer();
            }
            case REPLAYING_EVENTS, STARTING_UP, OBSERVING, RECONNECT_COMPLETE, CHECKING, FREEZING, BEHIND -> {
                // Nothing to do here, just enumerate for completeness
            }
        }
    }

    /*==================================================================================================================
    *
    * Initialization Step 2: Initialize the state. Either genesis or restart or reconnect or some other trigger.
    * Includes migration when needed.
    *
    =================================================================================================================*/

    /**
     * Initializes the States API in the given state based on the given startup conditions.
     *
     * @param state the state to initialize
     * @param trigger the trigger that is calling migration
     * @param genesisNetwork the genesis network, if applicable
     * @param platformConfig the platform configuration
     */
    public void initializeStatesApi(
            @NonNull final State state,
            @NonNull final InitTrigger trigger,
            @Nullable final Network genesisNetwork,
            @NonNull final Configuration platformConfig) {
        requireNonNull(state);
        requireNonNull(platformConfig);
        this.configProvider = new ConfigProviderImpl(trigger == GENESIS, metrics);
        final var deserializedVersion = platformStateFacade.creationSemanticVersionOf(state);
        logger.info(
                "Initializing Hedera state version {} in {} mode with trigger {} and previous version {}",
                version,
                configProvider
                        .getConfiguration()
                        .getConfigData(HederaConfig.class)
                        .activeProfile(),
                trigger,
                deserializedVersion == null ? "<NONE>" : deserializedVersion);
        if (trigger != GENESIS) {
            requireNonNull(deserializedVersion, "Deserialized version cannot be null for trigger " + trigger);
        }
        final var savedStateVersion =
                deserializedVersion == null ? null : new ServicesSoftwareVersion(deserializedVersion);
        if (version.compareTo(savedStateVersion) < 0) {
            logger.fatal(
                    "Fatal error, state source version {} is higher than node software version {}",
                    savedStateVersion,
                    version);
            throw new IllegalStateException("Cannot downgrade from " + savedStateVersion + " to " + version);
        }
        try {
            migrateSchemas(state, savedStateVersion, trigger, metrics, genesisNetwork, platformConfig);
            logConfiguration();
        } catch (final Throwable t) {
            logger.fatal("Critical failure during schema migration", t);
            throw new IllegalStateException("Critical failure during migration", t);
        }
        final var readableStore = new ReadablePlatformStateStore(state.getReadableStates(PlatformStateService.NAME));
        logger.info(
                "Platform state includes freeze time={} and last frozen={}",
                platformStateFacade.freezeTimeOf(state),
                platformStateFacade.lastFrozenTimeOf(state));
    }

    /**
     * Invoked by the platform when the state should be initialized. This happens <b>BEFORE</b>
     * {@link SwirldMain#init(Platform, NodeId)} and after {@link #newStateRoot()}.
     */
    @SuppressWarnings("java:S1181") // catching Throwable instead of Exception when we do a direct System.exit()
    public void onStateInitialized(
            @NonNull final State state, @NonNull final Platform platform, @NonNull final InitTrigger trigger) {
        // A Hedera object can receive multiple onStateInitialized() calls throughout its lifetime if
        // the platform needs to initialize a learned state after reconnect; however, it cannot be
        // used by multiple platform instances
        if (this.platform != null && this.platform != platform) {
            logger.fatal("Fatal error, platform should never change once set");
            throw new IllegalStateException("Platform should never change once set");
        }
        this.platform = requireNonNull(platform);
        if (state.getReadableStates(PlatformStateService.NAME).isEmpty()) {
            initializeStatesApi(state, trigger, null, platform.getContext().getConfiguration());
        }
        // With the States API grounded in the working state, we can create the object graph from it
        initializeDagger(state, trigger);

        // Perform any service initialization that has to be postponed until Dagger is available
        // (simple boolean is usable since we're still single-threaded when `onStateInitialized` is called)
        if (!onceOnlyServiceInitializationPostDaggerHasHappened) {
            contractServiceImpl.createMetrics();
            onceOnlyServiceInitializationPostDaggerHasHappened = true;
        }
    }

    /**
     * Called by this class when we detect it is time to do migration. The {@code deserializedVersion} must not be newer
     * than the current software version. If it is prior to the current version, then each migration between the
     * {@code deserializedVersion} and the current version, including the current version, will be executed, thus
     * bringing the state up to date.
     *
     * <p>If the {@code deserializedVersion} is {@code null}, then this is the first time the node has been started,
     * and thus all schemas will be executed.
     *
     * @param state current state
     * @param deserializedVersion version deserialized
     * @param trigger trigger that is calling migration
     * @param genesisNetwork the genesis address book, if applicable
     * @param platformConfig platform configuration
     */
    private void migrateSchemas(
            @NonNull final State state,
            @Nullable final ServicesSoftwareVersion deserializedVersion,
            @NonNull final InitTrigger trigger,
            @NonNull final Metrics metrics,
            @Nullable final Network genesisNetwork,
            @NonNull final Configuration platformConfig) {
        final var previousVersion = deserializedVersion == null ? null : deserializedVersion.getPbjSemanticVersion();
        final var isUpgrade = version.compareTo(deserializedVersion) > 0;
        logger.info(
                "{} from Services version {} @ current {} with trigger {}",
                () -> isUpgrade ? "Upgrading" : (previousVersion == null ? "Starting" : "Restarting"),
                () -> HapiUtils.toString(Optional.ofNullable(deserializedVersion)
                        .map(ServicesSoftwareVersion::getPbjSemanticVersion)
                        .orElse(null)),
                () -> HapiUtils.toString(version.getPbjSemanticVersion()),
                () -> trigger);
        // This is set only when the trigger is genesis. Because, only in those cases
        // the migration code is using the network info values.
        NetworkInfo genesisNetworkInfo = null;
        if (trigger == GENESIS) {
            final var config = configProvider.getConfiguration();
            final var ledgerConfig = config.getConfigData(LedgerConfig.class);
            genesisNetworkInfo = new GenesisNetworkInfo(requireNonNull(genesisNetwork), ledgerConfig.id());
        }
        blockStreamService.resetMigratedLastBlockHash();
        startupNetworks = startupNetworksFactory.apply(configProvider);
        PLATFORM_STATE_SERVICE.setAppVersionFn(ServicesSoftwareVersion::from);
        this.initState = state;
        final var migrationChanges = serviceMigrator.doMigrations(
                state,
                servicesRegistry,
                deserializedVersion,
                version,
                // (FUTURE) In principle, the FileService could change the active configuration during a
                // migration, implying we should pass a config provider; but we don't need this yet
                configProvider.getConfiguration(),
                platformConfig,
                genesisNetworkInfo,
                metrics,
                startupNetworks,
                storeMetricsService,
                configProvider,
                platformStateFacade);
        this.initState = null;
        migrationStateChanges = new ArrayList<>(migrationChanges);
        kvStateChangeListener.reset();
        boundaryStateChangeListener.reset();
        // If still using BlockRecordManager state, then for specifically a non-genesis upgrade,
        // set in state that post-upgrade work is pending
        if (streamMode != BLOCKS && isUpgrade && trigger != RECONNECT && trigger != GENESIS) {
            unmarkMigrationRecordsStreamed(state);
            migrationStateChanges.add(
                    StateChanges.newBuilder().stateChanges(boundaryStateChangeListener.allStateChanges()));
            boundaryStateChangeListener.reset();
        }
        logger.info("Migration complete");
    }

    /*==================================================================================================================
    *
    * Initialization Step 3: Initialize the app. Happens once at startup.
    *
    =================================================================================================================*/

    /**
     * {@inheritDoc}
     *
     * <p>Called <b>AFTER</b> init and migrate have been called on the state (either the new state created from
     * {@link #newStateRoot()} or an instance of {@link MerkleNodeState} created by the platform and
     * loaded from the saved state).
     *
     * <p>(FUTURE) Consider moving this initialization into {@link #onStateInitialized(State, Platform, InitTrigger)}
     * instead, as there is no special significance to having it here instead.
     */
    @SuppressWarnings("java:S1181") // catching Throwable instead of Exception when we do a direct System.exit()
    @Override
    public void init(@NonNull final Platform platform, @NonNull final NodeId nodeId) {
        if (this.platform != platform) {
            throw new IllegalArgumentException("Platform must be the same instance");
        }
        assertEnvSanityChecks(nodeId);
        logger.info("Initializing Hedera app with HederaNode#{}", nodeId);
        Locale.setDefault(Locale.US);
        logger.info("Locale to set to US en");
    }

    @Override
    public void submit(@NonNull final TransactionBody body) {
        requireNonNull(body);
        if (platformStatus != ACTIVE) {
            throw new IllegalStateException("" + PLATFORM_NOT_ACTIVE);
        }
        final HederaFunctionality function;
        try {
            function = functionOf(body);
        } catch (UnknownHederaFunctionality e) {
            throw new IllegalArgumentException("" + UNKNOWN);
        }
        try {
            final var config = configProvider.getConfiguration();
            final var adminConfig = config.getConfigData(NetworkAdminConfig.class);
            final var allowList = adminConfig.nodeTransactionsAllowList().functionalitySet();
            if (!allowList.contains(function)) {
                throw new IllegalArgumentException("" + NOT_SUPPORTED);
            }
            final var payload = com.hedera.hapi.node.base.Transaction.PROTOBUF.toBytes(nodeTransactionWith(body));
            requireNonNull(daggerApp).submissionManager().submit(body, payload);
        } catch (PreCheckException e) {
            final var reason = e.responseCode();
            if (reason == DUPLICATE_TRANSACTION) {
                // In this case the client must not retry with the same transaction, but
                // could retry with a different transaction id if desired.
                throw new IllegalArgumentException("" + DUPLICATE_TRANSACTION);
            }
            throw new IllegalStateException("" + reason);
        }
    }

    @Override
    public Signature sign(final byte[] ledgerId) {
        return platform.sign(ledgerId);
    }

    /**
     * Called to perform orderly close record streams.
     */
    private void closeRecordStreams() {
        daggerApp.blockRecordManager().close();
    }

    /**
     * Gets whether the default charset is UTF-8.
     */
    private boolean isUTF8(@NonNull final Charset defaultCharset) {
        if (!UTF_8.equals(defaultCharset)) {
            logger.error("Default charset is {}, not UTF-8", defaultCharset);
            return false;
        }
        return true;
    }

    /**
     * Gets whether the sha384 digest is available
     */
    private boolean sha384DigestIsAvailable() {
        try {
            MessageDigest.getInstance("SHA-384");
            return true;
        } catch (final NoSuchAlgorithmException e) {
            logger.error(e);
            return false;
        }
    }

    /*==================================================================================================================
    *
    * Other app lifecycle methods
    *
    =================================================================================================================*/

    /**
     * {@inheritDoc}
     *
     * <p>Called by the platform after <b>ALL</b> initialization to start the gRPC servers and begin operation, or by
     * the notification listener when it is time to restart the gRPC server after it had been stopped (such as during
     * reconnect).
     */
    @Override
    public void run() {
        logger.info("Starting the Hedera node");
    }

    /**
     * Called for an orderly shutdown.
     */
    public void shutdown() {
        logger.info("Shutting down Hedera node");
        shutdownGrpcServer();

        if (daggerApp != null) {
            logger.debug("Shutting down the state");
            final var state = daggerApp.workingStateAccessor().getState();
<<<<<<< HEAD
            if (state instanceof NewStateRoot msr) {
=======
            if (state instanceof HederaStateRoot msr) {
>>>>>>> 582c0faf
                msr.close();
            }

            logger.debug("Shutting down the block manager");
            daggerApp.blockRecordManager().close();
        }

        platform = null;
        daggerApp = null;
    }

    /**
     * Invoked by the platform to handle pre-consensus events. This only happens after {@link #run()} has been called.
     */
    public void onPreHandle(
            @NonNull final Event event,
            @NonNull final State state,
            @NonNull final Consumer<ScopedSystemTransaction<StateSignatureTransaction>> stateSignatureTxnCallback) {
        final var readableStoreFactory = new ReadableStoreFactory(state, ignore -> getSoftwareVersion());
        final var creator =
                daggerApp.networkInfo().nodeInfo(event.getCreatorId().id());
        if (creator == null) {
            // It's normal immediately post-upgrade to still see events from a node removed from the address book
            if (!isSoOrdered(event.getSoftwareVersion(), version.getPbjSemanticVersion())) {
                logger.warn(
                        "Received event (version {} vs current {}) from node {} which is not in the address book",
                        com.hedera.hapi.util.HapiUtils.toString(event.getSoftwareVersion()),
                        com.hedera.hapi.util.HapiUtils.toString(version.getPbjSemanticVersion()),
                        event.getCreatorId());
            }
            return;
        }

        final Consumer<StateSignatureTransaction> simplifiedStateSignatureTxnCallback = txn -> {
            final var scopedTxn = new ScopedSystemTransaction<>(event.getCreatorId(), event.getSoftwareVersion(), txn);
            stateSignatureTxnCallback.accept(scopedTxn);
        };

        final var transactions = new ArrayList<Transaction>(1000);
        event.forEachTransaction(transactions::add);
        daggerApp
                .preHandleWorkflow()
                .preHandle(
                        readableStoreFactory,
                        creator.accountId(),
                        transactions.stream(),
                        simplifiedStateSignatureTxnCallback);
    }

    public void onNewRecoveredState() {
        // Always close the block manager so replay will end with a complete record file
        daggerApp.blockRecordManager().close();
    }

    /**
     * Invoked by the platform to handle a round of consensus events.  This only happens after {@link #run()} has been
     * called.
     */
    public void onHandleConsensusRound(
            @NonNull final Round round,
            @NonNull final State state,
            @NonNull final Consumer<ScopedSystemTransaction<StateSignatureTransaction>> stateSignatureTxnCallback) {
        daggerApp.workingStateAccessor().setState(state);
        daggerApp.handleWorkflow().handleRound(state, round, stateSignatureTxnCallback);
    }

    /**
     * Called by the platform after it has made all its changes to this state for the given round.
     *
     * @param round the round whose platform state changes are completed
     * @param state the state after the platform has made all its changes
     * @return true if a block has closed, signaling a safe time to sign the state without risking loss
     * of transactions in the event of an incident
     */
    public boolean onSealConsensusRound(@NonNull final Round round, @NonNull final State state) {
        requireNonNull(state);
        requireNonNull(round);
        onSealConsensusRound.accept(round, state);
        // This logic to be completed in https://github.com/hashgraph/hedera-services/issues/17469
        return true;
    }

    /*==================================================================================================================
    *
    * gRPC Server Lifecycle
    *
    =================================================================================================================*/

    /**
     * Start the gRPC Server if it is not already running.
     */
    void startGrpcServer() {
        if (isNotEmbedded() && !daggerApp.grpcServerManager().isRunning()) {
            daggerApp.grpcServerManager().start();
        }
    }

    /**
     * Called to perform orderly shutdown of the gRPC servers.
     */
    public void shutdownGrpcServer() {
        if (isNotEmbedded()) {
            daggerApp.grpcServerManager().stop();
        }
    }

    /**
     * Called to set the starting state hash after genesis or restart.
     *
     * @param stateHash the starting state hash
     */
    public void setInitialStateHash(@NonNull final Hash stateHash) {
        requireNonNull(stateHash);
        initialStateHashFuture = completedFuture(stateHash.getBytes());
    }

    /**
     * Returns the startup networks.
     */
    public @NonNull StartupNetworks startupNetworks() {
        return requireNonNull(startupNetworks);
    }

    /*==================================================================================================================
    *
    * Exposed for use by embedded Hedera
    *
    =================================================================================================================*/
    public IngestWorkflow ingestWorkflow() {
        return daggerApp.ingestWorkflow();
    }

    public QueryWorkflow queryWorkflow() {
        return daggerApp.queryWorkflow();
    }

    public QueryWorkflow operatorQueryWorkflow() {
        return daggerApp.operatorQueryWorkflow();
    }

    public HandleWorkflow handleWorkflow() {
        return daggerApp.handleWorkflow();
    }

    public ConfigProvider configProvider() {
        return configProvider;
    }

    public BlockStreamManager blockStreamManager() {
        return daggerApp.blockStreamManager();
    }

    public ThrottleDefinitions activeThrottleDefinitions() {
        return daggerApp.throttleServiceManager().activeThrottleDefinitionsOrThrow();
    }

    public boolean isBlockStreamEnabled() {
        return streamMode != RECORDS;
    }

    public KVStateChangeListener kvStateChangeListener() {
        return kvStateChangeListener;
    }

    public BoundaryStateChangeListener boundaryStateChangeListener() {
        return boundaryStateChangeListener;
    }

    @Override
    public Bytes encodeSystemTransaction(@NonNull StateSignatureTransaction stateSignatureTransaction) {
        final var nodeAccountID = appContext.selfNodeInfoSupplier().get().accountId();

        final var transactionID = TransactionID.newBuilder()
                .transactionValidStart(Timestamp.DEFAULT)
                .accountID(nodeAccountID);

        final var transactionBody = TransactionBody.newBuilder()
                .transactionID(transactionID)
                .nodeAccountID(nodeAccountID)
                .transactionValidDuration(Duration.DEFAULT)
                .stateSignatureTransaction(stateSignatureTransaction);

        final var transaction = com.hedera.hapi.node.base.Transaction.newBuilder()
                .bodyBytes(TransactionBody.PROTOBUF.toBytes(transactionBody.build()))
                .sigMap(SignatureMap.DEFAULT)
                .build();

        return com.hedera.hapi.node.base.Transaction.PROTOBUF.toBytes(transaction);
    }

    /*==================================================================================================================
    *
    * Random private helper methods
    *
    =================================================================================================================*/

    private void initializeDagger(@NonNull final State state, @NonNull final InitTrigger trigger) {
        final var notifications = platform.getNotificationEngine();
        final var blockStreamEnabled = isBlockStreamEnabled();
        // The Dagger component should be constructed every time we reach this point, even if
        // it exists (this avoids any problems with mutable singleton state by reconstructing
        // everything); but we must ensure the gRPC server in the old component is fully stopped,
        // as well as unregister listeners from the last time this method ran
        if (daggerApp != null) {
            shutdownGrpcServer();
            notifications.unregister(PlatformStatusChangeListener.class, this);
            notifications.unregister(ReconnectCompleteListener.class, daggerApp.reconnectListener());
            notifications.unregister(StateWriteToDiskCompleteListener.class, daggerApp.stateWriteToDiskListener());
            notifications.unregister(AsyncFatalIssListener.class, daggerApp.fatalIssListener());
            if (blockStreamEnabled) {
                notifications.unregister(StateHashedListener.class, daggerApp.blockStreamManager());
            }
        }
        if (trigger == RECONNECT) {
            // During a reconnect, we wait for reconnect to complete successfully and then set the initial hash
            // from the immutable state in the ReconnectCompleteNotification
            initialStateHashFuture = new CompletableFuture<>();
            notifications.register(ReconnectCompleteListener.class, new ReadReconnectStartingStateHash(notifications));
        }
        // For other triggers the initial state hash must have been set already
        requireNonNull(initialStateHashFuture);
        final var roundNum = requireNonNull(state.getReadableStates(PlatformStateService.NAME)
                        .<PlatformState>getSingleton(PLATFORM_STATE_KEY)
                        .get())
                .consensusSnapshotOrThrow()
                .round();
        final var initialStateHash = new InitialStateHash(initialStateHashFuture, roundNum);

        final var rosterStore =
                new ReadableStoreFactory(state, ignore -> getSoftwareVersion()).getStore(ReadableRosterStore.class);
        final var networkInfo =
                new StateNetworkInfo(platform.getSelfId().id(), state, rosterStore.getActiveRoster(), configProvider);
        final var blockHashSigner = blockHashSignerFactory.apply(hintsService, historyService, configProvider);
        // Fully qualified so as to not confuse javadoc
        daggerApp = com.hedera.node.app.DaggerHederaInjectionComponent.builder()
                .configProviderImpl(configProvider)
                .bootstrapConfigProviderImpl(bootstrapConfigProvider)
                .fileServiceImpl(fileServiceImpl)
                .contractServiceImpl(contractServiceImpl)
                .scheduleService(scheduleServiceImpl)
                .initTrigger(trigger)
                .softwareVersion(version.getPbjSemanticVersion())
                .self(networkInfo.selfNodeInfo())
                .platform(platform)
                .maxSignedTxnSize(MAX_SIGNED_TXN_SIZE)
                .crypto(CryptographyHolder.get())
                .currentPlatformStatus(new CurrentPlatformStatusImpl(platform))
                .servicesRegistry(servicesRegistry)
                .instantSource(appContext.instantSource())
                .throttleFactory(appContext.throttleFactory())
                .metrics(metrics)
                .kvStateChangeListener(kvStateChangeListener)
                .boundaryStateChangeListener(boundaryStateChangeListener)
                .migrationStateChanges(migrationStateChanges != null ? migrationStateChanges : new ArrayList<>())
                .initialStateHash(initialStateHash)
                .networkInfo(networkInfo)
                .startupNetworks(startupNetworks)
                .hintsService(hintsService)
                .historyService(historyService)
                .blockHashSigner(blockHashSigner)
                .appContext(appContext)
                .platformStateFacade(platformStateFacade)
                .build();
        // Initialize infrastructure for fees, exchange rates, and throttles from the working state
        daggerApp.initializer().accept(state);
        notifications.register(PlatformStatusChangeListener.class, this);
        notifications.register(ReconnectCompleteListener.class, daggerApp.reconnectListener());
        notifications.register(StateWriteToDiskCompleteListener.class, daggerApp.stateWriteToDiskListener());
        notifications.register(AsyncFatalIssListener.class, daggerApp.fatalIssListener());
        if (blockStreamEnabled) {
            notifications.register(StateHashedListener.class, daggerApp.blockStreamManager());
            daggerApp
                    .blockStreamManager()
                    .initLastBlockHash(
                            switch (trigger) {
                                case GENESIS -> BlockStreamManager.ZERO_BLOCK_HASH;
                                default -> blockStreamService
                                        .migratedLastBlockHash()
                                        .orElseGet(() -> startBlockHashFrom(state));
                            });
            migrationStateChanges = null;
        }
    }

    /**
     * Given the {@link BlockStreamInfo} context from a {@link State}, infers the block hash of the
     * last block that was incorporated in this state.
     *
     * @param state the state to use
     * @return the inferred block hash
     */
    private Bytes startBlockHashFrom(@NonNull final State state) {
        final var blockStreamInfo = state.getReadableStates(BlockStreamService.NAME)
                .<BlockStreamInfo>getSingleton(BLOCK_STREAM_INFO_KEY)
                .get();
        requireNonNull(blockStreamInfo);
        // Three of the four ingredients in the block hash are directly in the BlockStreamInfo; that is,
        // the previous block hash, the input tree root hash, and the start of block state hash
        final var prevBlockHash = blockHashByBlockNumber(
                blockStreamInfo.trailingBlockHashes(),
                blockStreamInfo.blockNumber() - 1,
                blockStreamInfo.blockNumber() - 1);
        requireNonNull(prevBlockHash);
        final var leftParent = combine(prevBlockHash, blockStreamInfo.inputTreeRootHash());
        // The fourth ingredient, the output tree root hash, is not directly in the BlockStreamInfo, but
        // we can recompute it based on the tree hash information and the fact the last output item in
        // the block was devoted to putting the BlockStreamInfo itself into the state
        final var outputTreeRootHash = outputTreeRootHashFrom(blockStreamInfo);
        final var rightParent = combine(outputTreeRootHash, blockStreamInfo.startOfBlockStateHash());
        return combine(leftParent, rightParent);
    }

    /**
     * Given a {@link BlockStreamInfo} context, computes the output tree root hash that must have been
     * computed at the end of the block that the context describes, assuming the final output block item
     * was the state change that put the context into the state.
     *
     * @param blockStreamInfo the context to use
     * @return the inferred output tree root hash
     */
    private @NonNull Bytes outputTreeRootHashFrom(@NonNull final BlockStreamInfo blockStreamInfo) {
        // This was the last state change in the block
        final var blockStreamInfoChange = StateChange.newBuilder()
                .stateId(STATE_ID_BLOCK_STREAM_INFO.protoOrdinal())
                .singletonUpdate(SingletonUpdateChange.newBuilder()
                        .blockStreamInfoValue(blockStreamInfo)
                        .build())
                .build();
        // And this was the last output block item
        final var lastStateChanges = BlockItem.newBuilder()
                .stateChanges(new StateChanges(blockStreamInfo.blockEndTime(), List.of(blockStreamInfoChange)))
                .build();
        // So we can combine this last leaf's has with the size and rightmost hashes
        // store from the pending output tree to recompute its final root hash
        final var penultimateOutputTreeStatus = new StreamingTreeHasher.Status(
                blockStreamInfo.numPrecedingOutputItems(), blockStreamInfo.rightmostPrecedingOutputTreeHashes());
        final var lastLeafHash = noThrowSha384HashOf(BlockItem.PROTOBUF.toBytes(lastStateChanges));
        return rootHashFrom(penultimateOutputTreeStatus, lastLeafHash);
    }

    private void logConfiguration() {
        if (logger.isInfoEnabled()) {
            final var config = configProvider.getConfiguration();
            final var lines = new ArrayList<String>();
            lines.add("Active Configuration:");
            Utils.allProperties(config).forEach((key, value) -> lines.add(key + " = " + value));
            logger.info(String.join("\n", lines));
        }
    }

    private void unmarkMigrationRecordsStreamed(@NonNull final State state) {
        final var blockServiceState = state.getWritableStates(BlockRecordService.NAME);
        final var blockInfoState = blockServiceState.<BlockInfo>getSingleton(BLOCK_INFO_STATE_KEY);
        final var currentBlockInfo = requireNonNull(blockInfoState.get());
        final var nextBlockInfo =
                currentBlockInfo.copyBuilder().migrationRecordsStreamed(false).build();
        blockInfoState.put(nextBlockInfo);
        logger.info("Unmarked post-upgrade work as done");
        ((WritableSingletonStateBase<BlockInfo>) blockInfoState).commit();
    }

    private void assertEnvSanityChecks(@NonNull final NodeId nodeId) {
        // Check that UTF-8 is in use. Otherwise, the node will be subject to subtle bugs in string handling that will
        // lead to ISS.
        final var defaultCharset = daggerApp.nativeCharset().get();
        if (!isUTF8(defaultCharset)) {
            logger.error(
                    """
                            Fatal precondition violation in HederaNode#{}: default charset is {} and not UTF-8
                            LC_ALL={}
                            LANG={}
                            file.encoding={}
                            """,
                    nodeId,
                    defaultCharset,
                    System.getenv("LC_ALL"),
                    System.getenv("LANG"),
                    System.getProperty("file.encoding"));
            System.exit(1);
        }

        // Check that the digest factory supports SHA-384.
        if (!sha384DigestIsAvailable()) {
            logger.error(
                    "Fatal precondition violation in HederaNode#{}: digest factory does not support SHA-384", nodeId);
            System.exit(1);
        }
    }

    private MerkleNodeState withListeners(@NonNull final MerkleNodeState root) {
        root.registerCommitListener(boundaryStateChangeListener);
        root.registerCommitListener(kvStateChangeListener);
        return root;
    }

    private void manageBlockEndRound(@NonNull final Round round, @NonNull final State state) {
        daggerApp.blockStreamManager().endRound(state, round.getRoundNum());
    }

    /**
     * Returns true if the source of time is the system time. Always true for live networks.
     *
     * @return true if the source of time is the system time
     */
    private boolean isNotEmbedded() {
        return appContext.instantSource() == InstantSource.system();
    }

    private class ReadReconnectStartingStateHash implements ReconnectCompleteListener {
        private final NotificationEngine notifications;

        private ReadReconnectStartingStateHash(@NonNull final NotificationEngine notifications) {
            this.notifications = requireNonNull(notifications);
        }

        @Override
        public void notify(@NonNull final ReconnectCompleteNotification notification) {
            requireNonNull(notification);
            requireNonNull(initialStateHashFuture)
                    .complete(requireNonNull(notification.getState().getHash()).getBytes());
            notifications.unregister(ReconnectCompleteListener.class, this);
        }
    }

    private boolean canAdoptRoster(@NonNull final Roster roster) {
        requireNonNull(initState);
        final var rosterHash = RosterUtils.hash(roster).getBytes();
        final var tssConfig = configProvider.getConfiguration().getConfigData(TssConfig.class);
        return (!tssConfig.hintsEnabled()
                        || new ReadableHintsStoreImpl(initState.getReadableStates(HintsService.NAME))
                                .isReadyToAdopt(rosterHash))
                && (!tssConfig.historyEnabled()
                        || new ReadableHistoryStoreImpl(initState.getReadableStates(HistoryService.NAME))
                                .isReadyToAdopt(rosterHash));
    }

    private void onAdoptRoster() {
        requireNonNull(initState);
        final var tssConfig = configProvider.getConfiguration().getConfigData(TssConfig.class);
        if (tssConfig.hintsEnabled()) {
            hintsService.initSigningForNextScheme(
                    new ReadableHintsStoreImpl(initState.getReadableStates(HintsService.NAME)));
        }
    }
}<|MERGE_RESOLUTION|>--- conflicted
+++ resolved
@@ -162,11 +162,6 @@
 import com.swirlds.state.StateChangeListener;
 import com.swirlds.state.lifecycle.StartupNetworks;
 import com.swirlds.state.lifecycle.info.NetworkInfo;
-<<<<<<< HEAD
-import com.swirlds.state.merkle.MerkleStateRoot;
-import com.swirlds.state.merkle.NewStateRoot;
-=======
->>>>>>> 582c0faf
 import com.swirlds.state.spi.WritableSingletonStateBase;
 import edu.umd.cs.findbugs.annotations.NonNull;
 import edu.umd.cs.findbugs.annotations.Nullable;
@@ -895,11 +890,7 @@
         if (daggerApp != null) {
             logger.debug("Shutting down the state");
             final var state = daggerApp.workingStateAccessor().getState();
-<<<<<<< HEAD
-            if (state instanceof NewStateRoot msr) {
-=======
             if (state instanceof HederaStateRoot msr) {
->>>>>>> 582c0faf
                 msr.close();
             }
 
