--- conflicted
+++ resolved
@@ -120,12 +120,8 @@
         @NonNull TokenPauseHandler tokenPauseHandler,
         @NonNull TokenUnpauseHandler tokenUnpauseHandler,
         @NonNull TokenUpdateNftsHandler tokenUpdateNftsHandler,
-<<<<<<< HEAD
         @NonNull TokenAirdropsHandler tokenAirdropsHandler,
-        @NonNull UtilPrngHandler utilPrngHandler) {}
-=======
         @NonNull UtilPrngHandler utilPrngHandler,
         @NonNull NodeCreateHandler nodeCreateHandler,
         @NonNull NodeDeleteHandler nodeDeleteHandler,
-        @NonNull NodeUpdateHandler nodeUpdateHandler) {}
->>>>>>> ef89d137
+        @NonNull NodeUpdateHandler nodeUpdateHandler) {}