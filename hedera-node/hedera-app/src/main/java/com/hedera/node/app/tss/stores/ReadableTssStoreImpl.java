/*
 * Copyright (C) 2024 Hedera Hashgraph, LLC
 *
 * Licensed under the Apache License, Version 2.0 (the "License");
 * you may not use this file except in compliance with the License.
 * You may obtain a copy of the License at
 *
 *      http://www.apache.org/licenses/LICENSE-2.0
 *
 * Unless required by applicable law or agreed to in writing, software
 * distributed under the License is distributed on an "AS IS" BASIS,
 * WITHOUT WARRANTIES OR CONDITIONS OF ANY KIND, either express or implied.
 * See the License for the specific language governing permissions and
 * limitations under the License.
 */

package com.hedera.node.app.tss.stores;

import static com.hedera.node.app.tss.handlers.TssUtils.hasMetThreshold;
import static com.hedera.node.app.tss.schemas.V0560TssBaseSchema.TSS_MESSAGE_MAP_KEY;
import static com.hedera.node.app.tss.schemas.V0560TssBaseSchema.TSS_VOTE_MAP_KEY;
import static com.hedera.node.app.tss.schemas.V0570TssBaseSchema.TSS_ENCRYPTION_KEY_MAP_KEY;
<<<<<<< HEAD
=======
import static com.hedera.node.app.tss.schemas.V0570TssBaseSchema.TSS_STATUS_KEY;
>>>>>>> c780fb60
import static java.util.Objects.requireNonNull;
import static java.util.Spliterator.NONNULL;
import static java.util.Spliterators.spliterator;
import static java.util.stream.Collectors.groupingBy;
import static java.util.stream.Collectors.toList;
import static java.util.stream.StreamSupport.stream;

import com.hedera.hapi.node.state.common.EntityNumber;
import com.hedera.hapi.node.state.tss.TssMessageMapKey;
import com.hedera.hapi.node.state.tss.TssStatus;
import com.hedera.hapi.node.state.tss.TssVoteMapKey;
import com.hedera.hapi.services.auxiliary.tss.TssEncryptionKeyTransactionBody;
import com.hedera.hapi.services.auxiliary.tss.TssMessageTransactionBody;
import com.hedera.hapi.services.auxiliary.tss.TssVoteTransactionBody;
import com.hedera.pbj.runtime.io.buffer.Bytes;
import com.swirlds.state.spi.ReadableKVState;
import com.swirlds.state.spi.ReadableSingletonState;
import com.swirlds.state.spi.ReadableStates;
import edu.umd.cs.findbugs.annotations.NonNull;
import java.util.ArrayList;
import java.util.List;
import java.util.Optional;
import java.util.function.LongUnaryOperator;

/**
 * Provides read-only access to the TSS base store.
 */
public class ReadableTssStoreImpl implements ReadableTssStore {
    /**
     * The underlying data storage class that holds the airdrop data.
     */
    private final ReadableKVState<TssMessageMapKey, TssMessageTransactionBody> readableTssMessageState;

    private final ReadableKVState<TssVoteMapKey, TssVoteTransactionBody> readableTssVoteState;

    private final ReadableKVState<EntityNumber, TssEncryptionKeyTransactionBody> readableTssEncryptionKeyState;
<<<<<<< HEAD
=======
    private final ReadableSingletonState<TssStatus> readableTssStatusState;
>>>>>>> c780fb60

    /**
     * Create a new {@link ReadableTssStoreImpl} instance.
     *
     * @param states The state to use.
     */
    public ReadableTssStoreImpl(@NonNull final ReadableStates states) {
        requireNonNull(states);
        this.readableTssMessageState = states.get(TSS_MESSAGE_MAP_KEY);
        this.readableTssVoteState = states.get(TSS_VOTE_MAP_KEY);
        this.readableTssEncryptionKeyState = states.get(TSS_ENCRYPTION_KEY_MAP_KEY);
<<<<<<< HEAD
=======
        this.readableTssStatusState = states.getSingleton(TSS_STATUS_KEY);
>>>>>>> c780fb60
    }

    @Override
    public Optional<TssVoteTransactionBody> anyWinningVoteFrom(
            @NonNull final Bytes sourceRosterHash,
            @NonNull final Bytes targetRosterHash,
            final long sourceRosterWeight,
            @NonNull final LongUnaryOperator sourceRosterWeightFn) {
        requireNonNull(sourceRosterHash);
        requireNonNull(targetRosterHash);
        requireNonNull(sourceRosterWeightFn);
        return stream(spliterator(readableTssVoteState.keys(), readableTssVoteState.size(), NONNULL), false)
                .filter(key -> targetRosterHash.equals(key.rosterHash()))
                .map(key -> new WeightedVote(
                        sourceRosterWeightFn.applyAsLong(key.nodeId()), requireNonNull(readableTssVoteState.get(key))))
                .filter(vote -> sourceRosterHash.equals(vote.vote().sourceRosterHash()))
                .collect(groupingBy(WeightedVote::tssVote, toList()))
                .values()
                .stream()
                .filter(weightedVotes -> hasMetThreshold(
                        weightedVotes.stream().mapToLong(WeightedVote::weight).sum(), sourceRosterWeight))
                .findAny()
                .map(weightedVotes -> weightedVotes.getFirst().vote());
    }

    private record WeightedVote(long weight, @NonNull TssVoteTransactionBody vote) {
        public WeightedVote {
            requireNonNull(vote);
        }

        public Bytes tssVote() {
            return vote.tssVote();
        }
    }

    /**
     * {@inheritDoc}
     */
    @Override
    public TssMessageTransactionBody getMessage(@NonNull final TssMessageMapKey tssMessageKey) {
        return readableTssMessageState.get(tssMessageKey);
    }

    /**
     * {@inheritDoc}
     */
    @Override
    public boolean exists(@NonNull final TssMessageMapKey tssMessageKey) {
        return readableTssMessageState.contains(tssMessageKey);
    }

    /**
     * {@inheritDoc}
     */
    @Override
    public TssVoteTransactionBody getVote(@NonNull final TssVoteMapKey tssVoteKey) {
        return readableTssVoteState.get(tssVoteKey);
    }

    /**
     * {@inheritDoc}
     */
    @Override
    public boolean exists(@NonNull final TssVoteMapKey tssVoteKey) {
        return readableTssVoteState.contains(tssVoteKey);
    }

    @Override
    public List<TssMessageTransactionBody> getMessagesForTarget(@NonNull final Bytes rosterHash) {
        requireNonNull(rosterHash);
        final List<TssMessageTransactionBody> tssMessages = new ArrayList<>();
        readableTssMessageState.keys().forEachRemaining(key -> {
            if (key.rosterHash().equals(rosterHash)) {
                tssMessages.add(readableTssMessageState.get(key));
            }
        });
        return tssMessages;
    }

    /**
     * {@inheritDoc}
     */
    @Override
    public TssEncryptionKeyTransactionBody getTssEncryptionKey(long nodeID) {
        return readableTssEncryptionKeyState.get(
                EntityNumber.newBuilder().number(nodeID).build());
    }
<<<<<<< HEAD
=======

    @Override
    @NonNull
    public TssStatus getTssStatus() {
        return readableTssStatusState.get();
    }
>>>>>>> c780fb60
}<|MERGE_RESOLUTION|>--- conflicted
+++ resolved
@@ -20,10 +20,7 @@
 import static com.hedera.node.app.tss.schemas.V0560TssBaseSchema.TSS_MESSAGE_MAP_KEY;
 import static com.hedera.node.app.tss.schemas.V0560TssBaseSchema.TSS_VOTE_MAP_KEY;
 import static com.hedera.node.app.tss.schemas.V0570TssBaseSchema.TSS_ENCRYPTION_KEY_MAP_KEY;
-<<<<<<< HEAD
-=======
 import static com.hedera.node.app.tss.schemas.V0570TssBaseSchema.TSS_STATUS_KEY;
->>>>>>> c780fb60
 import static java.util.Objects.requireNonNull;
 import static java.util.Spliterator.NONNULL;
 import static java.util.Spliterators.spliterator;
@@ -60,10 +57,7 @@
     private final ReadableKVState<TssVoteMapKey, TssVoteTransactionBody> readableTssVoteState;
 
     private final ReadableKVState<EntityNumber, TssEncryptionKeyTransactionBody> readableTssEncryptionKeyState;
-<<<<<<< HEAD
-=======
     private final ReadableSingletonState<TssStatus> readableTssStatusState;
->>>>>>> c780fb60
 
     /**
      * Create a new {@link ReadableTssStoreImpl} instance.
@@ -75,10 +69,7 @@
         this.readableTssMessageState = states.get(TSS_MESSAGE_MAP_KEY);
         this.readableTssVoteState = states.get(TSS_VOTE_MAP_KEY);
         this.readableTssEncryptionKeyState = states.get(TSS_ENCRYPTION_KEY_MAP_KEY);
-<<<<<<< HEAD
-=======
         this.readableTssStatusState = states.getSingleton(TSS_STATUS_KEY);
->>>>>>> c780fb60
     }
 
     @Override
@@ -166,13 +157,10 @@
         return readableTssEncryptionKeyState.get(
                 EntityNumber.newBuilder().number(nodeID).build());
     }
-<<<<<<< HEAD
-=======
 
     @Override
     @NonNull
     public TssStatus getTssStatus() {
         return readableTssStatusState.get();
     }
->>>>>>> c780fb60
 }