--- conflicted
+++ resolved
@@ -226,14 +226,10 @@
                 storeFactory,
                 configuration,
                 authorizer,
-<<<<<<< HEAD
                 exchangeRateManager,
                 state,
-                numSigs);
-=======
                 numSigs,
                 dispatcher);
->>>>>>> ef89d137
         final var fees = dispatcher.dispatchComputeFees(feeContext);
         solvencyPreCheck.checkSolvency(txInfo, payer, fees, WorkflowCheck.INGEST);
 
