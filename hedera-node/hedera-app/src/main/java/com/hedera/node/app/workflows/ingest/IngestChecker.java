// SPDX-License-Identifier: Apache-2.0
package com.hedera.node.app.workflows.ingest;

import static com.hedera.hapi.node.base.HederaFunctionality.CRYPTO_ADD_LIVE_HASH;
import static com.hedera.hapi.node.base.HederaFunctionality.CRYPTO_DELETE_LIVE_HASH;
import static com.hedera.hapi.node.base.HederaFunctionality.FREEZE;
import static com.hedera.hapi.node.base.HederaFunctionality.SYSTEM_DELETE;
import static com.hedera.hapi.node.base.HederaFunctionality.SYSTEM_UNDELETE;
import static com.hedera.hapi.node.base.ResponseCodeEnum.BUSY;
import static com.hedera.hapi.node.base.ResponseCodeEnum.DUPLICATE_TRANSACTION;
import static com.hedera.hapi.node.base.ResponseCodeEnum.INVALID_NODE_ACCOUNT;
import static com.hedera.hapi.node.base.ResponseCodeEnum.INVALID_SIGNATURE;
import static com.hedera.hapi.node.base.ResponseCodeEnum.NOT_SUPPORTED;
import static com.hedera.hapi.node.base.ResponseCodeEnum.PLATFORM_NOT_ACTIVE;
import static com.hedera.hapi.node.base.ResponseCodeEnum.UNAUTHORIZED;
import static com.hedera.hapi.node.base.ResponseCodeEnum.WAITING_FOR_LEDGER_ID;
import static com.hedera.hapi.util.HapiUtils.isHollow;
import static com.hedera.node.app.spi.workflows.WorkflowException.validateTrue;
import static com.hedera.node.app.workflows.handle.dispatch.DispatchValidator.WorkflowCheck.INGEST;
import static com.swirlds.platform.system.status.PlatformStatus.ACTIVE;
import static java.util.Objects.requireNonNull;

import com.hedera.hapi.node.base.AccountID;
import com.hedera.hapi.node.base.HederaFunctionality;
import com.hedera.hapi.node.base.SemanticVersion;
import com.hedera.hapi.node.base.SignaturePair;
import com.hedera.hapi.node.base.Transaction;
import com.hedera.hapi.node.state.token.Account;
import com.hedera.node.app.annotations.NodeSelfId;
import com.hedera.node.app.blocks.BlockStreamManager;
import com.hedera.node.app.fees.FeeContextImpl;
import com.hedera.node.app.fees.FeeManager;
import com.hedera.node.app.hapi.utils.EthSigsUtils;
import com.hedera.node.app.info.CurrentPlatformStatus;
import com.hedera.node.app.signature.DefaultKeyVerifier;
import com.hedera.node.app.signature.ExpandedSignaturePair;
import com.hedera.node.app.signature.SignatureExpander;
import com.hedera.node.app.signature.SignatureVerifier;
import com.hedera.node.app.spi.authorization.Authorizer;
import com.hedera.node.app.spi.fees.FeeContext;
import com.hedera.node.app.spi.signatures.SignatureVerification;
import com.hedera.node.app.spi.workflows.WorkflowException;
import com.hedera.node.app.state.DeduplicationCache;
import com.hedera.node.app.store.ReadableStoreFactory;
import com.hedera.node.app.throttle.SynchronizedThrottleAccumulator;
import com.hedera.node.app.workflows.OpWorkflowMetrics;
import com.hedera.node.app.workflows.SolvencyPreCheck;
import com.hedera.node.app.workflows.TransactionChecker;
import com.hedera.node.app.workflows.TransactionChecker.RequireMinValidLifetimeBuffer;
import com.hedera.node.app.workflows.TransactionInfo;
import com.hedera.node.app.workflows.dispatcher.TransactionDispatcher;
import com.hedera.node.app.workflows.purechecks.PureChecksContextImpl;
import com.hedera.node.config.data.HederaConfig;
import com.hedera.node.config.data.LazyCreationConfig;
import com.hedera.pbj.runtime.io.buffer.Bytes;
import com.swirlds.config.api.Configuration;
import com.swirlds.platform.system.SoftwareVersion;
import com.swirlds.state.State;
import edu.umd.cs.findbugs.annotations.NonNull;
import java.time.InstantSource;
import java.util.EnumSet;
import java.util.HashSet;
import java.util.List;
import java.util.Set;
import java.util.function.Function;
import javax.inject.Inject;
import org.apache.logging.log4j.LogManager;
import org.apache.logging.log4j.Logger;

/**
 * The {@code IngestChecker} contains checks that are specific to the ingest workflow
 */
public final class IngestChecker {
    private static final Logger logger = LogManager.getLogger(IngestChecker.class);
    private static final Set<HederaFunctionality> UNSUPPORTED_TRANSACTIONS =
            EnumSet.of(CRYPTO_ADD_LIVE_HASH, CRYPTO_DELETE_LIVE_HASH);
    private static final Set<HederaFunctionality> PRIVILEGED_TRANSACTIONS =
            EnumSet.of(FREEZE, SYSTEM_DELETE, SYSTEM_UNDELETE);

    private final CurrentPlatformStatus currentPlatformStatus;
    private final BlockStreamManager blockStreamManager;
    private final TransactionChecker transactionChecker;
    private final SolvencyPreCheck solvencyPreCheck;
    private final SignatureVerifier signatureVerifier;
    private final SignatureExpander signatureExpander;
    private final DeduplicationCache deduplicationCache;
    private final TransactionDispatcher dispatcher;
    private final FeeManager feeManager;
    private final AccountID nodeAccount;
    private final Authorizer authorizer;
    private final SynchronizedThrottleAccumulator synchronizedThrottleAccumulator;
    private final InstantSource instantSource;
    private final OpWorkflowMetrics workflowMetrics;
    private final Function<SemanticVersion, SoftwareVersion> softwareVersionFactory;

    /**
     * Constructor of the {@code IngestChecker}
     *
     * @param nodeAccount the {@link AccountID} of the node
     * @param currentPlatformStatus the {@link CurrentPlatformStatus} that contains the current status of the platform
     * @param transactionChecker the {@link TransactionChecker} that pre-processes the bytes of a transaction
     * @param solvencyPreCheck the {@link SolvencyPreCheck} that checks payer balance
     * @param signatureExpander the {@link SignatureExpander} that expands signatures
     * @param signatureVerifier the {@link SignatureVerifier} that verifies signature data
     * @param dispatcher the {@link TransactionDispatcher} that dispatches transactions
     * @param feeManager the {@link FeeManager} that manages {@link com.hedera.node.app.spi.fees.FeeCalculator}s
     * @param synchronizedThrottleAccumulator the {@link SynchronizedThrottleAccumulator} that checks transaction should be throttled
     * @param instantSource the {@link InstantSource} that provides the current time
     * @param workflowMetrics the {@link OpWorkflowMetrics} that manages the metrics for all operations
     * @throws NullPointerException if one of the arguments is {@code null}
     */
    @Inject
    public IngestChecker(
            @NodeSelfId @NonNull final AccountID nodeAccount,
            @NonNull final CurrentPlatformStatus currentPlatformStatus,
            @NonNull final BlockStreamManager blockStreamManager,
            @NonNull final TransactionChecker transactionChecker,
            @NonNull final SolvencyPreCheck solvencyPreCheck,
            @NonNull final SignatureExpander signatureExpander,
            @NonNull final SignatureVerifier signatureVerifier,
            @NonNull final DeduplicationCache deduplicationCache,
            @NonNull final TransactionDispatcher dispatcher,
            @NonNull final FeeManager feeManager,
            @NonNull final Authorizer authorizer,
            @NonNull final SynchronizedThrottleAccumulator synchronizedThrottleAccumulator,
            @NonNull final InstantSource instantSource,
            @NonNull final OpWorkflowMetrics workflowMetrics,
            @NonNull final Function<SemanticVersion, SoftwareVersion> softwareVersionFactory) {
        this.nodeAccount = requireNonNull(nodeAccount, "nodeAccount must not be null");
        this.currentPlatformStatus = requireNonNull(currentPlatformStatus, "currentPlatformStatus must not be null");
        this.blockStreamManager = requireNonNull(blockStreamManager);
        this.transactionChecker = requireNonNull(transactionChecker, "transactionChecker must not be null");
        this.solvencyPreCheck = requireNonNull(solvencyPreCheck, "solvencyPreCheck must not be null");
        this.signatureVerifier = requireNonNull(signatureVerifier, "signatureVerifier must not be null");
        this.signatureExpander = requireNonNull(signatureExpander, "signatureExpander must not be null");
        this.deduplicationCache = requireNonNull(deduplicationCache, "deduplicationCache must not be null");
        this.dispatcher = requireNonNull(dispatcher, "dispatcher must not be null");
        this.feeManager = requireNonNull(feeManager, "feeManager must not be null");
        this.authorizer = requireNonNull(authorizer, "authorizer must not be null");
        this.synchronizedThrottleAccumulator = requireNonNull(synchronizedThrottleAccumulator);
        this.instantSource = requireNonNull(instantSource);
        this.workflowMetrics = requireNonNull(workflowMetrics);
        this.softwareVersionFactory = requireNonNull(softwareVersionFactory);
    }

    /**
     * Verifies the platform is active and this node should be processing HAPI operations.
     *
     * @throws WorkflowException if the node is unable to process HAPI operations
     */
    public void verifyPlatformActive() {
        if (currentPlatformStatus.get() != ACTIVE) {
            throw new WorkflowException(PLATFORM_NOT_ACTIVE);
        }
    }

    /**
     * Verifies the network is ready to handle transactions.
     *
     * @throws WorkflowException if the node is unable to process HAPI operations
     */
    public void verifyReadyForTransactions() {
        verifyPlatformActive();
        if (!blockStreamManager.hasLedgerId()) {
            throw new WorkflowException(WAITING_FOR_LEDGER_ID);
        }
    }

    /**
     * Runs all the ingest checks on a {@link Transaction}
     *
     * @param state the {@link State} to use
     * @param serializedTransaction the {@link Bytes} of the {@link Transaction} to check
     * @param configuration the {@link Configuration} to use
     * @return the {@link TransactionInfo} with the extracted information
     * @throws WorkflowException if a check fails
     */
    public TransactionInfo runAllChecks(
<<<<<<< HEAD
            @NonNull final State state, @NonNull final Transaction tx, @NonNull final Configuration configuration) {
=======
            @NonNull final State state,
            @NonNull final Bytes serializedTransaction,
            @NonNull final Configuration configuration)
            throws PreCheckException {
>>>>>>> 10d41975
        // During ingest we approximate consensus time with wall clock time
        final var consensusTime = instantSource.instant();

        // 1. Check the syntax
        final var txInfo = transactionChecker.parseAndCheck(serializedTransaction);
        final var txBody = txInfo.txBody();
        final var functionality = txInfo.functionality();

        // 1a. Verify the transaction has been sent to *this* node
        if (!nodeAccount.equals(txBody.nodeAccountID())) {
            throw new WorkflowException(INVALID_NODE_ACCOUNT);
        }

        // 2. Check the time box of the transaction
        transactionChecker.checkTimeBox(txBody, consensusTime, RequireMinValidLifetimeBuffer.YES);

        // This should never happen, because HapiUtils#checkFunctionality() will throw
        // UnknownHederaFunctionality if it cannot map to a proper value, and WorkflowOnset
        // will convert that to INVALID_TRANSACTION_BODY.
        assert functionality != HederaFunctionality.NONE;

        // 3. Deduplicate
        if (deduplicationCache.contains(txInfo.transactionID())) {
            throw new WorkflowException(DUPLICATE_TRANSACTION);
        }

        // 4. Check throttles
        assertThrottlingPreconditions(txInfo, configuration);
        final var hederaConfig = configuration.getConfigData(HederaConfig.class);
        if (hederaConfig.ingestThrottleEnabled() && synchronizedThrottleAccumulator.shouldThrottle(txInfo, state)) {
            workflowMetrics.incrementThrottled(functionality);
            throw new WorkflowException(BUSY);
        }

        // 4a. Run pure checks
        final var pureChecksContext = new PureChecksContextImpl(txBody, dispatcher);
        dispatcher.dispatchPureChecks(pureChecksContext);

        // 5. Get payer account
        final var storeFactory = new ReadableStoreFactory(state, softwareVersionFactory);
        final var payer = solvencyPreCheck.getPayerAccount(storeFactory, txInfo.payerID());
        final var payerKey = payer.key();
        // There should, absolutely, be a key for this account. If there isn't, then something is wrong in
        // state. So we will log this with a warning. We will also have to do something about the fact that
        // the key is missing -- so we will fail with unauthorized.
        if (payerKey == null) {
            // FUTURE: Have an alert and metric in our monitoring tools to make sure we are aware if this happens
            logger.warn("Payer account {} has no key, indicating a problem with state", txInfo.payerID());
            throw new WorkflowException(UNAUTHORIZED);
        }

        // 6. Verify payer's signatures
        verifyPayerSignature(txInfo, payer, configuration);

        // 7. Check payer solvency
        final var numSigs = txInfo.signatureMap().sigPair().size();
        final FeeContext feeContext = new FeeContextImpl(
                consensusTime,
                txInfo,
                payerKey,
                txInfo.payerID(),
                feeManager,
                storeFactory,
                configuration,
                authorizer,
                numSigs,
                dispatcher);
        final var fees = dispatcher.dispatchComputeFees(feeContext);
        solvencyPreCheck.checkSolvency(txInfo, payer, fees, INGEST);

        return txInfo;
    }

    private void assertThrottlingPreconditions(
            @NonNull final TransactionInfo txInfo, @NonNull final Configuration configuration) {
        if (UNSUPPORTED_TRANSACTIONS.contains(txInfo.functionality())) {
            throw new WorkflowException(NOT_SUPPORTED);
        }
        if (PRIVILEGED_TRANSACTIONS.contains(txInfo.functionality())) {
            final var payerNum =
                    txInfo.payerID() == null ? Long.MAX_VALUE : txInfo.payerID().accountNumOrElse(Long.MAX_VALUE);
            final var hederaConfig = configuration.getConfigData(HederaConfig.class);
            // This adds a mild restriction that privileged transactions can only
            // be issued by system accounts; (FUTURE) consider giving non-trivial
            // minimum fees to privileged transactions that fail with NOT_SUPPORTED
            // at consensus, and adding them to normal throttle buckets, c.f.
            // https://github.com/hashgraph/hedera-services/issues/12559
            if (payerNum >= hederaConfig.firstUserEntity()) {
                throw new WorkflowException(NOT_SUPPORTED);
            }
        }
    }

    private void verifyPayerSignature(
            @NonNull final TransactionInfo txInfo,
            @NonNull final Account payer,
            @NonNull final Configuration configuration) {
        final var payerKey = payer.key();
        final var hederaConfig = configuration.getConfigData(HederaConfig.class);
        final var sigPairs = txInfo.signatureMap().sigPair();

        // Expand the signatures
        final var expandedSigs = new HashSet<ExpandedSignaturePair>();
        signatureExpander.expand(sigPairs, expandedSigs);
        if (!isHollow(payer)) {
            signatureExpander.expand(payerKey, sigPairs, expandedSigs);
        } else {
            // If the payer is hollow, then we need to expand the signature for the payer
            final var originals = txInfo.signatureMap().sigPair().stream()
                    .filter(SignaturePair::hasEcdsaSecp256k1)
                    .filter(pair -> Bytes.wrap(EthSigsUtils.recoverAddressFromPubKey(
                                    pair.pubKeyPrefix().toByteArray()))
                            .equals(payer.alias()))
                    .findFirst();
            validateTrue(originals.isPresent(), INVALID_SIGNATURE);
            validateTrue(configuration.getConfigData(LazyCreationConfig.class).enabled(), INVALID_SIGNATURE);
            signatureExpander.expand(List.of(originals.get()), expandedSigs);
        }

        // Verify the signatures
        final var results = signatureVerifier.verify(txInfo.signedBytes(), expandedSigs);
        final var verifier = new DefaultKeyVerifier(sigPairs.size(), hederaConfig, results);
        final SignatureVerification payerKeyVerification;
        if (!isHollow(payer)) {
            payerKeyVerification = verifier.verificationFor(payerKey);
        } else {
            payerKeyVerification = verifier.verificationFor(payer.alias());
        }
        // This can happen if the signature map was missing a signature for the payer account.
        if (payerKeyVerification.failed()) {
            throw new WorkflowException(INVALID_SIGNATURE);
        }
    }
}<|MERGE_RESOLUTION|>--- conflicted
+++ resolved
@@ -176,14 +176,9 @@
      * @throws WorkflowException if a check fails
      */
     public TransactionInfo runAllChecks(
-<<<<<<< HEAD
-            @NonNull final State state, @NonNull final Transaction tx, @NonNull final Configuration configuration) {
-=======
             @NonNull final State state,
             @NonNull final Bytes serializedTransaction,
-            @NonNull final Configuration configuration)
-            throws PreCheckException {
->>>>>>> 10d41975
+            @NonNull final Configuration configuration) {
         // During ingest we approximate consensus time with wall clock time
         final var consensusTime = instantSource.instant();
 
