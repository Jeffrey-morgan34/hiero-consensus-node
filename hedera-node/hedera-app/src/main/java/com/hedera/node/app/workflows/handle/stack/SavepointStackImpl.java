/*
 * Copyright (C) 2023-2024 Hedera Hashgraph, LLC
 *
 * Licensed under the Apache License, Version 2.0 (the "License");
 * you may not use this file except in compliance with the License.
 * You may obtain a copy of the License at
 *
 *      http://www.apache.org/licenses/LICENSE-2.0
 *
 * Unless required by applicable law or agreed to in writing, software
 * distributed under the License is distributed on an "AS IS" BASIS,
 * WITHOUT WARRANTIES OR CONDITIONS OF ANY KIND, either express or implied.
 * See the License for the specific language governing permissions and
 * limitations under the License.
 */

package com.hedera.node.app.workflows.handle.stack;

<<<<<<< HEAD
import static com.hedera.hapi.block.stream.output.StateChangesCause.STATE_CHANGE_CAUSE_SYSTEM;
import static com.hedera.hapi.block.stream.output.StateChangesCause.STATE_CHANGE_CAUSE_TRANSACTION;
=======
>>>>>>> 7b023ff7
import static com.hedera.node.app.spi.workflows.HandleContext.TransactionCategory.CHILD;
import static com.hedera.node.app.spi.workflows.HandleContext.TransactionCategory.PRECEDING;
import static com.hedera.node.app.spi.workflows.HandleContext.TransactionCategory.SCHEDULED;
import static com.hedera.node.app.spi.workflows.HandleContext.TransactionCategory.USER;
import static com.hedera.node.app.spi.workflows.record.ExternalizedRecordCustomizer.NOOP_RECORD_CUSTOMIZER;
<<<<<<< HEAD
import static com.hedera.node.app.spi.workflows.record.StreamBuilder.ReversingBehavior.IRREVERSIBLE;
import static com.hedera.node.app.spi.workflows.record.StreamBuilder.ReversingBehavior.REMOVABLE;
import static com.hedera.node.app.spi.workflows.record.StreamBuilder.ReversingBehavior.REVERSIBLE;
import static com.hedera.node.config.types.StreamMode.RECORDS;
import static java.util.Objects.requireNonNull;

import com.hedera.hapi.block.stream.BlockItem;
import com.hedera.hapi.block.stream.output.StateChange;
import com.hedera.hapi.block.stream.output.StateChanges;
import com.hedera.hapi.block.stream.output.StateChangesCause;
import com.hedera.hapi.node.base.Timestamp;
import com.hedera.hapi.node.base.TransactionID;
import com.hedera.node.app.blocks.impl.IoBlockItemsBuilder;
import com.hedera.node.app.blocks.impl.PairedStreamBuilder;
import com.hedera.node.app.blocks.impl.StateChangesListenerImpl;
import com.hedera.node.app.spi.workflows.HandleContext;
import com.hedera.node.app.spi.workflows.record.ExternalizedRecordCustomizer;
import com.hedera.node.app.spi.workflows.record.StreamBuilder;
import com.hedera.node.app.state.ReadonlyStatesWrapper;
import com.hedera.node.app.state.SingleTransactionRecord;
import com.hedera.node.app.state.WrappedHederaState;
import com.hedera.node.app.workflows.handle.HandleOutput;
import com.hedera.node.app.workflows.handle.HandleWorkflow;
import com.hedera.node.app.workflows.handle.record.RecordBuilderImpl;
=======
import static com.hedera.node.app.spi.workflows.record.SingleTransactionRecordBuilder.ReversingBehavior.IRREVERSIBLE;
import static com.hedera.node.app.spi.workflows.record.SingleTransactionRecordBuilder.ReversingBehavior.REMOVABLE;
import static com.hedera.node.app.spi.workflows.record.SingleTransactionRecordBuilder.ReversingBehavior.REVERSIBLE;
import static java.util.Objects.requireNonNull;

import com.hedera.hapi.node.base.TransactionID;
import com.hedera.node.app.spi.workflows.HandleContext;
import com.hedera.node.app.spi.workflows.record.ExternalizedRecordCustomizer;
import com.hedera.node.app.spi.workflows.record.SingleTransactionRecordBuilder;
import com.hedera.node.app.state.ReadonlyStatesWrapper;
import com.hedera.node.app.state.SingleTransactionRecord;
import com.hedera.node.app.state.WrappedMerkleState;
import com.hedera.node.app.workflows.handle.record.SingleTransactionRecordBuilderImpl;
>>>>>>> 7b023ff7
import com.hedera.node.app.workflows.handle.stack.savepoints.BuilderSinkImpl;
import com.hedera.node.app.workflows.handle.stack.savepoints.FirstChildSavepoint;
import com.hedera.node.app.workflows.handle.stack.savepoints.FirstRootSavepoint;
import com.hedera.node.app.workflows.handle.stack.savepoints.FollowingSavepoint;
<<<<<<< HEAD
import com.swirlds.state.HederaState;
=======
import com.swirlds.state.MerkleState;
>>>>>>> 7b023ff7
import com.swirlds.state.spi.ReadableStates;
import com.swirlds.state.spi.StateChangesListener;
import com.swirlds.state.spi.WritableStates;
import edu.umd.cs.findbugs.annotations.NonNull;
import edu.umd.cs.findbugs.annotations.Nullable;
import java.time.Instant;
import java.util.ArrayDeque;
import java.util.ArrayList;
import java.util.Deque;
import java.util.HashMap;
<<<<<<< HEAD
import java.util.LinkedList;
import java.util.List;
import java.util.Map;
import java.util.function.Consumer;
import org.apache.logging.log4j.LogManager;
import org.apache.logging.log4j.Logger;

/**
 * A stack of savepoints scoped to a dispatch. Each savepoint captures the state of the {@link HederaState} at the time
 * the savepoint was created and all the changes made to the state from the time savepoint was created, along with all
 * the stream builders created in the savepoint.
 */
public class SavepointStackImpl implements HandleContext.SavepointStack, HederaState {
    private static final Logger log = LogManager.getLogger(SavepointStackImpl.class);

    private final HederaState root;
=======
import java.util.List;
import java.util.Map;
import java.util.function.Consumer;

/**
 * A stack of savepoints scoped to a dispatch. Each savepoint captures the state of the {@link MerkleState} at the time
 * the savepoint was created and all the changes made to the state from the time savepoint was created, along with all
 * the stream builders created in the savepoint.
 */
public class SavepointStackImpl implements HandleContext.SavepointStack, MerkleState {
    private final MerkleState root;
>>>>>>> 7b023ff7
    private final Deque<Savepoint> stack = new ArrayDeque<>();
    private final Map<String, WritableStatesStack> writableStatesMap = new HashMap<>();
    /**
     * The stream builder for the transaction whose dispatch created this stack.
     */
<<<<<<< HEAD
    private final StreamBuilder baseBuilder;
=======
    private final SingleTransactionRecordBuilder baseBuilder;
>>>>>>> 7b023ff7
    // For the root stack of a user dispatch, the final sink of all created stream builders; otherwise null,
    // because child stacks flush their builders into the savepoint at the top of their parent stack
    @Nullable
    private final BuilderSink builderSink;
<<<<<<< HEAD
    /**
     * Any system state changes made <b>before</b> all transaction-caused changes in
     * the {@link com.hedera.node.app.workflows.handle.HandleWorkflow}.
     */
    private final List<StateChange> preTxnSystemChanges = new ArrayList<>();
    /**
     * Any system state changes made <b>after</b> all transaction-caused changes.
     */
    private final List<StateChange> postTxnSystemChanges = new ArrayList<>();

    private StateChangesListener listener = new StateChangesListenerImpl();
=======
>>>>>>> 7b023ff7

    /**
     * Constructs the root {@link SavepointStackImpl} for the given state at the start of handling a user transaction.
     *
     * @param root the root state
     * @param maxBuildersBeforeUser the maximum number of preceding builders with available consensus times
     * @param maxBuildersAfterUser the maximum number of following builders with available consensus times
     * @return the root {@link SavepointStackImpl}
<<<<<<< HEAD
     */
    public static SavepointStackImpl newRootStack(
            @NonNull final HederaState root, final int maxBuildersBeforeUser, final int maxBuildersAfterUser) {
        return new SavepointStackImpl(root, maxBuildersBeforeUser, maxBuildersAfterUser);
    }

    /**
     * Constructs a new child {@link SavepointStackImpl} for the given state, where the child dispatch has the given
     * reversing behavior, transaction category, and record customizer.
     *
     * @param root the state on which the child dispatch is based
     * @param reversingBehavior the reversing behavior for the initial dispatch
     * @param category the transaction category
     * @param customizer the record customizer
     * @return the child {@link SavepointStackImpl}
     */
    public static SavepointStackImpl newChildStack(
            @NonNull final SavepointStackImpl root,
            @NonNull final StreamBuilder.ReversingBehavior reversingBehavior,
            @NonNull final HandleContext.TransactionCategory category,
            @NonNull final ExternalizedRecordCustomizer customizer) {
        return new SavepointStackImpl(root, reversingBehavior, category, customizer);
    }

    /**
=======
     */
    public static SavepointStackImpl newRootStack(
            @NonNull final MerkleState root, final int maxBuildersBeforeUser, final int maxBuildersAfterUser) {
        return new SavepointStackImpl(root, maxBuildersBeforeUser, maxBuildersAfterUser);
    }

    /**
     * Constructs a new child {@link SavepointStackImpl} for the given state, where the child dispatch has the given
     * reversing behavior, transaction category, and record customizer.
     *
     * @param root the state on which the child dispatch is based
     * @param reversingBehavior the reversing behavior for the initial dispatch
     * @param category the transaction category
     * @param customizer the record customizer
     * @return the child {@link SavepointStackImpl}
     */
    public static SavepointStackImpl newChildStack(
            @NonNull final SavepointStackImpl root,
            @NonNull final SingleTransactionRecordBuilder.ReversingBehavior reversingBehavior,
            @NonNull final HandleContext.TransactionCategory category,
            @NonNull final ExternalizedRecordCustomizer customizer) {
        return new SavepointStackImpl(root, reversingBehavior, category, customizer);
    }

    /**
>>>>>>> 7b023ff7
     * Constructs a new root {@link SavepointStackImpl} with the given root state.
     *
     * @param root the root state
     * @param maxBuildersBeforeUser the maximum number of preceding builders to create
     * @param maxBuildersAfterUser the maximum number of following builders to create
     */
    private SavepointStackImpl(
<<<<<<< HEAD
            @NonNull final HederaState root, final int maxBuildersBeforeUser, final int maxBuildersAfterUser) {
=======
            @NonNull final MerkleState root, final int maxBuildersBeforeUser, final int maxBuildersAfterUser) {
>>>>>>> 7b023ff7
        this.root = requireNonNull(root);
        builderSink = new BuilderSinkImpl(maxBuildersBeforeUser, maxBuildersAfterUser + 1);
        setupFirstSavepoint(USER);
        baseBuilder = peek().createBuilder(REVERSIBLE, USER, NOOP_RECORD_CUSTOMIZER, true);
    }

    /**
     * Constructs a new child {@link SavepointStackImpl} with the given parent stack and the provided
     * characteristics of the dispatch.
<<<<<<< HEAD
     *
=======
>>>>>>> 7b023ff7
     * @param parent the parent stack
     * @param reversingBehavior the reversing behavior of the dispatch
     * @param category the category of the dispatch
     * @param customizer the record customizer for the dispatch
     */
    private SavepointStackImpl(
            @NonNull final SavepointStackImpl parent,
<<<<<<< HEAD
            @NonNull final StreamBuilder.ReversingBehavior reversingBehavior,
=======
            @NonNull final SingleTransactionRecordBuilder.ReversingBehavior reversingBehavior,
>>>>>>> 7b023ff7
            @NonNull final HandleContext.TransactionCategory category,
            @NonNull final ExternalizedRecordCustomizer customizer) {
        requireNonNull(reversingBehavior);
        requireNonNull(customizer);
        requireNonNull(category);
        this.root = requireNonNull(parent);
        this.builderSink = null;
        setupFirstSavepoint(category);
        baseBuilder = peek().createBuilder(reversingBehavior, category, customizer, true);
    }

    @Override
    public void createSavepoint() {
<<<<<<< HEAD
        stack.push(new FollowingSavepoint(new WrappedHederaState(peek().state()), peek()));
=======
        stack.push(new FollowingSavepoint(new WrappedMerkleState(peek().state()), peek()));
>>>>>>> 7b023ff7
    }

    @Override
    public void commit() {
        if (stack.size() <= 1) {
            throw new IllegalStateException("The savepoint stack is empty");
        }
        stack.pop().commit();
    }

    @Override
    public void rollback() {
        if (stack.size() <= 1) {
            throw new IllegalStateException("The savepoint stack is empty");
        }
        stack.pop().rollback();
    }

    @Override
    public int depth() {
        return stack.size();
    }

    /**
     * Commits all state changes captured in this stack, without capturing the details
     * for the block stream.
     * @throws NullPointerException if called on the root stack
     */
    public void commitFullStack() {
<<<<<<< HEAD
        commitFullStack(null, null, null);
    }

    private enum SystemStateChangeOrder {
        PRE_TXNS,
        POST_TXNS
=======
        while (!stack.isEmpty()) {
            stack.pop().commit();
        }
        setupFirstSavepoint(baseBuilder.category());
>>>>>>> 7b023ff7
    }

    /**
     * Commits all state changes captured in this stack; and captures the details for
     * the block stream, correlated to the given builder.
     * @param builder the builder to correlate the state changes to
     */
<<<<<<< HEAD
    public void commitTransaction(@Nullable final StreamBuilder builder) {
        commitFullStack(STATE_CHANGE_CAUSE_TRANSACTION, null, builder);
    }

    /**
     * Commits all state changes captured in this stack; and captures the details for
     * the block stream, correlated to state changes preceding the first transaction.
     */
    public void commitPreTxnSystemChanges() {
        commitFullStack(STATE_CHANGE_CAUSE_SYSTEM, SystemStateChangeOrder.PRE_TXNS, null);
    }

    /**
     * Commits all state changes captured in this stack; and captures the details for
     * the block stream, correlated to state changes following the last transaction.
     */
    public void commitPostTxnSystemChanges() {
        commitFullStack(STATE_CHANGE_CAUSE_SYSTEM, SystemStateChangeOrder.POST_TXNS, null);
    }

    /**
     * Commits all state changes captured in this stack; if this is the root stack, also
     * captures those changes as builders with the given cause.
     */
    private void commitFullStack(
            @Nullable final StateChangesCause cause,
            @Nullable final SystemStateChangeOrder changeOrder,
            @Nullable final StreamBuilder causeBuilder) {
        if (cause != null || causeBuilder != null || changeOrder != null) {
            requireNonNull(builderSink, "Cause metadata provided to child stack");
        }
        final var isRoot = builderSink != null;
        if (isRoot) {
            requireNonNull(cause, "Committing root stack must have a cause");
        }
        while (!stack.isEmpty()) {
            // The root stack must capture its state changes before committing the first savepoint
            if (isRoot && HandleWorkflow.STREAM_MODE != RECORDS && stack.size() == 1) {
                ((WrappedHederaState) stack.peek().state()).register(listener);

                stack.pop().commit();

                final var stateChanges = listener.getStateChanges();
                log.info("Capturing {} state changes {}", cause, stateChanges);
                switch (cause) {
                    case STATE_CHANGE_CAUSE_SYSTEM -> {
                        requireNonNull(changeOrder, "System cause given without order");
                        if (changeOrder == SystemStateChangeOrder.PRE_TXNS) {
                            preTxnSystemChanges.addAll(stateChanges);
                        } else {
                            postTxnSystemChanges.addAll(stateChanges);
                        }
                    }
                    case STATE_CHANGE_CAUSE_TRANSACTION -> {
                        requireNonNull(causeBuilder, "Transaction cause given without builder");
                        causeBuilder.stateChanges(stateChanges);
                    }
                }
            } else {
                stack.pop().commit();
            }
        }
        setupFirstSavepoint(baseBuilder.category());
    }

    /**
     * Rolls back all state changes captured in this stack.
     */
    public void rollbackFullStack() {
        while (!stack.isEmpty()) {
            stack.pop().rollback();
        }
=======
    public void rollbackFullStack() {
        while (!stack.isEmpty()) {
            stack.pop().rollback();
        }
>>>>>>> 7b023ff7
        setupFirstSavepoint(baseBuilder.category());
    }

    /**
     * Returns the root {@link ReadableStates} for the given service name.
     *
     * @param serviceName the name of the service
     * @return the root {@link ReadableStates} for the given service name
     */
    @NonNull
    public ReadableStates rootStates(@NonNull final String serviceName) {
        return root.getReadableStates(serviceName);
    }

    /**
     * {@inheritDoc}
     * <p>
     * The {@link ReadableStates} instances returned from this method are based on the {@link WritableStates} instances
     * for the same service name. This means that any modifications to the {@link WritableStates} will be reflected
     * in the {@link ReadableStates} instances returned from this method.
     * <p>
     * Unlike other {@link MerkleState} implementations, the returned {@link ReadableStates} of this implementation
     * must only be used in the handle workflow.
     */
    @Override
    @NonNull
    public ReadableStates getReadableStates(@NonNull String serviceName) {
        return new ReadonlyStatesWrapper(getWritableStates(serviceName));
    }

    /**
     * {@inheritDoc}
     * <p>
     * This method guarantees that the same {@link WritableStates} instance is returned for the same {@code serviceName}
     * to ensure all modifications to a {@link WritableStates} are kept together.
     */
    @Override
    @NonNull
    public WritableStates getWritableStates(@NonNull final String serviceName) {
        if (stack.isEmpty()) {
            throw new IllegalStateException("The stack has already been committed");
        }
        return writableStatesMap.computeIfAbsent(serviceName, s -> new WritableStatesStack(this, s));
    }

    @NonNull
    @Override
<<<<<<< HEAD
    public <T extends StreamBuilder> T getBaseBuilder(@NonNull Class<T> recordBuilderClass) {
=======
    public <T extends SingleTransactionRecordBuilder> T getBaseBuilder(@NonNull Class<T> recordBuilderClass) {
>>>>>>> 7b023ff7
        requireNonNull(recordBuilderClass, "recordBuilderClass must not be null");
        return castBuilder(baseBuilder, recordBuilderClass);
    }

    @NonNull
    @Override
    public <T> T addChildRecordBuilder(@NonNull Class<T> recordBuilderClass) {
        final var result = createReversibleChildBuilder();
        return castBuilder(result, recordBuilderClass);
    }

    @NonNull
    @Override
    public <T> T addRemovableChildRecordBuilder(@NonNull Class<T> recordBuilderClass) {
        final var result = createRemovableChildBuilder();
        return castBuilder(result, recordBuilderClass);
    }

<<<<<<< HEAD
    public static <T> T castBuilder(@NonNull final StreamBuilder builder, @NonNull final Class<T> builderClass) {
=======
    public static <T> T castBuilder(
            @NonNull final SingleTransactionRecordBuilder builder, @NonNull final Class<T> builderClass) {
>>>>>>> 7b023ff7
        if (!builderClass.isInstance(builder)) {
            throw new IllegalArgumentException("Not a valid record builder class");
        }
        return builderClass.cast(builder);
    }

    /**
<<<<<<< HEAD
     * May only be called on the root stack to determine if this stack has capacity to create more system records to
     * as preceding dispatches.
     *
=======
     * May only be called on the root stack to get the entire list of stream builders created in the course
     * of handling a user transaction.
     * @return all stream builders created when handling the user transaction
     * @throws NullPointerException if called on a non-root stack
     */
    public List<SingleTransactionRecordBuilder> allStreamBuilders() {
        return requireNonNull(builderSink).allBuilders();
    }

    /**
     * May only be called on the root stack to determine if this stack has capacity to create more system records to
     * as preceding dispatches.
>>>>>>> 7b023ff7
     * @return whether there are more system records to be created
     * @throws NullPointerException if called on a non-root stack
     */
    public boolean hasMoreSystemRecords() {
        return requireNonNull(builderSink).precedingCapacity() > 0;
    }

    /**
     * Whether this stack has accumulated any stream builders other than its base builder; important to know when
     * determining the record finalization work to be done.
<<<<<<< HEAD
     *
=======
>>>>>>> 7b023ff7
     * @return whether this stack has any stream builders other than the base builder
     */
    public boolean hasNonBaseStreamBuilder() {
        if (builderSink != null && builderSink.hasBuilderOtherThan(baseBuilder)) {
            return true;
        }
        for (final var savepoint : stack) {
            if (savepoint.hasBuilderOtherThan(baseBuilder)) {
                return true;
            }
        }
        return false;
    }

    /**
     * For each stream builder in this stack other than the designated base builder, invokes the given consumer
     * with the builder cast to the given type.
<<<<<<< HEAD
     *
=======
>>>>>>> 7b023ff7
     * @param builderClass the type to cast the builders to
     * @param consumer the consumer to invoke
     * @param <T> the type to cast the builders to
     */
    public <T> void forEachNonBaseBuilder(@NonNull final Class<T> builderClass, @NonNull final Consumer<T> consumer) {
        requireNonNull(builderClass);
        requireNonNull(consumer);
        if (builderSink != null) {
            builderSink.forEachOtherBuilder(consumer, builderClass, baseBuilder);
        }
        for (var savepoint : stack) {
            savepoint.forEachOtherBuilder(consumer, builderClass, baseBuilder);
        }
    }

    /**
     * Returns the {@link HandleContext.TransactionCategory} of the transaction that created this stack.
<<<<<<< HEAD
     *
=======
>>>>>>> 7b023ff7
     * @return the transaction category
     */
    public HandleContext.TransactionCategory txnCategory() {
        return baseBuilder.category();
    }

    /**
     * Creates a new stream builder for a removable child in the active savepoint.
<<<<<<< HEAD
     *
     * @return the new stream builder
     */
    public StreamBuilder createRemovableChildBuilder() {
=======
     * @return the new stream builder
     */
    public SingleTransactionRecordBuilder createRemovableChildBuilder() {
>>>>>>> 7b023ff7
        return peek().createBuilder(REMOVABLE, CHILD, NOOP_RECORD_CUSTOMIZER, false);
    }

    /**
     * Creates a new stream builder for a reversible child in the active savepoint.
<<<<<<< HEAD
     *
     * @return the new stream builder
     */
    public StreamBuilder createReversibleChildBuilder() {
=======
     * @return the new stream builder
     */
    public SingleTransactionRecordBuilder createReversibleChildBuilder() {
>>>>>>> 7b023ff7
        return peek().createBuilder(REVERSIBLE, CHILD, NOOP_RECORD_CUSTOMIZER, false);
    }

    /**
     * Creates a new stream builder for an irreversible preceding transaction in the active savepoint.
<<<<<<< HEAD
     *
     * @return the new stream builder
     */
    public StreamBuilder createIrreversiblePrecedingBuilder() {
=======
     * @return the new stream builder
     */
    public SingleTransactionRecordBuilder createIrreversiblePrecedingBuilder() {
>>>>>>> 7b023ff7
        return peek().createBuilder(IRREVERSIBLE, PRECEDING, NOOP_RECORD_CUSTOMIZER, false);
    }

    /**
     * Returns all following child records in the stack for use in end-of-EVM-transaction throttling.
     * <p>
     * To be removed on completion of HIP-993 and adoption of per-dispatch throttling.
     *
     * @return the list of child records
     */
    @Deprecated
<<<<<<< HEAD
    public List<StreamBuilder> getChildBuilders() {
        final var childRecords = new ArrayList<StreamBuilder>();
=======
    public List<SingleTransactionRecordBuilder> getChildBuilders() {
        final var childRecords = new ArrayList<SingleTransactionRecordBuilder>();
>>>>>>> 7b023ff7
        for (final var savepoint : stack) {
            for (final var builder : savepoint.followingBuilders()) {
                if (builder.category() == CHILD) {
                    childRecords.add(builder);
                }
            }
        }
        return childRecords;
    }

    /**
     * Returns the top savepoint without removing it from the stack. Used only by the {@link WritableStatesStack},
     * not part of the public API.
     *
     * @return the top savepoint
     * @throws IllegalStateException if the stack has been committed already
     */
    @NonNull
    Savepoint peek() {
        if (stack.isEmpty()) {
            throw new IllegalStateException("The stack has already been committed");
        }
        return stack.peek();
    }

    /**
     * Builds all the records for the user transaction.
     *
     * @param consensusTime consensus time of the transaction
     * @return the stream of records
     */
<<<<<<< HEAD
    public HandleOutput buildHandleOutput(@NonNull final Instant consensusTime) {
        final List<BlockItem> blockItems;
        if (HandleWorkflow.STREAM_MODE == RECORDS) {
            blockItems = null;
        } else {
            blockItems = new LinkedList<>();
        }
        final List<SingleTransactionRecord> records = new ArrayList<>();
        final var builders = requireNonNull(builderSink).allBuilders();
=======
    public List<SingleTransactionRecord> buildStreamItems(@NonNull final Instant consensusTime) {
        final List<SingleTransactionRecord> records = new ArrayList<>();
        final var builders = allStreamBuilders();
>>>>>>> 7b023ff7
        TransactionID.Builder idBuilder = null;
        int indexOfUserRecord = 0;
        for (int i = 0; i < builders.size(); i++) {
            if (builders.get(i).category() == USER) {
                indexOfUserRecord = i;
                idBuilder = builders.get(i).transactionID().copyBuilder();
                break;
            }
        }
        int nextNonce = 1;
        for (int i = 0; i < builders.size(); i++) {
            final var builder = builders.get(i);
            final var nonce =
                    switch (builder.category()) {
                        case USER, SCHEDULED -> 0;
                        case PRECEDING, CHILD -> nextNonce++;
                    };
            // The schedule service specifies the transaction id to use for a triggered transaction
            if (builder.transactionID() == null || TransactionID.DEFAULT.equals(builder.transactionID())) {
                builder.transactionID(requireNonNull(idBuilder).nonce(nonce).build())
                        .syncBodyIdFromRecordId();
            }
            final var consensusNow = consensusTime.plusNanos((long) i - indexOfUserRecord);
            builder.consensusTimestamp(consensusNow);
            if (i > indexOfUserRecord && builder.category() != SCHEDULED) {
                builder.parentConsensus(consensusTime);
            }
<<<<<<< HEAD
            switch (HandleWorkflow.STREAM_MODE) {
                case RECORDS -> records.add(((RecordBuilderImpl) builder).build());
                case BLOCKS -> requireNonNull(blockItems).addAll(((IoBlockItemsBuilder) builder).build());
                case BOTH -> {
                    final var pairedBuilder = (PairedStreamBuilder) builder;
                    records.add(pairedBuilder.recordBuilder().build());
                    requireNonNull(blockItems)
                            .addAll(pairedBuilder.ioBlockItemsBuilder().build());
                }
            }
        }
        if (HandleWorkflow.STREAM_MODE != RECORDS && !preTxnSystemChanges.isEmpty()) {
            final var preTxnConsensusNow = consensusTime.minusNanos(indexOfUserRecord + 1);
            requireNonNull(blockItems)
                    .addFirst(BlockItem.newBuilder()
                            .stateChanges(StateChanges.newBuilder()
                                    .cause(STATE_CHANGE_CAUSE_SYSTEM)
                                    .consensusTimestamp(new Timestamp(
                                            preTxnConsensusNow.getEpochSecond(), preTxnConsensusNow.getNano()))
                                    .stateChanges(preTxnSystemChanges))
                            .build());
        }
        return new HandleOutput(blockItems, records);
=======
            records.add(((SingleTransactionRecordBuilderImpl) builder).build());
        }
        return records;
>>>>>>> 7b023ff7
    }

    private void setupFirstSavepoint(@NonNull final HandleContext.TransactionCategory category) {
        if (root instanceof SavepointStackImpl parent) {
<<<<<<< HEAD
            stack.push(new FirstChildSavepoint(new WrappedHederaState(root), parent.peek(), category));
        } else {
            stack.push(new FirstRootSavepoint(new WrappedHederaState(root), requireNonNull(builderSink)));
=======
            stack.push(new FirstChildSavepoint(new WrappedMerkleState(root), parent.peek(), category));
        } else {
            stack.push(new FirstRootSavepoint(new WrappedMerkleState(root), requireNonNull(builderSink)));
>>>>>>> 7b023ff7
        }
    }
}<|MERGE_RESOLUTION|>--- conflicted
+++ resolved
@@ -16,17 +16,13 @@
 
 package com.hedera.node.app.workflows.handle.stack;
 
-<<<<<<< HEAD
 import static com.hedera.hapi.block.stream.output.StateChangesCause.STATE_CHANGE_CAUSE_SYSTEM;
 import static com.hedera.hapi.block.stream.output.StateChangesCause.STATE_CHANGE_CAUSE_TRANSACTION;
-=======
->>>>>>> 7b023ff7
 import static com.hedera.node.app.spi.workflows.HandleContext.TransactionCategory.CHILD;
 import static com.hedera.node.app.spi.workflows.HandleContext.TransactionCategory.PRECEDING;
 import static com.hedera.node.app.spi.workflows.HandleContext.TransactionCategory.SCHEDULED;
 import static com.hedera.node.app.spi.workflows.HandleContext.TransactionCategory.USER;
 import static com.hedera.node.app.spi.workflows.record.ExternalizedRecordCustomizer.NOOP_RECORD_CUSTOMIZER;
-<<<<<<< HEAD
 import static com.hedera.node.app.spi.workflows.record.StreamBuilder.ReversingBehavior.IRREVERSIBLE;
 import static com.hedera.node.app.spi.workflows.record.StreamBuilder.ReversingBehavior.REMOVABLE;
 import static com.hedera.node.app.spi.workflows.record.StreamBuilder.ReversingBehavior.REVERSIBLE;
@@ -47,34 +43,15 @@
 import com.hedera.node.app.spi.workflows.record.StreamBuilder;
 import com.hedera.node.app.state.ReadonlyStatesWrapper;
 import com.hedera.node.app.state.SingleTransactionRecord;
-import com.hedera.node.app.state.WrappedHederaState;
+import com.hedera.node.app.state.WrappedMerkleState;
 import com.hedera.node.app.workflows.handle.HandleOutput;
 import com.hedera.node.app.workflows.handle.HandleWorkflow;
 import com.hedera.node.app.workflows.handle.record.RecordBuilderImpl;
-=======
-import static com.hedera.node.app.spi.workflows.record.SingleTransactionRecordBuilder.ReversingBehavior.IRREVERSIBLE;
-import static com.hedera.node.app.spi.workflows.record.SingleTransactionRecordBuilder.ReversingBehavior.REMOVABLE;
-import static com.hedera.node.app.spi.workflows.record.SingleTransactionRecordBuilder.ReversingBehavior.REVERSIBLE;
-import static java.util.Objects.requireNonNull;
-
-import com.hedera.hapi.node.base.TransactionID;
-import com.hedera.node.app.spi.workflows.HandleContext;
-import com.hedera.node.app.spi.workflows.record.ExternalizedRecordCustomizer;
-import com.hedera.node.app.spi.workflows.record.SingleTransactionRecordBuilder;
-import com.hedera.node.app.state.ReadonlyStatesWrapper;
-import com.hedera.node.app.state.SingleTransactionRecord;
-import com.hedera.node.app.state.WrappedMerkleState;
-import com.hedera.node.app.workflows.handle.record.SingleTransactionRecordBuilderImpl;
->>>>>>> 7b023ff7
 import com.hedera.node.app.workflows.handle.stack.savepoints.BuilderSinkImpl;
 import com.hedera.node.app.workflows.handle.stack.savepoints.FirstChildSavepoint;
 import com.hedera.node.app.workflows.handle.stack.savepoints.FirstRootSavepoint;
 import com.hedera.node.app.workflows.handle.stack.savepoints.FollowingSavepoint;
-<<<<<<< HEAD
-import com.swirlds.state.HederaState;
-=======
 import com.swirlds.state.MerkleState;
->>>>>>> 7b023ff7
 import com.swirlds.state.spi.ReadableStates;
 import com.swirlds.state.spi.StateChangesListener;
 import com.swirlds.state.spi.WritableStates;
@@ -85,7 +62,6 @@
 import java.util.ArrayList;
 import java.util.Deque;
 import java.util.HashMap;
-<<<<<<< HEAD
 import java.util.LinkedList;
 import java.util.List;
 import java.util.Map;
@@ -94,42 +70,23 @@
 import org.apache.logging.log4j.Logger;
 
 /**
- * A stack of savepoints scoped to a dispatch. Each savepoint captures the state of the {@link HederaState} at the time
- * the savepoint was created and all the changes made to the state from the time savepoint was created, along with all
- * the stream builders created in the savepoint.
- */
-public class SavepointStackImpl implements HandleContext.SavepointStack, HederaState {
-    private static final Logger log = LogManager.getLogger(SavepointStackImpl.class);
-
-    private final HederaState root;
-=======
-import java.util.List;
-import java.util.Map;
-import java.util.function.Consumer;
-
-/**
  * A stack of savepoints scoped to a dispatch. Each savepoint captures the state of the {@link MerkleState} at the time
  * the savepoint was created and all the changes made to the state from the time savepoint was created, along with all
  * the stream builders created in the savepoint.
  */
 public class SavepointStackImpl implements HandleContext.SavepointStack, MerkleState {
+    private static final Logger log = LogManager.getLogger(SavepointStackImpl.class);
     private final MerkleState root;
->>>>>>> 7b023ff7
     private final Deque<Savepoint> stack = new ArrayDeque<>();
     private final Map<String, WritableStatesStack> writableStatesMap = new HashMap<>();
     /**
      * The stream builder for the transaction whose dispatch created this stack.
      */
-<<<<<<< HEAD
     private final StreamBuilder baseBuilder;
-=======
-    private final SingleTransactionRecordBuilder baseBuilder;
->>>>>>> 7b023ff7
     // For the root stack of a user dispatch, the final sink of all created stream builders; otherwise null,
     // because child stacks flush their builders into the savepoint at the top of their parent stack
     @Nullable
     private final BuilderSink builderSink;
-<<<<<<< HEAD
     /**
      * Any system state changes made <b>before</b> all transaction-caused changes in
      * the {@link com.hedera.node.app.workflows.handle.HandleWorkflow}.
@@ -141,8 +98,6 @@
     private final List<StateChange> postTxnSystemChanges = new ArrayList<>();
 
     private StateChangesListener listener = new StateChangesListenerImpl();
-=======
->>>>>>> 7b023ff7
 
     /**
      * Constructs the root {@link SavepointStackImpl} for the given state at the start of handling a user transaction.
@@ -151,10 +106,9 @@
      * @param maxBuildersBeforeUser the maximum number of preceding builders with available consensus times
      * @param maxBuildersAfterUser the maximum number of following builders with available consensus times
      * @return the root {@link SavepointStackImpl}
-<<<<<<< HEAD
      */
     public static SavepointStackImpl newRootStack(
-            @NonNull final HederaState root, final int maxBuildersBeforeUser, final int maxBuildersAfterUser) {
+            @NonNull final MerkleState root, final int maxBuildersBeforeUser, final int maxBuildersAfterUser) {
         return new SavepointStackImpl(root, maxBuildersBeforeUser, maxBuildersAfterUser);
     }
 
@@ -177,33 +131,6 @@
     }
 
     /**
-=======
-     */
-    public static SavepointStackImpl newRootStack(
-            @NonNull final MerkleState root, final int maxBuildersBeforeUser, final int maxBuildersAfterUser) {
-        return new SavepointStackImpl(root, maxBuildersBeforeUser, maxBuildersAfterUser);
-    }
-
-    /**
-     * Constructs a new child {@link SavepointStackImpl} for the given state, where the child dispatch has the given
-     * reversing behavior, transaction category, and record customizer.
-     *
-     * @param root the state on which the child dispatch is based
-     * @param reversingBehavior the reversing behavior for the initial dispatch
-     * @param category the transaction category
-     * @param customizer the record customizer
-     * @return the child {@link SavepointStackImpl}
-     */
-    public static SavepointStackImpl newChildStack(
-            @NonNull final SavepointStackImpl root,
-            @NonNull final SingleTransactionRecordBuilder.ReversingBehavior reversingBehavior,
-            @NonNull final HandleContext.TransactionCategory category,
-            @NonNull final ExternalizedRecordCustomizer customizer) {
-        return new SavepointStackImpl(root, reversingBehavior, category, customizer);
-    }
-
-    /**
->>>>>>> 7b023ff7
      * Constructs a new root {@link SavepointStackImpl} with the given root state.
      *
      * @param root the root state
@@ -211,11 +138,7 @@
      * @param maxBuildersAfterUser the maximum number of following builders to create
      */
     private SavepointStackImpl(
-<<<<<<< HEAD
-            @NonNull final HederaState root, final int maxBuildersBeforeUser, final int maxBuildersAfterUser) {
-=======
             @NonNull final MerkleState root, final int maxBuildersBeforeUser, final int maxBuildersAfterUser) {
->>>>>>> 7b023ff7
         this.root = requireNonNull(root);
         builderSink = new BuilderSinkImpl(maxBuildersBeforeUser, maxBuildersAfterUser + 1);
         setupFirstSavepoint(USER);
@@ -225,10 +148,6 @@
     /**
      * Constructs a new child {@link SavepointStackImpl} with the given parent stack and the provided
      * characteristics of the dispatch.
-<<<<<<< HEAD
-     *
-=======
->>>>>>> 7b023ff7
      * @param parent the parent stack
      * @param reversingBehavior the reversing behavior of the dispatch
      * @param category the category of the dispatch
@@ -236,11 +155,7 @@
      */
     private SavepointStackImpl(
             @NonNull final SavepointStackImpl parent,
-<<<<<<< HEAD
             @NonNull final StreamBuilder.ReversingBehavior reversingBehavior,
-=======
-            @NonNull final SingleTransactionRecordBuilder.ReversingBehavior reversingBehavior,
->>>>>>> 7b023ff7
             @NonNull final HandleContext.TransactionCategory category,
             @NonNull final ExternalizedRecordCustomizer customizer) {
         requireNonNull(reversingBehavior);
@@ -254,11 +169,7 @@
 
     @Override
     public void createSavepoint() {
-<<<<<<< HEAD
-        stack.push(new FollowingSavepoint(new WrappedHederaState(peek().state()), peek()));
-=======
         stack.push(new FollowingSavepoint(new WrappedMerkleState(peek().state()), peek()));
->>>>>>> 7b023ff7
     }
 
     @Override
@@ -288,19 +199,12 @@
      * @throws NullPointerException if called on the root stack
      */
     public void commitFullStack() {
-<<<<<<< HEAD
         commitFullStack(null, null, null);
     }
 
     private enum SystemStateChangeOrder {
         PRE_TXNS,
         POST_TXNS
-=======
-        while (!stack.isEmpty()) {
-            stack.pop().commit();
-        }
-        setupFirstSavepoint(baseBuilder.category());
->>>>>>> 7b023ff7
     }
 
     /**
@@ -308,7 +212,6 @@
      * the block stream, correlated to the given builder.
      * @param builder the builder to correlate the state changes to
      */
-<<<<<<< HEAD
     public void commitTransaction(@Nullable final StreamBuilder builder) {
         commitFullStack(STATE_CHANGE_CAUSE_TRANSACTION, null, builder);
     }
@@ -347,7 +250,7 @@
         while (!stack.isEmpty()) {
             // The root stack must capture its state changes before committing the first savepoint
             if (isRoot && HandleWorkflow.STREAM_MODE != RECORDS && stack.size() == 1) {
-                ((WrappedHederaState) stack.peek().state()).register(listener);
+                ((WrappedMerkleState) stack.peek().state()).register(listener);
 
                 stack.pop().commit();
 
@@ -381,12 +284,6 @@
         while (!stack.isEmpty()) {
             stack.pop().rollback();
         }
-=======
-    public void rollbackFullStack() {
-        while (!stack.isEmpty()) {
-            stack.pop().rollback();
-        }
->>>>>>> 7b023ff7
         setupFirstSavepoint(baseBuilder.category());
     }
 
@@ -434,11 +331,7 @@
 
     @NonNull
     @Override
-<<<<<<< HEAD
     public <T extends StreamBuilder> T getBaseBuilder(@NonNull Class<T> recordBuilderClass) {
-=======
-    public <T extends SingleTransactionRecordBuilder> T getBaseBuilder(@NonNull Class<T> recordBuilderClass) {
->>>>>>> 7b023ff7
         requireNonNull(recordBuilderClass, "recordBuilderClass must not be null");
         return castBuilder(baseBuilder, recordBuilderClass);
     }
@@ -457,12 +350,7 @@
         return castBuilder(result, recordBuilderClass);
     }
 
-<<<<<<< HEAD
     public static <T> T castBuilder(@NonNull final StreamBuilder builder, @NonNull final Class<T> builderClass) {
-=======
-    public static <T> T castBuilder(
-            @NonNull final SingleTransactionRecordBuilder builder, @NonNull final Class<T> builderClass) {
->>>>>>> 7b023ff7
         if (!builderClass.isInstance(builder)) {
             throw new IllegalArgumentException("Not a valid record builder class");
         }
@@ -470,24 +358,9 @@
     }
 
     /**
-<<<<<<< HEAD
      * May only be called on the root stack to determine if this stack has capacity to create more system records to
      * as preceding dispatches.
      *
-=======
-     * May only be called on the root stack to get the entire list of stream builders created in the course
-     * of handling a user transaction.
-     * @return all stream builders created when handling the user transaction
-     * @throws NullPointerException if called on a non-root stack
-     */
-    public List<SingleTransactionRecordBuilder> allStreamBuilders() {
-        return requireNonNull(builderSink).allBuilders();
-    }
-
-    /**
-     * May only be called on the root stack to determine if this stack has capacity to create more system records to
-     * as preceding dispatches.
->>>>>>> 7b023ff7
      * @return whether there are more system records to be created
      * @throws NullPointerException if called on a non-root stack
      */
@@ -498,10 +371,7 @@
     /**
      * Whether this stack has accumulated any stream builders other than its base builder; important to know when
      * determining the record finalization work to be done.
-<<<<<<< HEAD
-     *
-=======
->>>>>>> 7b023ff7
+     *
      * @return whether this stack has any stream builders other than the base builder
      */
     public boolean hasNonBaseStreamBuilder() {
@@ -519,10 +389,7 @@
     /**
      * For each stream builder in this stack other than the designated base builder, invokes the given consumer
      * with the builder cast to the given type.
-<<<<<<< HEAD
-     *
-=======
->>>>>>> 7b023ff7
+     *
      * @param builderClass the type to cast the builders to
      * @param consumer the consumer to invoke
      * @param <T> the type to cast the builders to
@@ -540,10 +407,7 @@
 
     /**
      * Returns the {@link HandleContext.TransactionCategory} of the transaction that created this stack.
-<<<<<<< HEAD
-     *
-=======
->>>>>>> 7b023ff7
+     *
      * @return the transaction category
      */
     public HandleContext.TransactionCategory txnCategory() {
@@ -552,46 +416,28 @@
 
     /**
      * Creates a new stream builder for a removable child in the active savepoint.
-<<<<<<< HEAD
      *
      * @return the new stream builder
      */
     public StreamBuilder createRemovableChildBuilder() {
-=======
+        return peek().createBuilder(REMOVABLE, CHILD, NOOP_RECORD_CUSTOMIZER, false);
+    }
+
+    /**
+     * Creates a new stream builder for a reversible child in the active savepoint.
+     *
      * @return the new stream builder
      */
-    public SingleTransactionRecordBuilder createRemovableChildBuilder() {
->>>>>>> 7b023ff7
-        return peek().createBuilder(REMOVABLE, CHILD, NOOP_RECORD_CUSTOMIZER, false);
-    }
-
-    /**
-     * Creates a new stream builder for a reversible child in the active savepoint.
-<<<<<<< HEAD
+    public StreamBuilder createReversibleChildBuilder() {
+        return peek().createBuilder(REVERSIBLE, CHILD, NOOP_RECORD_CUSTOMIZER, false);
+    }
+
+    /**
+     * Creates a new stream builder for an irreversible preceding transaction in the active savepoint.
      *
      * @return the new stream builder
      */
-    public StreamBuilder createReversibleChildBuilder() {
-=======
-     * @return the new stream builder
-     */
-    public SingleTransactionRecordBuilder createReversibleChildBuilder() {
->>>>>>> 7b023ff7
-        return peek().createBuilder(REVERSIBLE, CHILD, NOOP_RECORD_CUSTOMIZER, false);
-    }
-
-    /**
-     * Creates a new stream builder for an irreversible preceding transaction in the active savepoint.
-<<<<<<< HEAD
-     *
-     * @return the new stream builder
-     */
     public StreamBuilder createIrreversiblePrecedingBuilder() {
-=======
-     * @return the new stream builder
-     */
-    public SingleTransactionRecordBuilder createIrreversiblePrecedingBuilder() {
->>>>>>> 7b023ff7
         return peek().createBuilder(IRREVERSIBLE, PRECEDING, NOOP_RECORD_CUSTOMIZER, false);
     }
 
@@ -603,13 +449,8 @@
      * @return the list of child records
      */
     @Deprecated
-<<<<<<< HEAD
     public List<StreamBuilder> getChildBuilders() {
         final var childRecords = new ArrayList<StreamBuilder>();
-=======
-    public List<SingleTransactionRecordBuilder> getChildBuilders() {
-        final var childRecords = new ArrayList<SingleTransactionRecordBuilder>();
->>>>>>> 7b023ff7
         for (final var savepoint : stack) {
             for (final var builder : savepoint.followingBuilders()) {
                 if (builder.category() == CHILD) {
@@ -641,7 +482,6 @@
      * @param consensusTime consensus time of the transaction
      * @return the stream of records
      */
-<<<<<<< HEAD
     public HandleOutput buildHandleOutput(@NonNull final Instant consensusTime) {
         final List<BlockItem> blockItems;
         if (HandleWorkflow.STREAM_MODE == RECORDS) {
@@ -651,11 +491,6 @@
         }
         final List<SingleTransactionRecord> records = new ArrayList<>();
         final var builders = requireNonNull(builderSink).allBuilders();
-=======
-    public List<SingleTransactionRecord> buildStreamItems(@NonNull final Instant consensusTime) {
-        final List<SingleTransactionRecord> records = new ArrayList<>();
-        final var builders = allStreamBuilders();
->>>>>>> 7b023ff7
         TransactionID.Builder idBuilder = null;
         int indexOfUserRecord = 0;
         for (int i = 0; i < builders.size(); i++) {
@@ -683,7 +518,6 @@
             if (i > indexOfUserRecord && builder.category() != SCHEDULED) {
                 builder.parentConsensus(consensusTime);
             }
-<<<<<<< HEAD
             switch (HandleWorkflow.STREAM_MODE) {
                 case RECORDS -> records.add(((RecordBuilderImpl) builder).build());
                 case BLOCKS -> requireNonNull(blockItems).addAll(((IoBlockItemsBuilder) builder).build());
@@ -707,24 +541,13 @@
                             .build());
         }
         return new HandleOutput(blockItems, records);
-=======
-            records.add(((SingleTransactionRecordBuilderImpl) builder).build());
-        }
-        return records;
->>>>>>> 7b023ff7
     }
 
     private void setupFirstSavepoint(@NonNull final HandleContext.TransactionCategory category) {
         if (root instanceof SavepointStackImpl parent) {
-<<<<<<< HEAD
-            stack.push(new FirstChildSavepoint(new WrappedHederaState(root), parent.peek(), category));
-        } else {
-            stack.push(new FirstRootSavepoint(new WrappedHederaState(root), requireNonNull(builderSink)));
-=======
             stack.push(new FirstChildSavepoint(new WrappedMerkleState(root), parent.peek(), category));
         } else {
             stack.push(new FirstRootSavepoint(new WrappedMerkleState(root), requireNonNull(builderSink)));
->>>>>>> 7b023ff7
         }
     }
 }