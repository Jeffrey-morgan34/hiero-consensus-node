/*
 * Copyright (C) 2025 Hedera Hashgraph, LLC
 *
 * Licensed under the Apache License, Version 2.0 (the "License");
 * you may not use this file except in compliance with the License.
 * You may obtain a copy of the License at
 *
 *      http://www.apache.org/licenses/LICENSE-2.0
 *
 * Unless required by applicable law or agreed to in writing, software
 * distributed under the License is distributed on an "AS IS" BASIS,
 * WITHOUT WARRANTIES OR CONDITIONS OF ANY KIND, either express or implied.
 * See the License for the specific language governing permissions and
 * limitations under the License.
 */

package com.hedera.node.app.ids;

import static java.util.Objects.requireNonNull;

import com.hedera.hapi.node.base.AccountID;
import com.hedera.hapi.node.base.FileID;
import com.hedera.hapi.node.base.ScheduleID;
import com.hedera.hapi.node.base.TokenID;
import com.hedera.hapi.node.base.TopicID;
import com.hedera.node.config.data.HederaConfig;
import com.hedera.pbj.runtime.io.buffer.Bytes;
import com.swirlds.config.api.Configuration;
import com.swirlds.state.lifecycle.EntityIdFactory;
import edu.umd.cs.findbugs.annotations.NonNull;

public class AppEntityIdFactory implements EntityIdFactory {
    private final long shard;
    private final long realm;

    public AppEntityIdFactory(@NonNull final Configuration bootstrapConfig) {
        requireNonNull(bootstrapConfig);
        final var hederaConfig = bootstrapConfig.getConfigData(HederaConfig.class);
        this.shard = hederaConfig.shard();
        this.realm = hederaConfig.realm();
    }

    @Override
    public TokenID newTokenId(final long number) {
        return new TokenID(shard, realm, number);
    }

    @Override
    public TopicID newTopicId(final long number) {
        return new TopicID(shard, realm, number);
    }

    @Override
    public ScheduleID newScheduleId(final long number) {
        return new ScheduleID(shard, realm, number);
    }

    @Override
    public AccountID newAccountId(long number) {
        return AccountID.newBuilder()
                .shardNum(shard)
                .realmNum(realm)
                .accountNum(number)
                .build();
    }

    @Override
<<<<<<< HEAD
    public FileID newFileId(final long number) {
=======
    public AccountID newAccountIdWithAlias(@NonNull Bytes alias) {
        return AccountID.newBuilder()
                .shardNum(shard)
                .realmNum(realm)
                .alias(alias)
                .build();
    }

    @Override
    public FileID newFileId(long number) {
>>>>>>> d90c9629
        return new FileID(shard, realm, number);
    }
}<|MERGE_RESOLUTION|>--- conflicted
+++ resolved
@@ -65,9 +65,6 @@
     }
 
     @Override
-<<<<<<< HEAD
-    public FileID newFileId(final long number) {
-=======
     public AccountID newAccountIdWithAlias(@NonNull Bytes alias) {
         return AccountID.newBuilder()
                 .shardNum(shard)
@@ -78,7 +75,6 @@
 
     @Override
     public FileID newFileId(long number) {
->>>>>>> d90c9629
         return new FileID(shard, realm, number);
     }
 }