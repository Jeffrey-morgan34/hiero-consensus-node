--- conflicted
+++ resolved
@@ -35,10 +35,7 @@
 import edu.umd.cs.findbugs.annotations.NonNull;
 import edu.umd.cs.findbugs.annotations.Nullable;
 import java.time.Instant;
-<<<<<<< HEAD
-import java.util.Objects;
-=======
->>>>>>> ef89d137
+import java.time.Instant;
 
 /**
  * A {@link FeeContext} to use when computing the cost of a child transaction within
