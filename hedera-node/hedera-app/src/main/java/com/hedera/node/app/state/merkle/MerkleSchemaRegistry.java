/*
 * Copyright (C) 2023-2024 Hedera Hashgraph, LLC
 *
 * Licensed under the Apache License, Version 2.0 (the "License");
 * you may not use this file except in compliance with the License.
 * You may obtain a copy of the License at
 *
 *      http://www.apache.org/licenses/LICENSE-2.0
 *
 * Unless required by applicable law or agreed to in writing, software
 * distributed under the License is distributed on an "AS IS" BASIS,
 * WITHOUT WARRANTIES OR CONDITIONS OF ANY KIND, either express or implied.
 * See the License for the specific language governing permissions and
 * limitations under the License.
 */

package com.hedera.node.app.state.merkle;

import static com.hedera.node.app.state.merkle.SchemaApplicationType.MIGRATION;
import static com.hedera.node.app.state.merkle.SchemaApplicationType.RESTART;
import static com.hedera.node.app.state.merkle.SchemaApplicationType.STATE_DEFINITIONS;
import static com.hedera.node.app.state.merkle.VersionUtils.isSoOrdered;
import static java.util.Objects.requireNonNull;

import com.hedera.hapi.block.stream.output.NewStateType;
import com.hedera.hapi.node.base.SemanticVersion;
import com.hedera.hapi.util.HapiUtils;
import com.hedera.node.app.ids.WritableEntityIdStore;
import com.hedera.node.app.services.MigrationContextImpl;
import com.hedera.node.app.spi.state.FilteredReadableStates;
import com.hedera.node.app.spi.state.FilteredWritableStates;
import com.swirlds.common.constructable.ClassConstructorPair;
import com.swirlds.common.constructable.ConstructableRegistry;
import com.swirlds.common.constructable.ConstructableRegistryException;
import com.swirlds.common.crypto.DigestType;
import com.swirlds.config.api.Configuration;
import com.swirlds.merkle.map.MerkleMap;
import com.swirlds.merkledb.MerkleDbDataSourceBuilder;
import com.swirlds.merkledb.MerkleDbTableConfig;
import com.swirlds.metrics.api.Metrics;
import com.swirlds.platform.state.MerkleStateRoot;
import com.swirlds.state.State;
import com.swirlds.state.merkle.StateMetadata;
import com.swirlds.state.merkle.StateUtils;
import com.swirlds.state.merkle.disk.OnDiskKey;
import com.swirlds.state.merkle.disk.OnDiskKeySerializer;
import com.swirlds.state.merkle.disk.OnDiskValue;
import com.swirlds.state.merkle.disk.OnDiskValueSerializer;
import com.swirlds.state.merkle.memory.InMemoryValue;
import com.swirlds.state.merkle.memory.InMemoryWritableKVState;
import com.swirlds.state.merkle.queue.QueueNode;
import com.swirlds.state.merkle.singleton.SingletonNode;
import com.swirlds.state.merkle.singleton.StringLeaf;
import com.swirlds.state.merkle.singleton.ValueLeaf;
import com.swirlds.state.spi.MigrationContext;
import com.swirlds.state.spi.Schema;
import com.swirlds.state.spi.SchemaRegistry;
import com.swirlds.state.spi.Service;
import com.swirlds.state.spi.StateDefinition;
import com.swirlds.state.spi.WritableStates;
import com.swirlds.state.spi.info.NetworkInfo;
import com.swirlds.virtualmap.VirtualMap;
import edu.umd.cs.findbugs.annotations.NonNull;
import edu.umd.cs.findbugs.annotations.Nullable;
import java.util.Comparator;
import java.util.HashSet;
import java.util.Map;
import java.util.SortedSet;
import java.util.TreeSet;
import org.apache.logging.log4j.LogManager;
import org.apache.logging.log4j.Logger;

/**
 * An implementation of {@link SchemaRegistry}.
 *
 * <p>When the Hedera application starts, it creates an instance of {@link MerkleSchemaRegistry} for
 * each {@link Service}, and passes it to the service as part of construction. The {@link Service}
 * then registers each and every {@link Schema} that it has. Each {@link Schema} is associated with
 * a {@link SemanticVersion}.
 *
 * <p>The Hedera application then calls {@code com.hedera.node.app.Hedera#onMigrate(MerkleStateRoot, HederaSoftwareVersion, InitTrigger, Metrics)} on each {@link MerkleSchemaRegistry} instance, supplying it the
 * application version number and the newly created (or deserialized) but not yet hashed copy of the {@link
 * MerkleStateRoot}. The registry determines which {@link Schema}s to apply, possibly taking multiple migration steps,
 * to transition the merkle tree from its current version to the final version.
 */
public class MerkleSchemaRegistry implements SchemaRegistry {
    private static final Logger logger = LogManager.getLogger(MerkleSchemaRegistry.class);

    /**
     * The name of the service using this registry.
     */
    private final String serviceName;
    /**
     * The current bootstrap configuration of the network; note this ideally would be a
     * provider of {@link com.hedera.node.config.VersionedConfiguration}s per version,
     * in case a service's states evolved with changing config. But this is a very edge
     * affordance that we have no example of needing.
     */
    private final Configuration bootstrapConfig;
    /**
     * The registry to use when deserializing from saved states
     */
    private final ConstructableRegistry constructableRegistry;
    /**
     * The ordered set of all schemas registered by the service
     */
    private final SortedSet<Schema> schemas = new TreeSet<>();
    /**
     * The analysis to use when determining how to apply a schema.
     */
    private final SchemaApplications schemaApplications;

    private final SchemaStateChangeListener schemaStateChangeListener;

    /**
     * Create a new instance with the default {@link SchemaApplications}.
     *
     * @param constructableRegistry The {@link ConstructableRegistry} to register states with for
     * deserialization
     * @param serviceName The name of the service using this registry.
     * @param schemaApplications the analysis to use when determining how to apply a schema
     */
    public MerkleSchemaRegistry(
            @NonNull final ConstructableRegistry constructableRegistry,
            @NonNull final String serviceName,
            @NonNull final Configuration bootstrapConfig,
            @NonNull final SchemaApplications schemaApplications) {
        this.constructableRegistry = requireNonNull(constructableRegistry);
        this.serviceName = StateUtils.validateStateKey(requireNonNull(serviceName));
        this.bootstrapConfig = requireNonNull(bootstrapConfig);
        this.schemaApplications = requireNonNull(schemaApplications);
        this.schemaStateChangeListener = new SchemaStateChangeListener();
    }

    /**
     * {@inheritDoc}
     *
     * @return
     */
    @Override
    public SchemaRegistry register(@NonNull Schema schema) {
        schemas.remove(schema);
        schemas.add(requireNonNull(schema));
        logger.debug(
                "Registering schema {} for service {} ",
                () -> HapiUtils.toString(schema.getVersion()),
                () -> serviceName);

        // Any states being created, need to be registered for deserialization
        schema.statesToCreate(bootstrapConfig).forEach(def -> {
            //noinspection rawtypes,unchecked
            final var md = new StateMetadata<>(serviceName, schema, def);
            registerWithSystem(md);
        });

        return this;
    }

    /**
     * Encapsulates the writable states before and after applying a schema's state definitions.
     *
     * @param beforeStates the writable states before applying the schema's state definitions
     * @param afterStates the writable states after applying the schema's state definitions
     */
    private record RedefinedWritableStates(WritableStates beforeStates, WritableStates afterStates) {}

    /**
     * Called by the application after saved states have been loaded to perform the migration. Given
     * the supplied versions, applies all necessary migrations for every {@link Schema} newer than
     * {@code previousVersion} and no newer than {@code currentVersion}.
     *
     * <p>If the {@code previousVersion} and {@code currentVersion} are the same, then we do not need
     * to migrate, but instead we just call {@link Schema#restart(MigrationContext)} to allow the schema
     * to perform any necessary logic on restart. Most services have nothing to do, but some may need
     * to read files from disk, and could potentially change their state as a result.
     *
     * @param state the state for this registry to use.
     * @param previousVersion The version of state loaded from disk. Possibly null.
     * @param currentVersion The current version. Never null. Must be newer than {@code
     * previousVersion}.
     * @param config The system configuration to use at the time of migration
     * @param networkInfo The network information to use at the time of migration
     * @param sharedValues A map of shared values for cross-service migration patterns
     * @throws IllegalArgumentException if the {@code currentVersion} is not at least the
     * {@code previousVersion} or if the {@code state} is not an instance of {@link MerkleStateRoot}
     */
    // too many parameters, commented out code
    @SuppressWarnings({"java:S107", "java:S125"})
    public void migrate(
            @NonNull final State state,
            @Nullable final SemanticVersion previousVersion,
            @NonNull final SemanticVersion currentVersion,
            @NonNull final Configuration config,
            @NonNull final NetworkInfo networkInfo,
            @NonNull final Metrics metrics,
            @Nullable final WritableEntityIdStore entityIdStore,
            @NonNull final Map<String, Object> sharedValues) {
        requireNonNull(state);
        requireNonNull(currentVersion);
        requireNonNull(config);
        requireNonNull(networkInfo);
        requireNonNull(metrics);
        requireNonNull(sharedValues);
        if (isSoOrdered(currentVersion, previousVersion)) {
            throw new IllegalArgumentException("The currentVersion must be at least the previousVersion");
        }
        if (!(state instanceof MerkleStateRoot stateRoot)) {
            throw new IllegalArgumentException("The state must be an instance of " + MerkleStateRoot.class.getName());
        }
        if (schemas.isEmpty()) {
            logger.info("Service {} does not use state", serviceName);
            return;
        }
        final var latestVersion = schemas.getLast().getVersion();
        logger.info(
                "Applying {} schemas for service {} with state version {}, "
                        + "software version {}, and latest service schema version {}",
                schemas::size,
                () -> serviceName,
                () -> HapiUtils.toString(previousVersion),
                () -> HapiUtils.toString(currentVersion),
                () -> HapiUtils.toString(latestVersion));
        for (final var schema : schemas) {
            final var applications =
                    schemaApplications.computeApplications(previousVersion, latestVersion, schema, config);
            logger.info("Applying {} schema {} ({})", serviceName, schema.getVersion(), applications);
            // Now we can migrate the schema and then commit all the changes
            // We just have one merkle tree -- the just-loaded working tree -- to work from.
            // We get a ReadableStates for everything in the current tree, but then wrap
            // it with a FilteredReadableStates that is locked into exactly the set of states
            // available at this moment in time. This is done to make sure that even after we
            // add new states into the tree, it doesn't increase the number of states that can
            // be seen by the schema migration code
            final var readableStates = stateRoot.getReadableStates(serviceName);
            final var previousStates = new FilteredReadableStates(readableStates, readableStates.stateKeys());
            // Similarly, we distinguish between the writable states before and after
            // applying the schema's state definitions. This is done to ensure that we
            // commit all state changes made by applying this schema's state definitions;
            // but also prevent its migrate() and restart() hooks from accidentally using
            // states that were actually removed by this schema
            final WritableStates writableStates;
            final WritableStates newStates;
            if (applications.contains(STATE_DEFINITIONS)) {
                final var redefinedWritableStates = applyStateDefinitions(schema, config, metrics, stateRoot);
                writableStates = redefinedWritableStates.beforeStates();
                newStates = redefinedWritableStates.afterStates();
            } else {
                newStates = writableStates = stateRoot.getWritableStates(serviceName);
            }

            // TODO: register schemaStateChangeListener before doing migrations

            final var migrationContext = new MigrationContextImpl(
                    previousStates, newStates, config, networkInfo, entityIdStore, previousVersion, sharedValues);
            if (applications.contains(MIGRATION)) {
                schema.migrate(migrationContext);
            }
            if (applications.contains(RESTART)) {
                schema.restart(migrationContext);
            }
            // Now commit all the service-specific changes made during this service's update or migration
            if (writableStates instanceof MerkleStateRoot.MerkleWritableStates mws) {
                mws.commit();
            }
            // And finally we can remove any states we need to remove
            schema.statesToRemove().forEach(stateKey -> {
                stateRoot.removeServiceState(serviceName, stateKey);

                final var stateName = serviceName + "." + stateKey;
                schemaStateChangeListener.schemaRemoveStateChange(stateName);
            });
        }
    }

    private RedefinedWritableStates applyStateDefinitions(
            @NonNull final Schema schema,
            @NonNull final Configuration configuration,
            @NonNull final Metrics metrics,
            @NonNull final MerkleStateRoot stateRoot) {
        // Create the new states (based on the schema) which, thanks to the above, does not
        // expand the set of states that the migration code will see
        schema.statesToCreate(configuration).stream()
                .sorted(Comparator.comparing(StateDefinition::stateKey))
                .forEach(def -> {
                    final var stateKey = def.stateKey();
                    logger.info("  Ensuring {} has state {}", serviceName, stateKey);
                    final var stateName = serviceName + "." + stateKey;
                    final var md = new StateMetadata<>(serviceName, schema, def);
                    if (def.singleton()) {
                        stateRoot.putServiceStateIfAbsent(
                                md,
                                () -> new SingletonNode<>(
                                        md.serviceName(),
                                        md.stateDefinition().stateKey(),
                                        md.singletonClassId(),
                                        md.stateDefinition().valueCodec(),
                                        null));

                        schemaStateChangeListener.schemaAddStateChange(stateName, NewStateType.SINGLETON);
                    } else if (def.queue()) {
                        stateRoot.putServiceStateIfAbsent(
                                md,
                                () -> new QueueNode<>(
                                        md.serviceName(),
                                        md.stateDefinition().stateKey(),
                                        md.queueNodeClassId(),
                                        md.singletonClassId(),
                                        md.stateDefinition().valueCodec()));

                        schemaStateChangeListener.schemaAddStateChange(stateName, NewStateType.QUEUE);
                    } else if (!def.onDisk()) {
                        stateRoot.putServiceStateIfAbsent(md, () -> {
                            final var map = new MerkleMap<>();
                            map.setLabel(StateUtils.computeLabel(serviceName, stateKey));
                            return map;
                        });
                    } else {
<<<<<<< HEAD
                        stateRoot.putServiceStateIfAbsent(md, () -> {
                            // MAX_IN_MEMORY_HASHES (ramToDiskThreshold) = 8388608
                            // PREFER_DISK_BASED_INDICES = false
                            final var tableConfig = new MerkleDbTableConfig<>(
                                            (short) 1,
                                            DigestType.SHA_384,
                                            (short) 1,
                                            new OnDiskKeySerializer<>(
                                                    md.onDiskKeySerializerClassId(),
                                                    md.onDiskKeyClassId(),
                                                    md.stateDefinition().keyCodec()),
                                            (short) 1,
                                            new OnDiskValueSerializer<>(
                                                    md.onDiskValueSerializerClassId(),
                                                    md.onDiskValueClassId(),
                                                    md.stateDefinition().valueCodec()))
                                    .maxNumberOfKeys(def.maxKeysHint());
                            final var label = StateUtils.computeLabel(serviceName, stateKey);
                            final var dsBuilder = new MerkleDbDataSourceBuilder<>(tableConfig);
                            final var virtualMap = new VirtualMap<>(label, dsBuilder);
                            virtualMap.registerMetrics(metrics);
                            return virtualMap;
                        });

                        schemaStateChangeListener.schemaAddStateChange(stateName, NewStateType.VIRTUAL_MAP);
=======
                        stateRoot.putServiceStateIfAbsent(
                                md,
                                () -> {
                                    // MAX_IN_MEMORY_HASHES (ramToDiskThreshold) = 8388608
                                    // PREFER_DISK_BASED_INDICES = false
                                    final var tableConfig = new MerkleDbTableConfig<>(
                                                    (short) 1,
                                                    DigestType.SHA_384,
                                                    (short) 1,
                                                    new OnDiskKeySerializer<>(
                                                            md.onDiskKeySerializerClassId(),
                                                            md.onDiskKeyClassId(),
                                                            md.stateDefinition().keyCodec()),
                                                    (short) 1,
                                                    new OnDiskValueSerializer<>(
                                                            md.onDiskValueSerializerClassId(),
                                                            md.onDiskValueClassId(),
                                                            md.stateDefinition().valueCodec()))
                                            .maxNumberOfKeys(def.maxKeysHint());
                                    final var label = StateUtils.computeLabel(serviceName, stateKey);
                                    final var dsBuilder = new MerkleDbDataSourceBuilder<>(tableConfig);
                                    return new VirtualMap<>(label, dsBuilder);
                                },
                                (VirtualMap<?, ?> virtualMap) -> virtualMap.registerMetrics(metrics));
>>>>>>> c9119a53
                    }
                });

        // Create the "before" and "after" writable states (we won't commit anything
        // from these states until we have completed migration for this schema)
        final var statesToRemove = schema.statesToRemove();
        final var writableStates = stateRoot.getWritableStates(serviceName);
        final var remainingStates = new HashSet<>(writableStates.stateKeys());
        remainingStates.removeAll(statesToRemove);
        final var newStates = new FilteredWritableStates(writableStates, remainingStates);
        return new RedefinedWritableStates(writableStates, newStates);
    }

    /**
     * Registers with the {@link ConstructableRegistry} system a class ID and a class. While this
     * will only be used for in-memory states, it is safe to register for on-disk ones as well.
     *
     * <p>The implementation will take the service name and the state key and compute a hash for it.
     * It will then convert the hash to a long, and use that as the class ID. It will then register
     * an {@link InMemoryWritableKVState}'s value merkle type to be deserialized, answering with the
     * generated class ID.
     *
     * @param md The state metadata
     */
    @SuppressWarnings({"rawtypes", "unchecked"})
    private void registerWithSystem(@NonNull final StateMetadata md) {
        // Register with the system the uniqueId as the "classId" of an InMemoryValue. There can be
        // multiple id's associated with InMemoryValue. The secret is that the supplier captures the
        // various delegate writers and parsers, and so can parse/write different types of data
        // based on the id.
        try {
            constructableRegistry.registerConstructable(new ClassConstructorPair(
                    InMemoryValue.class,
                    () -> new InMemoryValue(
                            md.inMemoryValueClassId(),
                            md.stateDefinition().keyCodec(),
                            md.stateDefinition().valueCodec())));
            constructableRegistry.registerConstructable(new ClassConstructorPair(
                    OnDiskKey.class,
                    () -> new OnDiskKey<>(
                            md.onDiskKeyClassId(), md.stateDefinition().keyCodec())));
            constructableRegistry.registerConstructable(new ClassConstructorPair(
                    OnDiskKeySerializer.class,
                    () -> new OnDiskKeySerializer<>(
                            md.onDiskKeySerializerClassId(),
                            md.onDiskKeyClassId(),
                            md.stateDefinition().keyCodec())));
            constructableRegistry.registerConstructable(new ClassConstructorPair(
                    OnDiskValue.class,
                    () -> new OnDiskValue<>(
                            md.onDiskValueClassId(), md.stateDefinition().valueCodec())));
            constructableRegistry.registerConstructable(new ClassConstructorPair(
                    OnDiskValueSerializer.class,
                    () -> new OnDiskValueSerializer<>(
                            md.onDiskValueSerializerClassId(),
                            md.onDiskValueClassId(),
                            md.stateDefinition().valueCodec())));
            constructableRegistry.registerConstructable(new ClassConstructorPair(
                    SingletonNode.class,
                    () -> new SingletonNode<>(
                            md.serviceName(),
                            md.stateDefinition().stateKey(),
                            md.singletonClassId(),
                            md.stateDefinition().valueCodec(),
                            null)));
            constructableRegistry.registerConstructable(new ClassConstructorPair(
                    QueueNode.class,
                    () -> new QueueNode<>(
                            md.serviceName(),
                            md.stateDefinition().stateKey(),
                            md.queueNodeClassId(),
                            md.singletonClassId(),
                            md.stateDefinition().valueCodec())));
            constructableRegistry.registerConstructable(new ClassConstructorPair(StringLeaf.class, StringLeaf::new));
            constructableRegistry.registerConstructable(new ClassConstructorPair(
                    ValueLeaf.class,
                    () -> new ValueLeaf<>(
                            md.singletonClassId(), md.stateDefinition().valueCodec())));
        } catch (ConstructableRegistryException e) {
            // This is a fatal error.
            throw new IllegalStateException(
                    "Failed to register with the system '"
                            + serviceName
                            + ":"
                            + md.stateDefinition().stateKey()
                            + "'",
                    e);
        }
    }
}<|MERGE_RESOLUTION|>--- conflicted
+++ resolved
@@ -315,33 +315,6 @@
                             return map;
                         });
                     } else {
-<<<<<<< HEAD
-                        stateRoot.putServiceStateIfAbsent(md, () -> {
-                            // MAX_IN_MEMORY_HASHES (ramToDiskThreshold) = 8388608
-                            // PREFER_DISK_BASED_INDICES = false
-                            final var tableConfig = new MerkleDbTableConfig<>(
-                                            (short) 1,
-                                            DigestType.SHA_384,
-                                            (short) 1,
-                                            new OnDiskKeySerializer<>(
-                                                    md.onDiskKeySerializerClassId(),
-                                                    md.onDiskKeyClassId(),
-                                                    md.stateDefinition().keyCodec()),
-                                            (short) 1,
-                                            new OnDiskValueSerializer<>(
-                                                    md.onDiskValueSerializerClassId(),
-                                                    md.onDiskValueClassId(),
-                                                    md.stateDefinition().valueCodec()))
-                                    .maxNumberOfKeys(def.maxKeysHint());
-                            final var label = StateUtils.computeLabel(serviceName, stateKey);
-                            final var dsBuilder = new MerkleDbDataSourceBuilder<>(tableConfig);
-                            final var virtualMap = new VirtualMap<>(label, dsBuilder);
-                            virtualMap.registerMetrics(metrics);
-                            return virtualMap;
-                        });
-
-                        schemaStateChangeListener.schemaAddStateChange(stateName, NewStateType.VIRTUAL_MAP);
-=======
                         stateRoot.putServiceStateIfAbsent(
                                 md,
                                 () -> {
@@ -366,7 +339,7 @@
                                     return new VirtualMap<>(label, dsBuilder);
                                 },
                                 (VirtualMap<?, ?> virtualMap) -> virtualMap.registerMetrics(metrics));
->>>>>>> c9119a53
+                        schemaStateChangeListener.schemaAddStateChange(stateName, NewStateType.VIRTUAL_MAP);
                     }
                 });
 
