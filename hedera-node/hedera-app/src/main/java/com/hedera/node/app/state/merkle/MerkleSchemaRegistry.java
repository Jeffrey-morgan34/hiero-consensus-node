/*
 * Copyright (C) 2023-2025 Hedera Hashgraph, LLC
 *
 * Licensed under the Apache License, Version 2.0 (the "License");
 * you may not use this file except in compliance with the License.
 * You may obtain a copy of the License at
 *
 *      http://www.apache.org/licenses/LICENSE-2.0
 *
 * Unless required by applicable law or agreed to in writing, software
 * distributed under the License is distributed on an "AS IS" BASIS,
 * WITHOUT WARRANTIES OR CONDITIONS OF ANY KIND, either express or implied.
 * See the License for the specific language governing permissions and
 * limitations under the License.
 */

package com.hedera.node.app.state.merkle;

import static com.hedera.node.app.state.merkle.SchemaApplicationType.MIGRATION;
import static com.hedera.node.app.state.merkle.SchemaApplicationType.RESTART;
import static com.hedera.node.app.state.merkle.SchemaApplicationType.STATE_DEFINITIONS;
import static com.hedera.node.app.state.merkle.VersionUtils.alreadyIncludesStateDefs;
import static com.hedera.node.app.state.merkle.VersionUtils.isSoOrdered;
import static com.hedera.node.app.workflows.handle.metric.UnavailableMetrics.UNAVAILABLE_METRICS;
import static com.swirlds.state.merkle.StateUtils.registerWithSystem;
import static java.util.Objects.requireNonNull;

import com.hedera.hapi.node.base.SemanticVersion;
import com.hedera.hapi.util.HapiUtils;
import com.hedera.node.app.ids.WritableEntityIdStore;
import com.hedera.node.app.services.MigrationContextImpl;
import com.hedera.node.app.services.MigrationStateChanges;
import com.swirlds.common.constructable.ConstructableRegistry;
import com.swirlds.common.crypto.DigestType;
import com.swirlds.config.api.Configuration;
import com.swirlds.merkle.map.MerkleMap;
import com.swirlds.merkledb.MerkleDbDataSourceBuilder;
import com.swirlds.merkledb.MerkleDbTableConfig;
import com.swirlds.merkledb.config.MerkleDbConfig;
import com.swirlds.metrics.api.Metrics;
import com.swirlds.platform.state.service.PlatformStateFacade;
import com.swirlds.state.State;
import com.swirlds.state.lifecycle.MigrationContext;
import com.swirlds.state.lifecycle.Schema;
import com.swirlds.state.lifecycle.SchemaRegistry;
import com.swirlds.state.lifecycle.Service;
import com.swirlds.state.lifecycle.StartupNetworks;
import com.swirlds.state.lifecycle.StateDefinition;
import com.swirlds.state.lifecycle.info.NetworkInfo;
import com.swirlds.state.merkle.MerkleStateRoot;
import com.swirlds.state.merkle.NewStateRoot;
import com.swirlds.state.merkle.StateMetadata;
import com.swirlds.state.merkle.StateUtils;
import com.swirlds.state.merkle.queue.QueueNode;
import com.swirlds.state.merkle.singleton.SingletonNode;
import com.swirlds.state.spi.FilteredReadableStates;
import com.swirlds.state.spi.FilteredWritableStates;
import com.swirlds.state.spi.WritableStates;
import com.swirlds.virtualmap.VirtualMap;
import edu.umd.cs.findbugs.annotations.NonNull;
import edu.umd.cs.findbugs.annotations.Nullable;
import java.util.Comparator;
import java.util.HashSet;
import java.util.List;
import java.util.Map;
import java.util.SortedSet;
import java.util.TreeSet;
import org.apache.logging.log4j.LogManager;
import org.apache.logging.log4j.Logger;

/**
 * An implementation of {@link SchemaRegistry}.
 *
 * <p>When the Hedera application starts, it creates an instance of {@link MerkleSchemaRegistry} for
 * each {@link Service}, and passes it to the service as part of construction. The {@link Service}
 * then registers each and every {@link Schema} that it has. Each {@link Schema} is associated with
 * a {@link SemanticVersion}.
 *
 * <p>The Hedera application then calls {@code com.hedera.node.app.Hedera#onMigrate(MerkleStateRoot, InitTrigger, Metrics)} on each {@link MerkleSchemaRegistry} instance, supplying it the
 * application version number and the newly created (or deserialized) but not yet hashed copy of the {@link
 * MerkleStateRoot}. The registry determines which {@link Schema}s to apply, possibly taking multiple migration steps,
 * to transition the merkle tree from its current version to the final version.
 */
public class MerkleSchemaRegistry implements SchemaRegistry {
    private static final Logger logger = LogManager.getLogger(MerkleSchemaRegistry.class);

    /**
     * The name of the service using this registry.
     */
    private final String serviceName;
    /**
     * The current bootstrap configuration of the network; note this ideally would be a
     * provider of {@link com.hedera.node.config.VersionedConfiguration}s per version,
     * in case a service's states evolved with changing config. But this is a very edge
     * affordance that we have no example of needing.
     */
    private final Configuration bootstrapConfig;
    /**
     * The registry to use when deserializing from saved states
     */
    private final ConstructableRegistry constructableRegistry;
    /**
     * The ordered set of all schemas registered by the service
     */
    private final SortedSet<Schema> schemas = new TreeSet<>();
    /**
     * The analysis to use when determining how to apply a schema.
     */
    private final SchemaApplications schemaApplications;

    /**
     * Create a new instance with the default {@link SchemaApplications}.
     *
     * @param constructableRegistry The {@link ConstructableRegistry} to register states with for
     * deserialization
     * @param serviceName The name of the service using this registry.
     * @param schemaApplications the analysis to use when determining how to apply a schema
     */
    public MerkleSchemaRegistry(
            @NonNull final ConstructableRegistry constructableRegistry,
            @NonNull final String serviceName,
            @NonNull final Configuration bootstrapConfig,
            @NonNull final SchemaApplications schemaApplications) {
        this.constructableRegistry = requireNonNull(constructableRegistry);
        this.serviceName = StateUtils.validateStateKey(requireNonNull(serviceName));
        this.bootstrapConfig = requireNonNull(bootstrapConfig);
        this.schemaApplications = requireNonNull(schemaApplications);
    }

    /**
     * {@inheritDoc}
     *
     * @return
     */
    @Override
    public SchemaRegistry register(@NonNull Schema schema) {
        schemas.remove(schema);
        schemas.add(requireNonNull(schema));
        logger.debug(
                "Registering schema {} for service {} ",
                () -> HapiUtils.toString(schema.getVersion()),
                () -> serviceName);

        // Any states being created, need to be registered for deserialization
        schema.statesToCreate(bootstrapConfig).forEach(def -> {
            //noinspection rawtypes,unchecked
            final var md = new StateMetadata<>(serviceName, schema, def);
            registerWithSystem(md, constructableRegistry);
        });

        return this;
    }

    /**
     * Encapsulates the writable states before and after applying a schema's state definitions.
     *
     * @param beforeStates the writable states before applying the schema's state definitions
     * @param afterStates the writable states after applying the schema's state definitions
     */
    private record RedefinedWritableStates(WritableStates beforeStates, WritableStates afterStates) {}

    /**
     * Called by the application after saved states have been loaded to perform the migration. Given
     * the supplied versions, applies all necessary migrations for every {@link Schema} newer than
     * {@code previousVersion} and no newer than {@code currentVersion}.
     *
     * <p>If the {@code previousVersion} and {@code currentVersion} are the same, then we do not need
     * to migrate, but instead we just call {@link Schema#restart(MigrationContext)} to allow the schema
     * to perform any necessary logic on restart. Most services have nothing to do, but some may need
     * to read files from disk, and could potentially change their state as a result.
     *
     * @param state the state for this registry to use.
     * @param previousVersion The version of state loaded from disk. Possibly null.
     * @param currentVersion The current version. Never null. Must be newer than {@code
     * previousVersion}.
     * @param appConfig The system configuration to use at the time of migration
     * @param platformConfig The platform configuration to use for subsequent object initializations
     * @param genesisNetworkInfo The network information to use at the time of migration
     * @param sharedValues A map of shared values for cross-service migration patterns
     * @param migrationStateChanges Tracker for state changes during migration
     * @param startupNetworks The startup networks to use for the migrations
     * @param platformStateFacade The platform state facade to use for the migrations
     * @throws IllegalArgumentException if the {@code currentVersion} is not at least the
     * {@code previousVersion} or if the {@code state} is not an instance of {@link MerkleStateRoot}
     */
    // too many parameters, commented out code
    @SuppressWarnings({"java:S107", "java:S125"})
    public void migrate(
            @NonNull final State state,
            @Nullable final SemanticVersion previousVersion,
            @NonNull final SemanticVersion currentVersion,
            @NonNull final Configuration appConfig,
            @NonNull final Configuration platformConfig,
            @Nullable final NetworkInfo genesisNetworkInfo,
            @NonNull final Metrics metrics,
            @Nullable final WritableEntityIdStore entityIdStore,
            @NonNull final Map<String, Object> sharedValues,
            @NonNull final MigrationStateChanges migrationStateChanges,
            @NonNull final StartupNetworks startupNetworks,
            @NonNull final PlatformStateFacade platformStateFacade) {
        requireNonNull(state);
        requireNonNull(currentVersion);
        requireNonNull(appConfig);
        requireNonNull(platformConfig);
        requireNonNull(metrics);
        requireNonNull(sharedValues);
        requireNonNull(migrationStateChanges);
        if (isSoOrdered(currentVersion, previousVersion)) {
            throw new IllegalArgumentException("The currentVersion must be at least the previousVersion");
        }
        if (!(state instanceof MerkleStateRoot stateRoot)) {
            throw new IllegalArgumentException("The state must be an instance of " + NewStateRoot.class.getName());
        }
<<<<<<< HEAD
        // will be updated -- added for helping to solve compile issues
        final long roundNumber = 0; // PLATFORM_STATE_SERVICE.roundOf(stateRoot);
=======
        final long roundNumber = platformStateFacade.roundOf(stateRoot);
>>>>>>> ba1c8d94
        if (schemas.isEmpty()) {
            logger.info("Service {} does not use state", serviceName);
            return;
        }
        final var latestVersion = schemas.getLast().getVersion();
        logger.info(
                "Applying {} schemas for service {} with state version {}, "
                        + "software version {}, and latest service schema version {}",
                schemas::size,
                () -> serviceName,
                () -> HapiUtils.toString(previousVersion),
                () -> HapiUtils.toString(currentVersion),
                () -> HapiUtils.toString(latestVersion));
        for (final var schema : schemas) {
            final var applications =
                    schemaApplications.computeApplications(previousVersion, latestVersion, schema, appConfig);
            logger.info("Applying {} schema {} ({})", serviceName, schema.getVersion(), applications);
            // Now we can migrate the schema and then commit all the changes
            // We just have one merkle tree -- the just-loaded working tree -- to work from.
            // We get a ReadableStates for everything in the current tree, but then wrap
            // it with a FilteredReadableStates that is locked into exactly the set of states
            // available at this moment in time. This is done to make sure that even after we
            // add new states into the tree, it doesn't increase the number of states that can
            // be seen by the schema migration code
            final var readableStates = stateRoot.getReadableStates(serviceName);
            final var previousStates = new FilteredReadableStates(readableStates, readableStates.stateKeys());
            // Similarly, we distinguish between the writable states before and after
            // applying the schema's state definitions. This is done to ensure that we
            // commit all state changes made by applying this schema's state definitions;
            // but also prevent its migrate() and restart() hooks from accidentally using
            // states that were actually removed by this schema
            final WritableStates writableStates;
            final WritableStates newStates;
            if (applications.contains(STATE_DEFINITIONS)) {
                final var schemasAlreadyInState = schemas.tailSet(schema).stream()
                        .filter(s -> s != schema
                                && previousVersion != null
                                && alreadyIncludesStateDefs(previousVersion, s.getVersion()))
                        .toList();
                final var redefinedWritableStates = applyStateDefinitions(
                        schema, schemasAlreadyInState, appConfig, platformConfig, metrics, stateRoot);
                writableStates = redefinedWritableStates.beforeStates();
                newStates = redefinedWritableStates.afterStates();
            } else {
                newStates = writableStates = stateRoot.getWritableStates(serviceName);
            }

            final var migrationContext = new MigrationContextImpl(
                    previousStates,
                    newStates,
                    appConfig,
                    platformConfig,
                    genesisNetworkInfo,
                    entityIdStore,
                    previousVersion,
                    roundNumber,
                    sharedValues,
                    startupNetworks);
            if (applications.contains(MIGRATION)) {
                schema.migrate(migrationContext);
            }
            if (applications.contains(RESTART)) {
                schema.restart(migrationContext);
            }
            // Now commit all the service-specific changes made during this service's update or migration
            if (writableStates instanceof NewStateRoot.MerkleWritableStates mws) {
                mws.commit();
                migrationStateChanges.trackCommit();
            }
            // will be updated -- added for helping to solve compile issues
            // And finally we can remove any states we need to remove
//            schema.statesToRemove().forEach(stateKey -> stateRoot.removeServiceState(serviceName, stateKey));
        }
    }

    private RedefinedWritableStates applyStateDefinitions(
            @NonNull final Schema schema,
            @NonNull final List<Schema> schemasAlreadyInState,
            @NonNull final Configuration nodeConfiguration,
            @NonNull final Configuration platformConfiguration,
            @NonNull final Metrics metrics,
            @NonNull final MerkleStateRoot<?> stateRoot) {
        // Create the new states (based on the schema) which, thanks to the above, does not
        // expand the set of states that the migration code will see
        schema.statesToCreate(nodeConfiguration).stream()
                .sorted(Comparator.comparing(StateDefinition::stateKey))
                .forEach(def -> {
                    final var stateKey = def.stateKey();
                    if (schemasAlreadyInState.stream()
                            .anyMatch(s -> s.statesToRemove().contains(stateKey))) {
                        logger.info("  Skipping {} as it is removed by a later schema", stateKey);
                        return;
                    }
                    logger.info("  Ensuring {} has state {}", serviceName, stateKey);
                    final var md = new StateMetadata<>(serviceName, schema, def);
                    if (def.singleton()) {
//                        stateRoot.putServiceStateIfAbsent(
//                                md,
//                                () -> new SingletonNode<>(
//                                        md.serviceName(),
//                                        md.stateDefinition().stateKey(),
//                                        md.singletonClassId(),
//                                        md.stateDefinition().valueCodec(),
//                                        null));

                    } else if (def.queue()) {
//                        stateRoot.putServiceStateIfAbsent(
//                                md,
//                                () -> new QueueNode<>(
//                                        md.serviceName(),
//                                        md.stateDefinition().stateKey(),
//                                        md.queueNodeClassId(),
//                                        md.singletonClassId(),
//                                        md.stateDefinition().valueCodec()));

                    } else if (!def.onDisk()) {
//                        stateRoot.putServiceStateIfAbsent(md, () -> {
//                            final var map = new MerkleMap<>();
//                            map.setLabel(StateUtils.computeLabel(serviceName, stateKey));
//                            return map;
//                        });
                    } else {
                        // will be updated -- added for helping to solve compile issues
//                        stateRoot.putServiceStateIfAbsent(
//                                md,
//                                () -> {
//                                    // MAX_IN_MEMORY_HASHES (ramToDiskThreshold) = 8388608
//                                    // PREFER_DISK_BASED_INDICES = false
//                                    final MerkleDbConfig merkleDbConfig =
//                                            platformConfiguration.getConfigData(MerkleDbConfig.class);
//                                    final var tableConfig = new MerkleDbTableConfig(
//                                            (short) 1,
//                                            DigestType.SHA_384,
//                                            def.maxKeysHint(),
//                                            merkleDbConfig.hashesRamToDiskThreshold());
//                                    final var label = StateUtils.computeLabel(serviceName, stateKey);
//                                    final var dsBuilder =
//                                            new MerkleDbDataSourceBuilder(tableConfig, platformConfiguration);
//                                    return new VirtualMap(label, dsBuilder, platformConfiguration);
//                                },
//                                // Register the metrics for the virtual map if they are available.
//                                // Early rounds of migration done by services such as PlatformStateService,
//                                // EntityIdService and RosterService will not have metrics available yet, but their
//                                // later rounds of migration will.
//                                // Therefore, for the first round of migration, we will not register the metrics for
//                                // virtual maps.
//                                UNAVAILABLE_METRICS.equals(metrics)
//                                        ? virtualMap -> {}
//                                        : virtualMap -> virtualMap.registerMetrics(metrics));
                    }
                });

        // Create the "before" and "after" writable states (we won't commit anything
        // from these states until we have completed migration for this schema)
        final var statesToRemove = schema.statesToRemove();
        final var writableStates = stateRoot.getWritableStates(serviceName);
        final var remainingStates = new HashSet<>(writableStates.stateKeys());
        remainingStates.removeAll(statesToRemove);
        logger.info("  Removing states {} from service {}", statesToRemove, serviceName);
        final var newStates = new FilteredWritableStates(writableStates, remainingStates);
        return new RedefinedWritableStates(writableStates, newStates);
    }
}<|MERGE_RESOLUTION|>--- conflicted
+++ resolved
@@ -48,7 +48,6 @@
 import com.swirlds.state.lifecycle.StateDefinition;
 import com.swirlds.state.lifecycle.info.NetworkInfo;
 import com.swirlds.state.merkle.MerkleStateRoot;
-import com.swirlds.state.merkle.NewStateRoot;
 import com.swirlds.state.merkle.StateMetadata;
 import com.swirlds.state.merkle.StateUtils;
 import com.swirlds.state.merkle.queue.QueueNode;
@@ -209,14 +208,9 @@
             throw new IllegalArgumentException("The currentVersion must be at least the previousVersion");
         }
         if (!(state instanceof MerkleStateRoot stateRoot)) {
-            throw new IllegalArgumentException("The state must be an instance of " + NewStateRoot.class.getName());
+            throw new IllegalArgumentException("The state must be an instance of " + MerkleStateRoot.class.getName());
         }
-<<<<<<< HEAD
-        // will be updated -- added for helping to solve compile issues
-        final long roundNumber = 0; // PLATFORM_STATE_SERVICE.roundOf(stateRoot);
-=======
         final long roundNumber = platformStateFacade.roundOf(stateRoot);
->>>>>>> ba1c8d94
         if (schemas.isEmpty()) {
             logger.info("Service {} does not use state", serviceName);
             return;
@@ -282,13 +276,12 @@
                 schema.restart(migrationContext);
             }
             // Now commit all the service-specific changes made during this service's update or migration
-            if (writableStates instanceof NewStateRoot.MerkleWritableStates mws) {
+            if (writableStates instanceof MerkleStateRoot.MerkleWritableStates mws) {
                 mws.commit();
                 migrationStateChanges.trackCommit();
             }
-            // will be updated -- added for helping to solve compile issues
             // And finally we can remove any states we need to remove
-//            schema.statesToRemove().forEach(stateKey -> stateRoot.removeServiceState(serviceName, stateKey));
+            schema.statesToRemove().forEach(stateKey -> stateRoot.removeServiceState(serviceName, stateKey));
         }
     }
 
@@ -313,59 +306,58 @@
                     logger.info("  Ensuring {} has state {}", serviceName, stateKey);
                     final var md = new StateMetadata<>(serviceName, schema, def);
                     if (def.singleton()) {
-//                        stateRoot.putServiceStateIfAbsent(
-//                                md,
-//                                () -> new SingletonNode<>(
-//                                        md.serviceName(),
-//                                        md.stateDefinition().stateKey(),
-//                                        md.singletonClassId(),
-//                                        md.stateDefinition().valueCodec(),
-//                                        null));
+                        stateRoot.putServiceStateIfAbsent(
+                                md,
+                                () -> new SingletonNode<>(
+                                        md.serviceName(),
+                                        md.stateDefinition().stateKey(),
+                                        md.singletonClassId(),
+                                        md.stateDefinition().valueCodec(),
+                                        null));
 
                     } else if (def.queue()) {
-//                        stateRoot.putServiceStateIfAbsent(
-//                                md,
-//                                () -> new QueueNode<>(
-//                                        md.serviceName(),
-//                                        md.stateDefinition().stateKey(),
-//                                        md.queueNodeClassId(),
-//                                        md.singletonClassId(),
-//                                        md.stateDefinition().valueCodec()));
+                        stateRoot.putServiceStateIfAbsent(
+                                md,
+                                () -> new QueueNode<>(
+                                        md.serviceName(),
+                                        md.stateDefinition().stateKey(),
+                                        md.queueNodeClassId(),
+                                        md.singletonClassId(),
+                                        md.stateDefinition().valueCodec()));
 
                     } else if (!def.onDisk()) {
-//                        stateRoot.putServiceStateIfAbsent(md, () -> {
-//                            final var map = new MerkleMap<>();
-//                            map.setLabel(StateUtils.computeLabel(serviceName, stateKey));
-//                            return map;
-//                        });
+                        stateRoot.putServiceStateIfAbsent(md, () -> {
+                            final var map = new MerkleMap<>();
+                            map.setLabel(StateUtils.computeLabel(serviceName, stateKey));
+                            return map;
+                        });
                     } else {
-                        // will be updated -- added for helping to solve compile issues
-//                        stateRoot.putServiceStateIfAbsent(
-//                                md,
-//                                () -> {
-//                                    // MAX_IN_MEMORY_HASHES (ramToDiskThreshold) = 8388608
-//                                    // PREFER_DISK_BASED_INDICES = false
-//                                    final MerkleDbConfig merkleDbConfig =
-//                                            platformConfiguration.getConfigData(MerkleDbConfig.class);
-//                                    final var tableConfig = new MerkleDbTableConfig(
-//                                            (short) 1,
-//                                            DigestType.SHA_384,
-//                                            def.maxKeysHint(),
-//                                            merkleDbConfig.hashesRamToDiskThreshold());
-//                                    final var label = StateUtils.computeLabel(serviceName, stateKey);
-//                                    final var dsBuilder =
-//                                            new MerkleDbDataSourceBuilder(tableConfig, platformConfiguration);
-//                                    return new VirtualMap(label, dsBuilder, platformConfiguration);
-//                                },
-//                                // Register the metrics for the virtual map if they are available.
-//                                // Early rounds of migration done by services such as PlatformStateService,
-//                                // EntityIdService and RosterService will not have metrics available yet, but their
-//                                // later rounds of migration will.
-//                                // Therefore, for the first round of migration, we will not register the metrics for
-//                                // virtual maps.
-//                                UNAVAILABLE_METRICS.equals(metrics)
-//                                        ? virtualMap -> {}
-//                                        : virtualMap -> virtualMap.registerMetrics(metrics));
+                        stateRoot.putServiceStateIfAbsent(
+                                md,
+                                () -> {
+                                    // MAX_IN_MEMORY_HASHES (ramToDiskThreshold) = 8388608
+                                    // PREFER_DISK_BASED_INDICES = false
+                                    final MerkleDbConfig merkleDbConfig =
+                                            platformConfiguration.getConfigData(MerkleDbConfig.class);
+                                    final var tableConfig = new MerkleDbTableConfig(
+                                            (short) 1,
+                                            DigestType.SHA_384,
+                                            def.maxKeysHint(),
+                                            merkleDbConfig.hashesRamToDiskThreshold());
+                                    final var label = StateUtils.computeLabel(serviceName, stateKey);
+                                    final var dsBuilder =
+                                            new MerkleDbDataSourceBuilder(tableConfig, platformConfiguration);
+                                    return new VirtualMap(label, dsBuilder, platformConfiguration);
+                                },
+                                // Register the metrics for the virtual map if they are available.
+                                // Early rounds of migration done by services such as PlatformStateService,
+                                // EntityIdService and RosterService will not have metrics available yet, but their
+                                // later rounds of migration will.
+                                // Therefore, for the first round of migration, we will not register the metrics for
+                                // virtual maps.
+                                UNAVAILABLE_METRICS.equals(metrics)
+                                        ? virtualMap -> {}
+                                        : virtualMap -> virtualMap.registerMetrics(metrics));
                     }
                 });
 
