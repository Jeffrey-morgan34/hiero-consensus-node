--- conflicted
+++ resolved
@@ -165,39 +165,6 @@
 
             // Create the new states (based on the schema) which, thanks to the above, does not
             // expand the set of states that the migration code will see
-<<<<<<< HEAD
-            final var statesToCreate = schema.statesToCreate();
-            statesToCreate.forEach(def -> {
-                final var stateKey = def.stateKey();
-                logger.debug("Creating state {} for {}", stateKey, serviceName);
-                final var md = new StateMetadata<>(serviceName, schema, def);
-                if (def.singleton()) {
-                    final var singleton = new SingletonNode<>(md, null);
-                    hederaState.putServiceStateIfAbsent(md, singleton);
-                } else if (def.queue()) {
-                    final var queue = new QueueNode<>(md);
-                    hederaState.putServiceStateIfAbsent(md, queue);
-                } else if (!def.onDisk()) {
-                    final var map = new MerkleMap<>();
-                    map.setLabel(StateUtils.computeLabel(serviceName, stateKey));
-                    hederaState.putServiceStateIfAbsent(md, map);
-                } else {
-                    final var tableConfig = new MerkleDbTableConfig<>(
-                            (short) 1,
-                            DigestType.SHA_384,
-                            (short) 1,
-                            new OnDiskKeySerializer<>(md),
-                            (short) 1,
-                            new OnDiskValueSerializer<>(md));
-                    tableConfig.maxNumberOfKeys(def.maxKeysHint());
-                    // MAX_IN_MEMORY_HASHES (ramToDiskThreshold) = 8388608
-                    // PREFER_DISK_BASED_INDICES = false
-                    final var label = StateUtils.computeLabel(serviceName, stateKey);
-                    final var dsBuilder = new MerkleDbDataSourceBuilder<>(tableConfig);
-                    hederaState.putServiceStateIfAbsent(md, new VirtualMap<>(label, dsBuilder));
-                }
-            });
-=======
             schema.statesToCreate().stream()
                     .sorted(Comparator.comparing(StateDefinition::stateKey))
                     .forEach(def -> {
@@ -232,7 +199,6 @@
                             });
                         }
                     });
->>>>>>> 8fee54f3
 
             // Create the writable states. We won't commit anything from these states
             // until we have completed migration.
