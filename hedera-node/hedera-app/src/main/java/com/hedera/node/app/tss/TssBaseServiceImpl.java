--- conflicted
+++ resolved
@@ -24,11 +24,8 @@
 import static java.util.Objects.requireNonNull;
 
 import com.hedera.hapi.node.state.roster.Roster;
-<<<<<<< HEAD
 import com.hedera.hapi.services.auxiliary.tss.TssMessageTransactionBody;
 import com.hedera.node.app.roster.ReadableRosterStore;
-=======
->>>>>>> a15b7f6f
 import com.hedera.node.app.spi.AppContext;
 import com.hedera.node.app.spi.workflows.HandleContext;
 import com.hedera.node.app.tss.api.TssLibrary;
@@ -134,11 +131,14 @@
     }
 
     @Override
-<<<<<<< HEAD
     public void setCandidateRoster(@NonNull final Roster roster, @NonNull final HandleContext context) {
         requireNonNull(roster);
-        // (TSS-FUTURE) https://github.com/hashgraph/hedera-services/issues/14748
-
+
+        final var rosterStore = context.storeFactory().writableStore(WritableRosterStore.class);
+        if (!Objects.equals(roster, rosterStore.getCandidateRoster())
+                && !Objects.equals(roster, rosterStore.getActiveRoster())) {
+            rosterStore.putCandidateRoster(roster);
+        }
         // generate TSS messages based on the active roster and the candidate roster
         final var tssStore = context.storeFactory().readableStore(ReadableTssBaseStore.class);
         final var maxSharesPerNode =
@@ -190,16 +190,6 @@
                 tssStore.getTssMessages(candidateRosterHash), activeRosterParticipantDirectory, tssLibrary);
         final var validTssMessages = getTssMessages(validTssOps);
         return tssLibrary.decryptPrivateShares(activeRosterParticipantDirectory, validTssMessages);
-=======
-    public void setCandidateRoster(@NonNull final Roster newCandidate, @NonNull final HandleContext context) {
-        requireNonNull(newCandidate);
-
-        final var rosterStore = context.storeFactory().writableStore(WritableRosterStore.class);
-        if (!Objects.equals(newCandidate, rosterStore.getCandidateRoster())
-                && !Objects.equals(newCandidate, rosterStore.getActiveRoster())) {
-            rosterStore.setCandidateRoster(newCandidate);
-        }
->>>>>>> a15b7f6f
     }
 
     @Override
