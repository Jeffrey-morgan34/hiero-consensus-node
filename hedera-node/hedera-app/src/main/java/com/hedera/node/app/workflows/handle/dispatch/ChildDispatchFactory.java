--- conflicted
+++ resolved
@@ -293,11 +293,7 @@
                 dispatchProcessor,
                 throttleAdviser,
                 childFeeAccumulator,
-<<<<<<< HEAD
                 transactionChecker);
-=======
-                dispatchMetadata);
->>>>>>> 86bf0946
         final var childFees =
                 computeChildFees(payerId, dispatchHandleContext, category, dispatcher, topLevelFunction, txnInfo);
         final var congestionMultiplier = feeManager.congestionMultiplierFor(
