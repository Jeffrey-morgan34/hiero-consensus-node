/*
 * Copyright (C) 2024 Hedera Hashgraph, LLC
 *
 * Licensed under the Apache License, Version 2.0 (the "License");
 * you may not use this file except in compliance with the License.
 * You may obtain a copy of the License at
 *
 *      http://www.apache.org/licenses/LICENSE-2.0
 *
 * Unless required by applicable law or agreed to in writing, software
 * distributed under the License is distributed on an "AS IS" BASIS,
 * WITHOUT WARRANTIES OR CONDITIONS OF ANY KIND, either express or implied.
 * See the License for the specific language governing permissions and
 * limitations under the License.
 */

package com.hedera.node.app.workflows.handle.dispatch;

import static com.hedera.hapi.node.base.HederaFunctionality.CRYPTO_UPDATE;
import static com.hedera.hapi.node.base.ResponseCodeEnum.OK;
import static com.hedera.hapi.util.HapiUtils.functionOf;
import static com.hedera.node.app.workflows.handle.throttle.DispatchUsageManager.CONTRACT_OPERATIONS;
import static com.hedera.node.app.workflows.prehandle.PreHandleResult.Status.PRE_HANDLE_FAILURE;
import static com.hedera.node.app.workflows.prehandle.PreHandleResult.Status.SO_FAR_SO_GOOD;
import static java.util.Objects.requireNonNull;

import com.hedera.hapi.node.base.AccountID;
import com.hedera.hapi.node.base.HederaFunctionality;
import com.hedera.hapi.node.base.Key;
import com.hedera.hapi.node.base.SignatureMap;
import com.hedera.hapi.node.base.Transaction;
import com.hedera.hapi.node.base.TransactionID;
import com.hedera.hapi.node.transaction.SignedTransaction;
import com.hedera.hapi.node.transaction.TransactionBody;
import com.hedera.hapi.util.UnknownHederaFunctionality;
import com.hedera.node.app.fees.ExchangeRateManager;
import com.hedera.node.app.fees.FeeAccumulator;
import com.hedera.node.app.fees.FeeManager;
import com.hedera.node.app.fees.ResourcePriceCalculatorImpl;
import com.hedera.node.app.ids.EntityIdService;
import com.hedera.node.app.ids.EntityNumGeneratorImpl;
import com.hedera.node.app.ids.WritableEntityIdStore;
import com.hedera.node.app.service.token.api.FeeStreamBuilder;
import com.hedera.node.app.service.token.api.TokenServiceApi;
import com.hedera.node.app.services.ServiceScopeLookup;
import com.hedera.node.app.signature.AppKeyVerifier;
import com.hedera.node.app.signature.DelegateKeyVerifier;
import com.hedera.node.app.signature.impl.SignatureVerificationImpl;
import com.hedera.node.app.spi.authorization.Authorizer;
import com.hedera.node.app.spi.fees.FeeContext;
import com.hedera.node.app.spi.fees.Fees;
import com.hedera.node.app.spi.metrics.StoreMetricsService;
import com.hedera.node.app.spi.records.BlockRecordInfo;
import com.hedera.node.app.spi.signatures.SignatureVerification;
import com.hedera.node.app.spi.signatures.VerificationAssistant;
import com.hedera.node.app.spi.throttle.ThrottleAdviser;
import com.hedera.node.app.spi.workflows.HandleContext;
import com.hedera.node.app.spi.workflows.HandleException;
import com.hedera.node.app.spi.workflows.PreCheckException;
import com.hedera.node.app.spi.workflows.record.ExternalizedRecordCustomizer;
import com.hedera.node.app.spi.workflows.record.StreamBuilder;
import com.hedera.node.app.store.ReadableStoreFactory;
import com.hedera.node.app.store.ServiceApiFactory;
import com.hedera.node.app.store.StoreFactoryImpl;
import com.hedera.node.app.store.WritableStoreFactory;
import com.hedera.node.app.workflows.TransactionInfo;
import com.hedera.node.app.workflows.dispatcher.TransactionDispatcher;
import com.hedera.node.app.workflows.handle.Dispatch;
import com.hedera.node.app.workflows.handle.DispatchHandleContext;
import com.hedera.node.app.workflows.handle.DispatchProcessor;
import com.hedera.node.app.workflows.handle.RecordDispatch;
import com.hedera.node.app.workflows.handle.record.RecordStreamBuilder;
import com.hedera.node.app.workflows.handle.record.TokenContextImpl;
import com.hedera.node.app.workflows.handle.stack.SavepointStackImpl;
import com.hedera.node.app.workflows.prehandle.PreHandleContextImpl;
import com.hedera.node.app.workflows.prehandle.PreHandleResult;
import com.hedera.node.config.data.BlockStreamConfig;
import com.hedera.pbj.runtime.io.buffer.Bytes;
import com.swirlds.config.api.Configuration;
import com.swirlds.state.spi.info.NetworkInfo;
import com.swirlds.state.spi.info.NodeInfo;
import edu.umd.cs.findbugs.annotations.NonNull;
import edu.umd.cs.findbugs.annotations.Nullable;
import java.time.Instant;
import java.util.Collections;
import java.util.function.Predicate;
import javax.inject.Inject;
import javax.inject.Singleton;

/**
 * A factory for constructing child dispatches.This also gets the pre-handle result for the child transaction,
 * and signature verifications for the child transaction.
 */
@Singleton
public class ChildDispatchFactory {
    public static final NoOpKeyVerifier NO_OP_KEY_VERIFIER = new NoOpKeyVerifier();

    private final TransactionDispatcher dispatcher;
    private final Authorizer authorizer;
    private final NetworkInfo networkInfo;
    private final FeeManager feeManager;
    private final DispatchProcessor dispatchProcessor;
    private final ServiceScopeLookup serviceScopeLookup;
    private final StoreMetricsService storeMetricsService;
    private final ExchangeRateManager exchangeRateManager;

    @Inject
    public ChildDispatchFactory(
            @NonNull final TransactionDispatcher dispatcher,
            @NonNull final Authorizer authorizer,
            @NonNull final NetworkInfo networkInfo,
            @NonNull final FeeManager feeManager,
            @NonNull final DispatchProcessor dispatchProcessor,
            @NonNull final ServiceScopeLookup serviceScopeLookup,
            @NonNull final StoreMetricsService storeMetricsService,
            @NonNull final ExchangeRateManager exchangeRateManager) {
        this.dispatcher = requireNonNull(dispatcher);
        this.authorizer = requireNonNull(authorizer);
        this.networkInfo = requireNonNull(networkInfo);
        this.feeManager = requireNonNull(feeManager);
        this.dispatchProcessor = requireNonNull(dispatchProcessor);
        this.serviceScopeLookup = requireNonNull(serviceScopeLookup);
        this.storeMetricsService = requireNonNull(storeMetricsService);
        this.exchangeRateManager = requireNonNull(exchangeRateManager);
    }

    /**
     * Creates a child dispatch. This method computes the transaction info and initializes record builder for the child
     * transaction. This method also computes a pre-handle result for the child transaction.
     *
     * @param txBody the transaction body
     * @param callback the key verifier for child dispatch
     * @param syntheticPayerId the synthetic payer id
     * @param category the transaction category
     * @param customizer the externalized record customizer
     * @param reversingBehavior the reversing behavior
     * @param config the configuration
     * @param stack the savepoint stack
     * @param readableStoreFactory the readable store factory
     * @param creatorInfo the node info of the creator
<<<<<<< HEAD
     * @param platformState the platform state
=======
>>>>>>> 5059ecd1
     * @param topLevelFunction the top level functionality
     * @param consensusNow the consensus time
     * @param blockRecordInfo the block record info
     * @return the child dispatch
     * @throws HandleException if the child stack base builder cannot be created
     */
    public Dispatch createChildDispatch(
            @NonNull final TransactionBody txBody,
            @Nullable final Predicate<Key> callback,
            @NonNull final AccountID syntheticPayerId,
            @NonNull final HandleContext.TransactionCategory category,
            @NonNull final ExternalizedRecordCustomizer customizer,
            @NonNull final RecordStreamBuilder.ReversingBehavior reversingBehavior,
            @NonNull final Configuration config,
            @NonNull final SavepointStackImpl stack,
            @NonNull final ReadableStoreFactory readableStoreFactory,
            @NonNull final NodeInfo creatorInfo,
            @NonNull final HederaFunctionality topLevelFunction,
            @NonNull final ThrottleAdviser throttleAdviser,
            @NonNull final Instant consensusNow,
            @NonNull final BlockRecordInfo blockRecordInfo) {
        final var preHandleResult = preHandleChild(txBody, syntheticPayerId, config, readableStoreFactory);
        final var childVerifier = getKeyVerifier(callback);
        final var childTxnInfo = getTxnInfoFrom(txBody);
        final var streamMode = config.getConfigData(BlockStreamConfig.class).streamMode();
        final var childStack =
                SavepointStackImpl.newChildStack(stack, reversingBehavior, category, customizer, streamMode);
        final var streamBuilder = initializedForChild(childStack.getBaseBuilder(StreamBuilder.class), childTxnInfo);
        return newChildDispatch(
                streamBuilder,
                childTxnInfo,
                syntheticPayerId,
                category,
                childStack,
                preHandleResult,
                childVerifier,
                consensusNow,
                creatorInfo,
                config,
                topLevelFunction,
                throttleAdviser,
                authorizer,
                networkInfo,
                feeManager,
                dispatchProcessor,
                blockRecordInfo,
                serviceScopeLookup,
                storeMetricsService,
                exchangeRateManager,
                dispatcher);
    }

    private RecordDispatch newChildDispatch(
            // @ChildDispatchScope
            @NonNull final StreamBuilder builder,
            @NonNull final TransactionInfo txnInfo,
            @NonNull final AccountID payerId,
            @NonNull final HandleContext.TransactionCategory category,
            @NonNull final SavepointStackImpl childStack,
            @NonNull final PreHandleResult preHandleResult,
            @NonNull final AppKeyVerifier keyVerifier,
            @NonNull final Instant consensusNow,
            // @UserTxnScope
            @NonNull final NodeInfo creatorInfo,
            @NonNull final Configuration config,
            @NonNull final HederaFunctionality topLevelFunction,
            @NonNull final ThrottleAdviser throttleAdviser,
            // @Singleton
            @NonNull final Authorizer authorizer,
            @NonNull final NetworkInfo networkInfo,
            @NonNull final FeeManager feeManager,
            @NonNull final DispatchProcessor dispatchProcessor,
            @NonNull final BlockRecordInfo blockRecordInfo,
            @NonNull final ServiceScopeLookup serviceScopeLookup,
            @NonNull final StoreMetricsService storeMetricsService,
            @NonNull final ExchangeRateManager exchangeRateManager,
            @NonNull final TransactionDispatcher dispatcher) {
        final var readableStoreFactory = new ReadableStoreFactory(childStack);
        final var writableStoreFactory = new WritableStoreFactory(
                childStack, serviceScopeLookup.getServiceName(txnInfo.txBody()), config, storeMetricsService);
        final var serviceApiFactory = new ServiceApiFactory(childStack, config, storeMetricsService);
        final var priceCalculator =
                new ResourcePriceCalculatorImpl(consensusNow, txnInfo, feeManager, readableStoreFactory);
        final var storeFactory = new StoreFactoryImpl(readableStoreFactory, writableStoreFactory, serviceApiFactory);
        final var entityNumGenerator = new EntityNumGeneratorImpl(
                new WritableStoreFactory(childStack, EntityIdService.NAME, config, storeMetricsService)
                        .getStore(WritableEntityIdStore.class));
        final var childFeeAccumulator =
                new FeeAccumulator(serviceApiFactory.getApi(TokenServiceApi.class), (FeeStreamBuilder) builder);
        final var dispatchHandleContext = new DispatchHandleContext(
                consensusNow,
                creatorInfo,
                txnInfo,
                config,
                authorizer,
                blockRecordInfo,
                priceCalculator,
                feeManager,
                storeFactory,
                payerId,
                keyVerifier,
                topLevelFunction,
                Key.DEFAULT,
                exchangeRateManager,
                childStack,
                entityNumGenerator,
                dispatcher,
                networkInfo,
                this,
                dispatchProcessor,
                throttleAdviser,
                childFeeAccumulator);
        final var childFees =
                computeChildFees(payerId, dispatchHandleContext, category, dispatcher, topLevelFunction, txnInfo);
<<<<<<< HEAD
        final var congestionMultiplier = feeManager.congestionMultiplierFor(
                txnInfo.txBody(), txnInfo.functionality(), storeFactory.asReadOnly());
        if (congestionMultiplier > 1) {
            builder.congestionMultiplier(congestionMultiplier);
        }
=======
        final var childFeeAccumulator =
                new FeeAccumulator(serviceApiFactory.getApi(TokenServiceApi.class), (RecordStreamBuilder) builder);
>>>>>>> 5059ecd1
        final var childTokenContext = new TokenContextImpl(config, storeMetricsService, childStack, consensusNow);
        return new RecordDispatch(
                builder,
                config,
                childFees,
                txnInfo,
                payerId,
                readableStoreFactory,
                childFeeAccumulator,
                keyVerifier,
                creatorInfo,
                consensusNow,
                preHandleResult.getRequiredKeys(),
                preHandleResult.getHollowAccounts(),
                dispatchHandleContext,
                childStack,
                category,
                childTokenContext,
                preHandleResult);
    }

    private static Fees computeChildFees(
            @NonNull final AccountID payerId,
            @NonNull final FeeContext feeContext,
            @NonNull final HandleContext.TransactionCategory childCategory,
            @NonNull final TransactionDispatcher dispatcher,
            @NonNull final HederaFunctionality topLevelFunction,
            @NonNull final TransactionInfo childTxnInfo) {
        return switch (childCategory) {
            case SCHEDULED -> dispatcher.dispatchComputeFees(feeContext).onlyServiceComponent();
            case PRECEDING -> {
                if (CONTRACT_OPERATIONS.contains(topLevelFunction) || childTxnInfo.functionality() == CRYPTO_UPDATE) {
                    yield Fees.FREE;
                } else {
                    yield feeContext.dispatchComputeFees(childTxnInfo.txBody(), payerId);
                }
            }
            case CHILD -> Fees.FREE;
            case USER -> throw new IllegalStateException("Should not dispatch child with user transaction category");
        };
    }

    /**
     * Dispatches the pre-handle checks for the child transaction. This runs pureChecks and then dispatches pre-handle
     * for child transaction.
     *
     * @param txBody the transaction body
     * @param syntheticPayerId the synthetic payer id
     * @param config the configuration
     * @param readableStoreFactory the readable store factory
     * @return the pre-handle result
     */
    private PreHandleResult preHandleChild(
            @NonNull final TransactionBody txBody,
            @NonNull final AccountID syntheticPayerId,
            @NonNull final Configuration config,
            @NonNull final ReadableStoreFactory readableStoreFactory) {
        try {
            dispatcher.dispatchPureChecks(txBody);
            final var preHandleContext =
                    new PreHandleContextImpl(readableStoreFactory, txBody, syntheticPayerId, config, dispatcher);
            dispatcher.dispatchPreHandle(preHandleContext);
            return new PreHandleResult(
                    null,
                    null,
                    SO_FAR_SO_GOOD,
                    OK,
                    null,
                    preHandleContext.requiredNonPayerKeys(),
                    null,
                    preHandleContext.requiredHollowAccounts(),
                    null,
                    null,
                    0);
        } catch (final PreCheckException e) {
            return new PreHandleResult(
                    null,
                    null,
                    PRE_HANDLE_FAILURE,
                    e.responseCode(),
                    null,
                    Collections.emptySet(),
                    null,
                    Collections.emptySet(),
                    null,
                    null,
                    0);
        }
    }

    /**
     * A {@link AppKeyVerifier} that always returns {@link SignatureVerificationImpl} with a
     * passed verification.
     */
    public static class NoOpKeyVerifier implements AppKeyVerifier {
        private static final SignatureVerification PASSED_VERIFICATION =
                new SignatureVerificationImpl(Key.DEFAULT, Bytes.EMPTY, true);

        @NonNull
        @Override
        public SignatureVerification verificationFor(@NonNull final Key key) {
            return PASSED_VERIFICATION;
        }

        @NonNull
        @Override
        public SignatureVerification verificationFor(
                @NonNull final Key key, @NonNull final VerificationAssistant callback) {
            return PASSED_VERIFICATION;
        }

        @NonNull
        @Override
        public SignatureVerification verificationFor(@NonNull final Bytes evmAlias) {
            return PASSED_VERIFICATION;
        }

        @Override
        public int numSignaturesVerified() {
            return 0;
        }
    }

    /**
     * Returns a {@link AppKeyVerifier} based on the callback. If the callback is null, then it returns a
     * {@link NoOpKeyVerifier}. Otherwise, it returns a {@link DelegateKeyVerifier} with the callback.
     * The callback is null if the signature verification is not required. This is the case for hollow account
     * completion and auto account creation.
     *
     * @param callback the callback
     * @return the key verifier
     */
    public static AppKeyVerifier getKeyVerifier(@Nullable Predicate<Key> callback) {
        return callback == null
                ? NO_OP_KEY_VERIFIER
                : new AppKeyVerifier() {
                    private final AppKeyVerifier verifier = new DelegateKeyVerifier(callback);

                    @NonNull
                    @Override
                    public SignatureVerification verificationFor(@NonNull final Key key) {
                        return callback.test(key) ? NoOpKeyVerifier.PASSED_VERIFICATION : verifier.verificationFor(key);
                    }

                    @NonNull
                    @Override
                    public SignatureVerification verificationFor(
                            @NonNull final Key key, @NonNull final VerificationAssistant callback) {
                        throw new UnsupportedOperationException("Should never be called!");
                    }

                    @NonNull
                    @Override
                    public SignatureVerification verificationFor(@NonNull final Bytes evmAlias) {
                        throw new UnsupportedOperationException("Should never be called!");
                    }

                    @Override
                    public int numSignaturesVerified() {
                        return 0;
                    }
                };
    }

    /**
     * Provides the transaction information for the given dispatched transaction body.
     *
     * @param txBody the transaction body
     * @return the transaction information
     */
    private TransactionInfo getTxnInfoFrom(TransactionBody txBody) {
        final var bodyBytes = TransactionBody.PROTOBUF.toBytes(txBody);
        final var signedTransaction =
                SignedTransaction.newBuilder().bodyBytes(bodyBytes).build();
        final var signedTransactionBytes = SignedTransaction.PROTOBUF.toBytes(signedTransaction);
        final var transaction = Transaction.newBuilder()
                .signedTransactionBytes(signedTransactionBytes)
                .build();
        // Since in the current systems the synthetic transactions need not have a transaction ID
        // Payer will be injected as synthetic payer in dagger subcomponent, since the payer could be different
        // for schedule dispatches. Also, there will not be signature verifications for synthetic transactions.
        // So these fields are set to default values and will not be used.
        return new TransactionInfo(
                transaction,
                txBody,
                TransactionID.DEFAULT,
                AccountID.DEFAULT,
                SignatureMap.DEFAULT,
                signedTransactionBytes,
                functionOfTxn(txBody),
                null);
    }

    /**
     * Provides the functionality of the transaction body.
     *
     * @param txBody the transaction body
     * @return the functionality
     */
    private static HederaFunctionality functionOfTxn(final TransactionBody txBody) {
        try {
            return functionOf(txBody);
        } catch (final UnknownHederaFunctionality e) {
            throw new IllegalArgumentException("Unknown Hedera Functionality", e);
        }
    }

    /**
     * Initializes the user stream item builder with the transaction information.
     * @param builder the stream item builder
     * @param txnInfo the transaction info
     */
    private StreamBuilder initializedForChild(
            @NonNull final StreamBuilder builder, @NonNull final TransactionInfo txnInfo) {
        builder.transaction(txnInfo.transaction())
                .transactionBytes(txnInfo.signedBytes())
                .memo(txnInfo.txBody().memo());
        final var transactionID = txnInfo.txBody().transactionID();
        if (transactionID != null) {
            builder.transactionID(transactionID);
        }
        return builder;
    }
}<|MERGE_RESOLUTION|>--- conflicted
+++ resolved
@@ -138,10 +138,6 @@
      * @param stack the savepoint stack
      * @param readableStoreFactory the readable store factory
      * @param creatorInfo the node info of the creator
-<<<<<<< HEAD
-     * @param platformState the platform state
-=======
->>>>>>> 5059ecd1
      * @param topLevelFunction the top level functionality
      * @param consensusNow the consensus time
      * @param blockRecordInfo the block record info
@@ -256,16 +252,11 @@
                 childFeeAccumulator);
         final var childFees =
                 computeChildFees(payerId, dispatchHandleContext, category, dispatcher, topLevelFunction, txnInfo);
-<<<<<<< HEAD
         final var congestionMultiplier = feeManager.congestionMultiplierFor(
                 txnInfo.txBody(), txnInfo.functionality(), storeFactory.asReadOnly());
         if (congestionMultiplier > 1) {
             builder.congestionMultiplier(congestionMultiplier);
         }
-=======
-        final var childFeeAccumulator =
-                new FeeAccumulator(serviceApiFactory.getApi(TokenServiceApi.class), (RecordStreamBuilder) builder);
->>>>>>> 5059ecd1
         final var childTokenContext = new TokenContextImpl(config, storeMetricsService, childStack, consensusNow);
         return new RecordDispatch(
                 builder,
