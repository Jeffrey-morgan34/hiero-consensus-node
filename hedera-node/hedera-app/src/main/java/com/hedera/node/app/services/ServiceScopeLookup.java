--- conflicted
+++ resolved
@@ -103,11 +103,8 @@
                     TOKEN_PAUSE,
                     TOKEN_UNPAUSE,
                     TOKEN_UPDATE_NFTS,
-<<<<<<< HEAD
-                    TOKEN_AIRDROP -> TokenService.NAME;
-=======
+                    TOKEN_AIRDROP,
                     TOKEN_REJECT -> TokenService.NAME;
->>>>>>> 072812b3
 
             case UTIL_PRNG -> UtilService.NAME;
 
