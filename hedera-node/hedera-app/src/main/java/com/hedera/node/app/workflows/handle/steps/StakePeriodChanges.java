/*
 * Copyright (C) 2023-2025 Hedera Hashgraph, LLC
 *
 * Licensed under the Apache License, Version 2.0 (the "License");
 * you may not use this file except in compliance with the License.
 * You may obtain a copy of the License at
 *
 *      http://www.apache.org/licenses/LICENSE-2.0
 *
 * Unless required by applicable law or agreed to in writing, software
 * distributed under the License is distributed on an "AS IS" BASIS,
 * WITHOUT WARRANTIES OR CONDITIONS OF ANY KIND, either express or implied.
 * See the License for the specific language governing permissions and
 * limitations under the License.
 */

package com.hedera.node.app.workflows.handle.steps;

import static com.hedera.node.config.types.StreamMode.RECORDS;
import static com.swirlds.common.stream.LinkedObjectStreamUtilities.getPeriod;
import static java.time.ZoneOffset.UTC;
import static java.util.Objects.requireNonNull;

import com.google.common.annotations.VisibleForTesting;
import com.hedera.node.app.fees.ExchangeRateManager;
import com.hedera.node.app.ids.EntityIdService;
import com.hedera.node.app.ids.WritableEntityIdStore;
import com.hedera.node.app.records.ReadableBlockRecordStore;
import com.hedera.node.app.service.addressbook.AddressBookService;
import com.hedera.node.app.service.addressbook.impl.WritableNodeStore;
import com.hedera.node.app.service.token.impl.handlers.staking.EndOfStakingPeriodUpdater;
import com.hedera.node.app.service.token.records.TokenContext;
import com.hedera.node.app.store.WritableStoreFactory;
import com.hedera.node.app.workflows.handle.Dispatch;
import com.hedera.node.app.workflows.handle.stack.SavepointStackImpl;
import com.hedera.node.config.data.StakingConfig;
import com.hedera.node.config.types.StreamMode;
import com.swirlds.config.api.Configuration;
import edu.umd.cs.findbugs.annotations.NonNull;
import java.time.Instant;
import java.time.LocalDate;
import javax.inject.Inject;
import javax.inject.Singleton;
import org.apache.logging.log4j.LogManager;
import org.apache.logging.log4j.Logger;

/**
 * Orchestrates changes that happen before the first transaction in a new staking period. See
 * {@link StakePeriodChanges#process(Dispatch, SavepointStackImpl, TokenContext, StreamMode, boolean, Instant)}
 * for details.
 */
@Singleton
public class StakePeriodChanges {
    private static final Logger logger = LogManager.getLogger(StakePeriodChanges.class);

    private static final long DEFAULT_STAKING_PERIOD_MINS = 1440L;
    private static final long MINUTES_TO_MILLISECONDS = 60_000L;

    private final EndOfStakingPeriodUpdater endOfStakingPeriodUpdater;
    private final ExchangeRateManager exchangeRateManager;

    @Inject
    public StakePeriodChanges(
            @NonNull final EndOfStakingPeriodUpdater endOfStakingPeriodUpdater,
            @NonNull final ExchangeRateManager exchangeRateManager) {
        this.endOfStakingPeriodUpdater = requireNonNull(endOfStakingPeriodUpdater);
        this.exchangeRateManager = requireNonNull(exchangeRateManager);
    }

    /**
     * Orchestrates changes that happen before the first transaction in a new staking period, as follows:
     * <ol>
     *     <li>Saves the current exchange rates as the "midnight rates" that tether the rates within the
     *     following period to a bounded interval, barring an explicit admin override.</li>
     *     <li>Updates node staking metadata (in particular, the nodes' reward rates earned for the just-ending
     *     period and their weight for the just-starting period); and exports this to the block stream.</li>
     *     <li>If appropriate, triggers rekeying a new candidate roster based on a snapshot of the node
     *     information computed in the previous step, and all dynamic address book (DAB) transactions
     *     handled up to this consensus time.</li>
     * </ol>
     *
     * @param dispatch the dispatch
     * @param stack the savepoint stack
     * @param tokenContext the token context
     * @param streamMode the stream mode
     * @param isGenesis whether the current transaction is the genesis transaction
     * @param lastHandleTime the last instant at which a transaction was handled
     */
    public boolean process(
            @NonNull final Dispatch dispatch,
            @NonNull final SavepointStackImpl stack,
            @NonNull final TokenContext tokenContext,
            @NonNull final StreamMode streamMode,
            final boolean isGenesis,
            @NonNull final Instant lastHandleTime) {
        requireNonNull(stack);
        requireNonNull(dispatch);
        requireNonNull(tokenContext);
        requireNonNull(streamMode);
        requireNonNull(lastHandleTime);
        final var isStakePeriodBoundary = isStakingPeriodBoundary(streamMode, tokenContext, lastHandleTime);
        if (isGenesis || isStakePeriodBoundary) {
            try {
                exchangeRateManager.updateMidnightRates(stack);
                stack.commitSystemStateChanges();
            } catch (Exception e) {
                logger.error("CATASTROPHIC failure updating midnight rates", e);
                stack.rollbackFullStack();
            }
            try {
<<<<<<< HEAD
                final var nodeStore = newWritableNodeStore(stack, config);
                final BiConsumer<Long, Integer> weightUpdates = (nodeId, weight) -> nodeStore.put(
                        nodeStore.get(nodeId).copyBuilder().weight(weight).build());
                final var streamBuilder = endOfStakingPeriodUpdater.updateNodes(
                        tokenContext, exchangeRateManager.exchangeRates(), weightUpdates);
=======
                final var streamBuilder =
                        endOfStakingPeriodUpdater.updateNodes(tokenContext, exchangeRateManager.exchangeRates());
>>>>>>> 63cdf34b
                if (streamBuilder != null) {
                    stack.commitTransaction(streamBuilder);
                }
            } catch (Exception e) {
                logger.error("CATASTROPHIC failure updating end-of-day stakes", e);
                stack.rollbackFullStack();
            }
        }
        return !isGenesis && isStakePeriodBoundary;
    }

    private boolean isStakingPeriodBoundary(
            @NonNull final StreamMode streamMode,
            @NonNull final TokenContext tokenContext,
            @NonNull final Instant lastHandleTime) {
        final var consensusTime = tokenContext.consensusTime();
        if (streamMode == RECORDS) {
            final var blockStore = tokenContext.readableStore(ReadableBlockRecordStore.class);
            final var consTimeOfLastHandled = blockStore.getLastBlockInfo().consTimeOfLastHandledTxnOrThrow();
            if (consensusTime.getEpochSecond() > consTimeOfLastHandled.seconds()) {
                return isNextStakingPeriod(
                        consensusTime,
                        Instant.ofEpochSecond(consTimeOfLastHandled.seconds(), consTimeOfLastHandled.nanos()),
                        tokenContext);
            }
        } else {
            if (isNextSecond(lastHandleTime, consensusTime)) {
                return isNextStakingPeriod(consensusTime, lastHandleTime, tokenContext);
            }
        }
        return false;
    }

    public static boolean isNextSecond(final @NonNull Instant lastHandleTime, final Instant consensusTime) {
        return consensusTime.getEpochSecond() > lastHandleTime.getEpochSecond();
    }

    @VisibleForTesting
    public static boolean isNextStakingPeriod(
            @NonNull final Instant currentConsensusTime,
            @NonNull final Instant previousConsensusTime,
            @NonNull final TokenContext tokenContext) {
        final var stakingPeriod =
                tokenContext.configuration().getConfigData(StakingConfig.class).periodMins();
        if (stakingPeriod == DEFAULT_STAKING_PERIOD_MINS) {
            return isLaterUtcDay(currentConsensusTime, previousConsensusTime);
        } else {
            final var periodMs = stakingPeriod * MINUTES_TO_MILLISECONDS;
            return getPeriod(currentConsensusTime, periodMs) > getPeriod(previousConsensusTime, periodMs);
        }
    }

    private WritableNodeStore newWritableNodeStore(
            @NonNull final SavepointStackImpl stack, @NonNull final Configuration config) {
        final var entityCounters = new WritableEntityIdStore(stack.getWritableStates(EntityIdService.NAME));
        final var writableFactory = new WritableStoreFactory(stack, AddressBookService.NAME, entityCounters);
        return writableFactory.getStore(WritableNodeStore.class);
    }

    private static boolean isLaterUtcDay(@NonNull final Instant now, @NonNull final Instant then) {
        final var nowDay = LocalDate.ofInstant(now, UTC);
        final var thenDay = LocalDate.ofInstant(then, UTC);
        return nowDay.isAfter(thenDay);
    }
}<|MERGE_RESOLUTION|>--- conflicted
+++ resolved
@@ -108,16 +108,8 @@
                 stack.rollbackFullStack();
             }
             try {
-<<<<<<< HEAD
-                final var nodeStore = newWritableNodeStore(stack, config);
-                final BiConsumer<Long, Integer> weightUpdates = (nodeId, weight) -> nodeStore.put(
-                        nodeStore.get(nodeId).copyBuilder().weight(weight).build());
-                final var streamBuilder = endOfStakingPeriodUpdater.updateNodes(
-                        tokenContext, exchangeRateManager.exchangeRates(), weightUpdates);
-=======
                 final var streamBuilder =
                         endOfStakingPeriodUpdater.updateNodes(tokenContext, exchangeRateManager.exchangeRates());
->>>>>>> 63cdf34b
                 if (streamBuilder != null) {
                     stack.commitTransaction(streamBuilder);
                 }
