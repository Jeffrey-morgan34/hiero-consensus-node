--- conflicted
+++ resolved
@@ -1,9 +1,5 @@
 # Current release version
-<<<<<<< HEAD
-version=0.31.5
-=======
 version=0.32.0-SNAPSHOT
->>>>>>> 19d1301f
 
 # Need increased heap for running Gradle itself, or SonarQube will run the JVM out of metaspace
 org.gradle.jvmargs=-Xmx2048m
