--- conflicted
+++ resolved
@@ -39,11 +39,7 @@
 val hederaCryptography = "0.1.1-SNAPSHOT"
 val helidon = "4.1.6"
 val jackson = "2.18.2"
-<<<<<<< HEAD
 val junit5 = "5.11.4"
-=======
-val junit5 = "5.10.3!!" // no updates beyond 5.10.3 until #17125 is resolved
->>>>>>> 0e06fcac
 val log4j = "2.21.1"
 val mockito = "5.15.2"
 val protobuf = "4.28.2"
